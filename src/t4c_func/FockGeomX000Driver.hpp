--- conflicted
+++ resolved
@@ -5,11 +5,8 @@
 #include <vector>
 
 #include "ElectronRepulsionGeom1000Func.hpp"
-<<<<<<< HEAD
+#include "ElectronRepulsionGeom2000Func.hpp"
 #include "DenseMatrix.hpp"
-=======
-#include "ElectronRepulsionGeom2000Func.hpp"
->>>>>>> 530db86a
 #include "GtoFunc.hpp"
 #include "GtoPairBlockFunc.hpp"
 #include "Matrices.hpp"
@@ -288,7 +285,16 @@
 
     auto nthreads = omp_get_max_threads();
 
-    CDenseMatrix omp_values(nthreads, 3);
+    CDenseMatrix omp_values;
+
+    if constexpr (N == 1)
+    {
+        omp_values = CDenseMatrix (nthreads, 3);
+    }
+    else if constexpr (N == 2)
+    {
+        omp_values = CDenseMatrix (nthreads, 6);
+    }
 
     omp_values.zero();
 
@@ -315,22 +321,34 @@
                 {
                     CT4CGeomX0MatricesDistributor distributor(ptr_density, ptr_density_2, label, exchange_factor, omega);
                     distributor.set_indices(bra_gpairs, ket_gpairs);
-                    erifunc::compute_geom_1000<CT4CGeomX0MatricesDistributor>(distributor, bra_gpairs, ket_gpairs, bra_range, ket_range);
+                    if constexpr (N == 1)
+                    {
+                        distributor.set_num_values(3);
+                        erifunc::compute_geom_1000<CT4CGeomX0MatricesDistributor>(distributor, bra_gpairs, ket_gpairs, bra_range, ket_range);
+                    }
+                    else if constexpr (N == 2)
+                    {
+                        distributor.set_num_values(6);
+                        erifunc::compute_geom_2000<CT4CGeomX0MatricesDistributor>(distributor, bra_gpairs, ket_gpairs, bra_range, ket_range);
+                    }
                     auto values = distributor.get_values();
                     auto thread_id = omp_get_thread_num();
-                    ptr_omp_values->row(thread_id)[0] += values[0];
-                    ptr_omp_values->row(thread_id)[1] += values[1];
-                    ptr_omp_values->row(thread_id)[2] += values[2];
+                    for (int idx = 0; idx < static_cast<int>(values.size()); idx++)
+                    {
+                        ptr_omp_values->row(thread_id)[idx] += values[idx];
+                    }
                 }
             });
         }
     }
 
-    std::vector<double> values(3, 0.0);
+    auto n_components = omp_values.getNumberOfColumns();
+
+    std::vector<double> values(n_components, 0.0);
 
     for (int thread_id = 0; thread_id < nthreads; thread_id++)
     {
-        for (int d = 0; d < 3; d++)
+        for (int d = 0; d < n_components; d++)
         {
             values[d] += omp_values.row(thread_id)[d];
         }
