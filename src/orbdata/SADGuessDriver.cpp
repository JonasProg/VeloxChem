--- conflicted
+++ resolved
@@ -125,10 +125,6 @@
 }
 
 std::vector<double>
-<<<<<<< HEAD
-CSADGuessDriver::getOccupationNumbersForElement(const int32_t elem_id,
-                                                const double  nelec) const
-=======
 CSADGuessDriver::_getOcc5s(double occ) const
 {
     //                           1s   2s   3s   4s   5s  2p-1 3p-1 4p-1 2p0  3p0  4p0  2p+1 3p+1 4p+1 3d-2 3d-1 3d0  3d+1 3d+2
@@ -193,7 +189,6 @@
 
 std::vector<double>
 CSADGuessDriver::getOccupationNumbersForElement(const int32_t elem_id, const double nelec) const
->>>>>>> ff6a7135
 {
     switch (elem_id)
     {
