//
//                           VELOXCHEM 1.0-RC2
//         ----------------------------------------------------
//                     An Electronic Structure Code
//
//  Copyright © 2018-2021 by VeloxChem developers. All rights reserved.
//  Contact: https://veloxchem.org/contact
//
//  SPDX-License-Identifier: LGPL-3.0-or-later
//
//  This file is part of VeloxChem.
//
//  VeloxChem is free software: you can redistribute it and/or modify it under
//  the terms of the GNU Lesser General Public License as published by the Free
//  Software Foundation, either version 3 of the License, or (at your option)
//  any later version.
//
//  VeloxChem is distributed in the hope that it will be useful, but WITHOUT
//  ANY WARRANTY; without even the implied warranty of MERCHANTABILITY or
//  FITNESS FOR A PARTICULAR PURPOSE. See the GNU Lesser General Public
//  License for more details.
//
//  You should have received a copy of the GNU Lesser General Public License
//  along with VeloxChem. If not, see <https://www.gnu.org/licenses/>.

#include "Codata.hpp"

namespace units {  // units namespace

// CODATA 2010
// https://physics.nist.gov/cuu/Constants/allascii_2010.txt

double
getBohrValueInAngstroms()
{
    // Bohr radius: 0.529 177 210 92 e-10 [m]

    return 0.52917721092;
}

double
getHartreeValueInElectronVolts()
{
    // hartree-electron volt relationship: 27.211 385 05

    return 27.21138505;
}

double
getHartreeValueInKiloCaloriePerMole()
{
    // hartree-joule relationship: 4.359 744 34 e-18
    // Avogadro constant: 6.022 141 29 e23 [mol^-1]

    // hartree-kcal/mol relationship:
    // 4.35974434e-18 * 1e-3 * 6.02214129e23 / 4.184

    return 627.50947428;
}

double
<<<<<<< HEAD
getHartreeValueInInverseNanometer()
{
    // hartree-inverse meter relationship: 2.194 746 313 708 e7 m^-1
    //                                     2.194 746 313 708 e-2 nm^-1

    return 2.194746313708e-2;
=======
getHartreeValueInWavenumbers()
{
    // hartree-inverse meter relationship: 2.194 746 313 708 e7 m^-1
    //                                     2.194 746 313 708 e5 cm^-1

    return 2.194746313708e+5;
>>>>>>> 61ef30d8
}

double
getDipoleInDebye()
{
    // atomic unit of electric dipole mom.: 8.478 353 26 e-30 [C m]
    // ea0 = 8.47835326e-30 * 299792458*10 * 100 [statC cm]
    // Debye = 1e-18 [statC cm]

    // 1 [a.u.] = 2.54174636 Debye

    return 2.54174636;
}

double
getRotatoryStrengthInCGS()
{
    // atomic unit of electric dipole mom.: 8.478 353 26 e-30 [C m]
    // speed of light in vacuum: 299 792 458 [m s^-1]
    // ea0 = 8.47835326e-30 * 299792458*10 * 100 [statC cm]

    // Bohr magneton: 927.400 968 e-26 [J T^-1]
    // mu_B = 927.400968e-23 [erg G^-1]

    // 1 [a.u.] = 2 ea0 mu_B = 471.44360760 [10**(-40) cgs unit]

    return 471.44360760;
}

double
getMolarEllipticityFromBeta()
{
    // Avogadro constant: N_A = 6.022 141 29 e23 [mol^-1]
    // Bohr radius: a0 = 0.529 177 210 92 [Angstrom]
    // Molar ellipticity in [deg cm^2 dmol^-1]
    // factor = 288e-30 * pi^2 * N_A * a0^4 / 100

    return 1.342294175363e-06;
}

double
getExtinctionCoefficientFromMolarEllipticity()
{
    // Molar ellipticity in [deg cm^2 dmol^-1]
    // Extinction coefficient in [L mol^-1 cm^-1]
    // J. A. Schellman, Chem Rev 1975, 75, 323-331.
    // math.pi / (4.5 * math.log(10.0) * 1000.0)

    return 3.031947452982e-04;
}

double
getFineStructureConstant()
{
    // fine-structure constant: 7.297 352 5698 e-3

    return 7.2973525698e-3;
}

}  // namespace units<|MERGE_RESOLUTION|>--- conflicted
+++ resolved
@@ -59,21 +59,21 @@
 }
 
 double
-<<<<<<< HEAD
 getHartreeValueInInverseNanometer()
 {
     // hartree-inverse meter relationship: 2.194 746 313 708 e7 m^-1
     //                                     2.194 746 313 708 e-2 nm^-1
 
     return 2.194746313708e-2;
-=======
+}
+
+double
 getHartreeValueInWavenumbers()
 {
     // hartree-inverse meter relationship: 2.194 746 313 708 e7 m^-1
     //                                     2.194 746 313 708 e5 cm^-1
 
     return 2.194746313708e+5;
->>>>>>> 61ef30d8
 }
 
 double
