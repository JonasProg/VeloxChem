target_sources(vlxobjs
  PRIVATE
    NewFunctionalParser.cpp
    PairDensitySlater.cpp
    PairDensityVWN.cpp
<<<<<<< HEAD
    PkzbFunctional.cpp
    SlaterFunctional.cpp
    VWN3Functional.cpp
    PairDensityPBE_C.cpp
    PairDensityPBE_X.cpp
=======
>>>>>>> 5c6c3969
  )

target_include_directories(vlxobjs
  PUBLIC
    $<BUILD_INTERFACE:${CMAKE_CURRENT_LIST_DIR}>
  )<|MERGE_RESOLUTION|>--- conflicted
+++ resolved
@@ -3,14 +3,8 @@
     NewFunctionalParser.cpp
     PairDensitySlater.cpp
     PairDensityVWN.cpp
-<<<<<<< HEAD
-    PkzbFunctional.cpp
-    SlaterFunctional.cpp
-    VWN3Functional.cpp
     PairDensityPBE_C.cpp
     PairDensityPBE_X.cpp
-=======
->>>>>>> 5c6c3969
   )
 
 target_include_directories(vlxobjs
