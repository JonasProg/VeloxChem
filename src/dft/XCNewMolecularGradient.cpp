//
//                           VELOXCHEM 1.0-RC2
//         ----------------------------------------------------
//                     An Electronic Structure Code
//
//  Copyright © 2018-2021 by VeloxChem developers. All rights reserved.
//  Contact: https://veloxchem.org/contact
//
//  SPDX-License-Identifier: LGPL-3.0-or-later
//
//  This file is part of VeloxChem.
//
//  VeloxChem is free software: you can redistribute it and/or modify it under
//  the terms of the GNU Lesser General Public License as published by the Free
//  Software Foundation, either version 3 of the License, or (at your option)
//  any later version.
//
//  VeloxChem is distributed in the hope that it will be useful, but WITHOUT
//  ANY WARRANTY; without even the implied warranty of MERCHANTABILITY or
//  FITNESS FOR A PARTICULAR PURPOSE. See the GNU Lesser General Public
//  License for more details.
//
//  You should have received a copy of the GNU Lesser General Public License
//  along with VeloxChem. If not, see <https://www.gnu.org/licenses/>.

#include "XCNewMolecularGradient.hpp"

#include <omp.h>

#include <algorithm>
#include <cmath>
#include <iomanip>
#include <iostream>
#include <sstream>

#include "AODensityMatrix.hpp"
#include "AngularMomentum.hpp"
#include "DenseLinearAlgebra.hpp"
#include "DensityGridGenerator.hpp"
#include "DensityGridType.hpp"
#include "GridScreener.hpp"
#include "GtoEvaluator.hpp"
#include "NewFunctionalParser.hpp"
#include "SubMatrix.hpp"
#include "XCFuncType.hpp"

CXCNewMolecularGradient::CXCNewMolecularGradient(MPI_Comm comm)

    : _screeningThresholdForGTOValues(1.0e-12)

    , _screeningThresholdForDensityValues(1.0e-13)
{
    _locRank = mpi::rank(comm);

    _locNodes = mpi::nodes(comm);

    _locComm = comm;
}

CDenseMatrix
CXCNewMolecularGradient::integrateVxcGradient(const CMolecule&        molecule,
                                              const CMolecularBasis&  basis,
                                              const CAODensityMatrix& gsDensityMatrix,
                                              const CMolecularGrid&   molecularGrid,
                                              const std::string&      xcFuncLabel) const
{
    return integrateVxcGradient(molecule, basis, gsDensityMatrix, gsDensityMatrix, molecularGrid, xcFuncLabel);
}

CDenseMatrix
CXCNewMolecularGradient::integrateVxcGradient(const CMolecule&        molecule,
                                              const CMolecularBasis&  basis,
                                              const CAODensityMatrix& rwDensityMatrix,
                                              const CAODensityMatrix& gsDensityMatrix,
                                              const CMolecularGrid&   molecularGrid,
                                              const std::string&      xcFuncLabel) const
{
    auto newfvxc = newvxcfuncs::getExchangeCorrelationFunctional(xcFuncLabel);

    auto xcfuntype = newfvxc.getFunctionalType();

    if (rwDensityMatrix.isClosedShell() && gsDensityMatrix.isClosedShell())
    {
        if (xcfuntype == xcfun::lda)
        {
            return _integrateVxcGradientForLDA(molecule, basis, rwDensityMatrix, gsDensityMatrix, molecularGrid, newfvxc);
        }
        else if (xcfuntype == xcfun::gga)
        {
            return _integrateVxcGradientForGGA(molecule, basis, rwDensityMatrix, gsDensityMatrix, molecularGrid, newfvxc);
        }
        else
        {
            std::string errxcfuntype("XCNewMolecularGradient.integrateVxcGradient: Only implemented for LDA/GGA");

            errors::assertMsgCritical(false, errxcfuntype);
        }
    }
    else
    {
        if (xcfuntype == xcfun::lda)
        {
            return _integrateVxcGradientForLDAOpenShell(molecule, basis, rwDensityMatrix, gsDensityMatrix, molecularGrid, newfvxc);
        }
        else if (xcfuntype == xcfun::gga)
        {
            return _integrateVxcGradientForGGAOpenShell(molecule, basis, rwDensityMatrix, gsDensityMatrix, molecularGrid, newfvxc);
        }
        else
        {
            std::string errxcfuntype("XCNewMolecularGradient.integrateVxcGradient: Only implemented for LDA/GGA");

            errors::assertMsgCritical(false, errxcfuntype);
        }
    }

    return CDenseMatrix();
}

CDenseMatrix
CXCNewMolecularGradient::integrateFxcGradient(const CMolecule&        molecule,
                                              const CMolecularBasis&  basis,
                                              const CAODensityMatrix& rwDensityMatrixOne,
                                              const CAODensityMatrix& rwDensityMatrixTwo,
                                              const CAODensityMatrix& gsDensityMatrix,
                                              const CMolecularGrid&   molecularGrid,
                                              const std::string&      xcFuncLabel) const
{
    auto newfvxc = newvxcfuncs::getExchangeCorrelationFunctional(xcFuncLabel);

    auto xcfuntype = newfvxc.getFunctionalType();

    if (rwDensityMatrixOne.isClosedShell() && rwDensityMatrixTwo.isClosedShell() && gsDensityMatrix.isClosedShell())
    {
        if (xcfuntype == xcfun::lda)
        {
            return _integrateFxcGradientForLDA(molecule, basis, rwDensityMatrixOne, rwDensityMatrixTwo,

                                               gsDensityMatrix, molecularGrid, newfvxc);
        }
        else if (xcfuntype == xcfun::gga)
        {
            return _integrateFxcGradientForGGA(molecule, basis, rwDensityMatrixOne, rwDensityMatrixTwo,

                                               gsDensityMatrix, molecularGrid, newfvxc);
        }
        else
        {
            std::string errxcfuntype("XCNewMolecularGradient.integrateFxcGradient: Only implemented for LDA/GGA");

            errors::assertMsgCritical(false, errxcfuntype);
        }
    }
    else
    {
        std::string erropenshell("XCNewMolecularGradient.integrateFxcGradient: Not implemented for open-shell");

        errors::assertMsgCritical(false, erropenshell);
    }

    return CDenseMatrix();
}

CDenseMatrix
CXCNewMolecularGradient::integrateKxcGradient(const CMolecule&        molecule,
                                              const CMolecularBasis&  basis,
                                              const CAODensityMatrix& rwDensityMatrixOne,
                                              const CAODensityMatrix& rwDensityMatrixTwo,
                                              const CAODensityMatrix& gsDensityMatrix,
                                              const CMolecularGrid&   molecularGrid,
                                              const std::string&      xcFuncLabel) const
{
    auto fvxc = newvxcfuncs::getExchangeCorrelationFunctional(xcFuncLabel);

    auto xcfuntype = fvxc.getFunctionalType();

    if (rwDensityMatrixOne.isClosedShell() && rwDensityMatrixTwo.isClosedShell() && gsDensityMatrix.isClosedShell())
    {
        if (xcfuntype == xcfun::lda)
        {
            return _integrateKxcGradientForLDA(molecule, basis, rwDensityMatrixOne, rwDensityMatrixTwo,
                                               gsDensityMatrix, molecularGrid, fvxc);
        }
        else if (xcfuntype == xcfun::gga)
        {
            return _integrateKxcGradientForGGA(molecule, basis, rwDensityMatrixOne, rwDensityMatrixTwo,
                                               gsDensityMatrix, molecularGrid, fvxc);
        }
        else
        {
            std::string errxcfuntype("XCNewMolecularGradient.integrateKxcGradient: Only implemented for LDA/GGA");

            errors::assertMsgCritical(false, errxcfuntype);
        }
    }
    else
    {
        std::string erropenshell("XCNewMolecularGradient.integrateKxcGradient: Not implemented for open-shell");

        errors::assertMsgCritical(false, erropenshell);
    }

    return CDenseMatrix();
}

CDenseMatrix
CXCNewMolecularGradient::_integrateVxcGradientForLDA(const CMolecule&        molecule,
                                                     const CMolecularBasis&  basis,
                                                     const CAODensityMatrix& rwDensityMatrix,
                                                     const CAODensityMatrix& gsDensityMatrix,
                                                     const CMolecularGrid&   molecularGrid,
                                                     const CXCNewFunctional& xcFunctional) const
{
    CMultiTimer timer;

    timer.start("Total timing");

    timer.start("Preparation");

    auto nthreads = omp_get_max_threads();

    // GTOs container and number of AOs

    CGtoContainer* gtovec = new CGtoContainer(molecule, basis);

    auto naos = gtovec->getNumberOfAtomicOrbitals();

    // AO-to-atom mapping

    std::vector<int32_t> ao_to_atom_ids(naos);

    _computeAOtoAtomMapping(ao_to_atom_ids, molecule, basis);

    // molecular gradient

    auto natoms = molecule.getNumberOfAtoms();

    CMemBlock2D<double> molgrad_threads(natoms * 3,  nthreads);

    // memory blocks for GTOs on grid points

    CMemBlock2D<double> gaos(molecularGrid.getMaxNumberOfGridPointsPerBox(), naos);

    CMemBlock2D<double> gaox(molecularGrid.getMaxNumberOfGridPointsPerBox(), naos);
    CMemBlock2D<double> gaoy(molecularGrid.getMaxNumberOfGridPointsPerBox(), naos);
    CMemBlock2D<double> gaoz(molecularGrid.getMaxNumberOfGridPointsPerBox(), naos);

    // indices for keeping track of GTOs

    // skip_cgto_ids: whether a CGTO should be skipped
    // skip_ao_ids: whether an AO should be skipped
    // aoinds: mapping between AO indices before and after screening

    CMemBlock<int32_t> skip_cgto_ids(naos);  // note: naos >= ncgtos

    CMemBlock<int32_t> skip_ao_ids(naos);

    std::vector<int32_t> aoinds(naos);

    // density and functional derivatives

    CMemBlock<double> local_weights_data(molecularGrid.getMaxNumberOfGridPointsPerBox());

    CMemBlock<double> rho_data(2 * molecularGrid.getMaxNumberOfGridPointsPerBox());
    CMemBlock<double> exc_data(1 * molecularGrid.getMaxNumberOfGridPointsPerBox());
    CMemBlock<double> vrho_data(2 * molecularGrid.getMaxNumberOfGridPointsPerBox());

    auto local_weights = local_weights_data.data();

    auto rho = rho_data.data();
    auto exc = exc_data.data();
    auto vrho = vrho_data.data();

    // coordinates and weights of grid points

    auto xcoords = molecularGrid.getCoordinatesX();
    auto ycoords = molecularGrid.getCoordinatesY();
    auto zcoords = molecularGrid.getCoordinatesZ();

    auto weights = molecularGrid.getWeights();

    // counts and displacements of grid points in boxes

    auto counts = molecularGrid.getGridPointCounts();

    auto displacements = molecularGrid.getGridPointDisplacements();

    timer.stop("Preparation");

    for (int32_t box_id = 0; box_id < counts.size(); box_id++)
    {
        // grid points in box

        auto npoints = counts.data()[box_id];

        auto gridblockpos = displacements.data()[box_id];

        // dimension of grid box

        auto boxdim = gtoeval::getGridBoxDimension(gridblockpos, npoints, xcoords, ycoords, zcoords);

        // pre-screening of GTOs

        timer.start("GTO pre-screening");

        gtoeval::preScreenGtos(skip_cgto_ids, skip_ao_ids, gtovec, 1, _screeningThresholdForGTOValues, boxdim);  // 1st order GTO derivative

        timer.stop("GTO pre-screening");

        // GTO values on grid points

        timer.start("OMP GTO evaluation");

        #pragma omp parallel
        {
            auto thread_id = omp_get_thread_num();

            auto grid_batch_size = mpi::batch_size(npoints, thread_id, nthreads);

            auto grid_batch_offset = mpi::batch_offset(npoints, thread_id, nthreads);

            gtoeval::computeGtosValuesForGGA(gaos, gaox, gaoy, gaoz, gtovec, xcoords, ycoords, zcoords, gridblockpos,
                                             grid_batch_offset, grid_batch_size, skip_cgto_ids);
        }

        timer.stop("OMP GTO evaluation");

        timer.start("GTO screening");

        int32_t aocount = 0;

        for (int32_t nu = 0; nu < naos; nu++)
        {
            if (skip_ao_ids.data()[nu]) continue;

            bool skip = true;

            auto gaos_nu = gaos.data(nu);

            auto gaox_nu = gaox.data(nu);
            auto gaoy_nu = gaoy.data(nu);
            auto gaoz_nu = gaoz.data(nu);

            for (int32_t g = 0; g < npoints; g++)
            {
                if ((std::fabs(gaos_nu[g]) > _screeningThresholdForGTOValues) ||
                    (std::fabs(gaox_nu[g]) > _screeningThresholdForGTOValues) ||
                    (std::fabs(gaoy_nu[g]) > _screeningThresholdForGTOValues) ||
                    (std::fabs(gaoz_nu[g]) > _screeningThresholdForGTOValues))
                {
                    skip = false;

                    break;
                }
            }

            if (!skip)
            {
                aoinds[aocount] = nu;

                ++aocount;
            }
        }

        CDenseMatrix mat_chi(aocount, npoints);

        CDenseMatrix mat_chi_x(aocount, npoints);
        CDenseMatrix mat_chi_y(aocount, npoints);
        CDenseMatrix mat_chi_z(aocount, npoints);

        for (int32_t i = 0; i < aocount; i++)
        {
            std::memcpy(mat_chi.row(i), gaos.data(aoinds[i]), npoints * sizeof(double));

            std::memcpy(mat_chi_x.row(i), gaox.data(aoinds[i]), npoints * sizeof(double));
            std::memcpy(mat_chi_y.row(i), gaoy.data(aoinds[i]), npoints * sizeof(double));
            std::memcpy(mat_chi_z.row(i), gaoz.data(aoinds[i]), npoints * sizeof(double));
        }

        timer.stop("GTO screening");

        // generate sub density matrix

        timer.start("Density matrix slicing");

        auto gs_sub_dens_mat = submat::getSubDensityMatrix(gsDensityMatrix, 0, "ALPHA", aoinds, aocount, naos);
        auto rw_sub_dens_mat = submat::getSubDensityMatrix(rwDensityMatrix, 0, "ALPHA", aoinds, aocount, naos);

        timer.stop("Density matrix slicing");

        // generate density grid

        dengridgen::generateDensityForLDA(rho, npoints, mat_chi, gs_sub_dens_mat, timer);

        // generate density gradient grid

        timer.start("Density grad. grid prep.");

        CDenseMatrix dengradx(natoms, npoints);
        CDenseMatrix dengrady(natoms, npoints);
        CDenseMatrix dengradz(natoms, npoints);

        timer.stop("Density grad. grid prep.");

        // eq.(26), JCTC 2021, 17, 1512-1521

        timer.start("Density grad. grid matmul");

        auto mat_F = denblas::multAB(rw_sub_dens_mat, mat_chi);

        timer.stop("Density grad. grid matmul");

        // eq.(34), JCTC 2021, 17, 1512-1521

        timer.start("Density grad. grid rho");

        auto naos = mat_chi.getNumberOfRows();

        auto F_val = mat_F.values();

        auto chi_x_val = mat_chi_x.values();
        auto chi_y_val = mat_chi_y.values();
        auto chi_z_val = mat_chi_z.values();

        auto gdenx = dengradx.values();
        auto gdeny = dengrady.values();
        auto gdenz = dengradz.values();

        #pragma omp parallel
        {
            auto thread_id = omp_get_thread_num();

            auto grid_batch_size = mpi::batch_size(npoints, thread_id, nthreads);

            auto grid_batch_offset = mpi::batch_offset(npoints, thread_id, nthreads);

            for (int32_t nu = 0; nu < naos; nu++)
            {
                auto atomidx = ao_to_atom_ids[aoinds[nu]];

                auto atom_offset = atomidx * npoints;

                auto nu_offset = nu * npoints;

                #pragma omp simd aligned(gdenx, gdeny, gdenz, F_val, chi_x_val, chi_y_val, chi_z_val : VLX_ALIGN)
                for (int32_t g = grid_batch_offset; g < grid_batch_offset + grid_batch_size; g++)
                {
                    auto atom_g = atom_offset + g;

                    auto nu_g = nu_offset + g;

                    gdenx[atom_g] -= 2.0 * F_val[nu_g] * chi_x_val[nu_g];
                    gdeny[atom_g] -= 2.0 * F_val[nu_g] * chi_y_val[nu_g];
                    gdenz[atom_g] -= 2.0 * F_val[nu_g] * chi_z_val[nu_g];
                }
            }
        }

        timer.stop("Density grad. grid rho");

        // compute exchange-correlation functional derivative

        timer.start("XC functional eval.");

        xcFunctional.compute_exc_vxc_for_lda(npoints, rho, exc, vrho);

        timer.stop("XC functional eval.");

        // screen density and functional derivatives

        timer.start("Density screening");

        gridscreen::copyWeights(local_weights, gridblockpos, weights, npoints);

        gridscreen::screenVxcFockForLDA(rho, exc, vrho, npoints, _screeningThresholdForDensityValues);

        timer.stop("Density screening");

        // eq.(32), JCTC 2021, 17, 1512-1521

        timer.start("Accumulate gradient");

        #pragma omp parallel
        {
            auto thread_id = omp_get_thread_num();

            auto grid_batch_size = mpi::batch_size(npoints, thread_id, nthreads);

            auto grid_batch_offset = mpi::batch_offset(npoints, thread_id, nthreads);

            auto gatm = molgrad_threads.data(thread_id);

            for (int32_t iatom = 0; iatom < natoms; iatom++)
            {
                auto atom_offset = iatom * npoints;

                double gatmx = 0.0, gatmy = 0.0, gatmz = 0.0;

                #pragma omp simd reduction(+ : gatmx, gatmy, gatmz) aligned(local_weights, vrho, gdenx, gdeny, gdenz : VLX_ALIGN)
                for (int32_t g = grid_batch_offset; g < grid_batch_offset + grid_batch_size; g++)
                {
                    auto atom_g = atom_offset + g;

                    double prefac = local_weights[g] * vrho[2 * g + 0];

                    gatmx += prefac * gdenx[atom_g];
                    gatmy += prefac * gdeny[atom_g];
                    gatmz += prefac * gdenz[atom_g];
                }

                // factor of 2 from sum of alpha and beta contributions

                gatm[iatom * 3 + 0] += 2.0 * gatmx;
                gatm[iatom * 3 + 1] += 2.0 * gatmy;
                gatm[iatom * 3 + 2] += 2.0 * gatmz;
            }
        }

        timer.stop("Accumulate gradient");
    }

    // destroy GTOs container

    delete gtovec;

    timer.stop("Total timing");

    // std::cout << "Timing of new integrator" << std::endl;
    // std::cout << "------------------------" << std::endl;
    // std::cout << timer.getSummary() << std::endl;

    CDenseMatrix molgrad(natoms, 3);

    for (int32_t iatom = 0; iatom < natoms; iatom++)
    {
        for (int32_t thread_id = 0; thread_id < nthreads; thread_id++)
        {
            molgrad.row(iatom)[0] += molgrad_threads.data(thread_id)[iatom * 3 + 0];
            molgrad.row(iatom)[1] += molgrad_threads.data(thread_id)[iatom * 3 + 1];
            molgrad.row(iatom)[2] += molgrad_threads.data(thread_id)[iatom * 3 + 2];
        }
    }

    return molgrad;
}

CDenseMatrix
CXCNewMolecularGradient::_integrateVxcGradientForLDAOpenShell(const CMolecule&        molecule,
                                                              const CMolecularBasis&  basis,
                                                              const CAODensityMatrix& rwDensityMatrix,
                                                              const CAODensityMatrix& gsDensityMatrix,
                                                              const CMolecularGrid&   molecularGrid,
                                                              const CXCNewFunctional& xcFunctional) const
{
    CMultiTimer timer;

    timer.start("Total timing");

    timer.start("Preparation");

    auto nthreads = omp_get_max_threads();

    // GTOs container and number of AOs

    CGtoContainer* gtovec = new CGtoContainer(molecule, basis);

    auto naos = gtovec->getNumberOfAtomicOrbitals();

    // AO-to-atom mapping

    std::vector<int32_t> ao_to_atom_ids(naos);

    _computeAOtoAtomMapping(ao_to_atom_ids, molecule, basis);

    // molecular gradient

    auto natoms = molecule.getNumberOfAtoms();

    CMemBlock2D<double> molgrad_threads(natoms * 3,  nthreads);

    // memory blocks for GTOs on grid points

    CMemBlock2D<double> gaos(molecularGrid.getMaxNumberOfGridPointsPerBox(), naos);

    CMemBlock2D<double> gaox(molecularGrid.getMaxNumberOfGridPointsPerBox(), naos);
    CMemBlock2D<double> gaoy(molecularGrid.getMaxNumberOfGridPointsPerBox(), naos);
    CMemBlock2D<double> gaoz(molecularGrid.getMaxNumberOfGridPointsPerBox(), naos);

    // indices for keeping track of GTOs

    // skip_cgto_ids: whether a CGTO should be skipped
    // skip_ao_ids: whether an AO should be skipped
    // aoinds: mapping between AO indices before and after screening

    CMemBlock<int32_t> skip_cgto_ids(naos);  // note: naos >= ncgtos

    CMemBlock<int32_t> skip_ao_ids(naos);

    std::vector<int32_t> aoinds(naos);

    // density and functional derivatives

    CMemBlock<double> local_weights_data(molecularGrid.getMaxNumberOfGridPointsPerBox());

    CMemBlock<double> rho_data(2 * molecularGrid.getMaxNumberOfGridPointsPerBox());
    CMemBlock<double> exc_data(1 * molecularGrid.getMaxNumberOfGridPointsPerBox());
    CMemBlock<double> vrho_data(2 * molecularGrid.getMaxNumberOfGridPointsPerBox());

    auto local_weights = local_weights_data.data();

    auto rho = rho_data.data();
    auto exc = exc_data.data();
    auto vrho = vrho_data.data();

    // coordinates and weights of grid points

    auto xcoords = molecularGrid.getCoordinatesX();
    auto ycoords = molecularGrid.getCoordinatesY();
    auto zcoords = molecularGrid.getCoordinatesZ();

    auto weights = molecularGrid.getWeights();

    // counts and displacements of grid points in boxes

    auto counts = molecularGrid.getGridPointCounts();

    auto displacements = molecularGrid.getGridPointDisplacements();

    timer.stop("Preparation");

    for (int32_t box_id = 0; box_id < counts.size(); box_id++)
    {
        // grid points in box

        auto npoints = counts.data()[box_id];

        auto gridblockpos = displacements.data()[box_id];

        // dimension of grid box

        auto boxdim = gtoeval::getGridBoxDimension(gridblockpos, npoints, xcoords, ycoords, zcoords);

        // pre-screening of GTOs

        timer.start("GTO pre-screening");

        gtoeval::preScreenGtos(skip_cgto_ids, skip_ao_ids, gtovec, 1, _screeningThresholdForGTOValues, boxdim);  // 1st order GTO derivative

        timer.stop("GTO pre-screening");

        // GTO values on grid points

        timer.start("OMP GTO evaluation");

        #pragma omp parallel
        {
            auto thread_id = omp_get_thread_num();

            auto grid_batch_size = mpi::batch_size(npoints, thread_id, nthreads);

            auto grid_batch_offset = mpi::batch_offset(npoints, thread_id, nthreads);

            gtoeval::computeGtosValuesForGGA(gaos, gaox, gaoy, gaoz, gtovec, xcoords, ycoords, zcoords, gridblockpos,
                                             grid_batch_offset, grid_batch_size, skip_cgto_ids);
        }

        timer.stop("OMP GTO evaluation");

        timer.start("GTO screening");

        int32_t aocount = 0;

        for (int32_t nu = 0; nu < naos; nu++)
        {
            if (skip_ao_ids.data()[nu]) continue;

            bool skip = true;

            auto gaos_nu = gaos.data(nu);

            auto gaox_nu = gaox.data(nu);
            auto gaoy_nu = gaoy.data(nu);
            auto gaoz_nu = gaoz.data(nu);

            for (int32_t g = 0; g < npoints; g++)
            {
                if ((std::fabs(gaos_nu[g]) > _screeningThresholdForGTOValues) ||
                    (std::fabs(gaox_nu[g]) > _screeningThresholdForGTOValues) ||
                    (std::fabs(gaoy_nu[g]) > _screeningThresholdForGTOValues) ||
                    (std::fabs(gaoz_nu[g]) > _screeningThresholdForGTOValues))
                {
                    skip = false;

                    break;
                }
            }

            if (!skip)
            {
                aoinds[aocount] = nu;

                ++aocount;
            }
        }

        CDenseMatrix mat_chi(aocount, npoints);

        CDenseMatrix mat_chi_x(aocount, npoints);
        CDenseMatrix mat_chi_y(aocount, npoints);
        CDenseMatrix mat_chi_z(aocount, npoints);

        for (int32_t i = 0; i < aocount; i++)
        {
            std::memcpy(mat_chi.row(i), gaos.data(aoinds[i]), npoints * sizeof(double));

            std::memcpy(mat_chi_x.row(i), gaox.data(aoinds[i]), npoints * sizeof(double));
            std::memcpy(mat_chi_y.row(i), gaoy.data(aoinds[i]), npoints * sizeof(double));
            std::memcpy(mat_chi_z.row(i), gaoz.data(aoinds[i]), npoints * sizeof(double));
        }

        timer.stop("GTO screening");

        // generate sub density matrix

        timer.start("Density matrix slicing");

        auto gs_sub_dens_mat_a = submat::getSubDensityMatrix(gsDensityMatrix, 0, "ALPHA", aoinds, aocount, naos);
        auto gs_sub_dens_mat_b = submat::getSubDensityMatrix(gsDensityMatrix, 0, "BETA", aoinds, aocount, naos);

        auto rw_sub_dens_mat_a = submat::getSubDensityMatrix(rwDensityMatrix, 0, "ALPHA", aoinds, aocount, naos);
        auto rw_sub_dens_mat_b = submat::getSubDensityMatrix(rwDensityMatrix, 0, "BETA", aoinds, aocount, naos);

        timer.stop("Density matrix slicing");

        // generate density grid

        dengridgen::generateDensityForLDA(rho, npoints, mat_chi, gs_sub_dens_mat_a, gs_sub_dens_mat_b, timer);

        // generate density gradient grid

        timer.start("Density grad. grid prep.");

        CDenseMatrix dengrad_a_x(natoms, npoints);
        CDenseMatrix dengrad_a_y(natoms, npoints);
        CDenseMatrix dengrad_a_z(natoms, npoints);

        CDenseMatrix dengrad_b_x(natoms, npoints);
        CDenseMatrix dengrad_b_y(natoms, npoints);
        CDenseMatrix dengrad_b_z(natoms, npoints);

        timer.stop("Density grad. grid prep.");

        // eq.(26), JCTC 2021, 17, 1512-1521

        timer.start("Density grad. grid matmul");

        auto mat_F_a = denblas::multAB(rw_sub_dens_mat_a, mat_chi);
        auto mat_F_b = denblas::multAB(rw_sub_dens_mat_b, mat_chi);

        timer.stop("Density grad. grid matmul");

        // eq.(34), JCTC 2021, 17, 1512-1521

        timer.start("Density grad. grid rho");

        auto naos = mat_chi.getNumberOfRows();

        auto F_a_val = mat_F_a.values();
        auto F_b_val = mat_F_b.values();

        auto chi_x_val = mat_chi_x.values();
        auto chi_y_val = mat_chi_y.values();
        auto chi_z_val = mat_chi_z.values();

        auto gden_a_x = dengrad_a_x.values();
        auto gden_a_y = dengrad_a_y.values();
        auto gden_a_z = dengrad_a_z.values();

        auto gden_b_x = dengrad_b_x.values();
        auto gden_b_y = dengrad_b_y.values();
        auto gden_b_z = dengrad_b_z.values();

        #pragma omp parallel
        {
            auto thread_id = omp_get_thread_num();

            auto grid_batch_size = mpi::batch_size(npoints, thread_id, nthreads);

            auto grid_batch_offset = mpi::batch_offset(npoints, thread_id, nthreads);

            for (int32_t nu = 0; nu < naos; nu++)
            {
                auto atomidx = ao_to_atom_ids[aoinds[nu]];

                auto atom_offset = atomidx * npoints;

                auto nu_offset = nu * npoints;

                #pragma omp simd aligned(gden_a_x, gden_a_y, gden_a_z, F_a_val, chi_x_val, chi_y_val, chi_z_val, \
                        gden_b_x, gden_b_y, gden_b_z, F_b_val : VLX_ALIGN)
                for (int32_t g = grid_batch_offset; g < grid_batch_offset + grid_batch_size; g++)
                {
                    auto atom_g = atom_offset + g;

                    auto nu_g = nu_offset + g;

                    gden_a_x[atom_g] -= 2.0 * F_a_val[nu_g] * chi_x_val[nu_g];
                    gden_a_y[atom_g] -= 2.0 * F_a_val[nu_g] * chi_y_val[nu_g];
                    gden_a_z[atom_g] -= 2.0 * F_a_val[nu_g] * chi_z_val[nu_g];

                    gden_b_x[atom_g] -= 2.0 * F_b_val[nu_g] * chi_x_val[nu_g];
                    gden_b_y[atom_g] -= 2.0 * F_b_val[nu_g] * chi_y_val[nu_g];
                    gden_b_z[atom_g] -= 2.0 * F_b_val[nu_g] * chi_z_val[nu_g];
                }
            }
        }

        timer.stop("Density grad. grid rho");

        // compute exchange-correlation functional derivative

        timer.start("XC functional eval.");

        xcFunctional.compute_exc_vxc_for_lda(npoints, rho, exc, vrho);

        timer.stop("XC functional eval.");

        // screen density and functional derivatives

        timer.start("Density screening");

        gridscreen::copyWeights(local_weights, gridblockpos, weights, npoints);

        gridscreen::screenVxcFockForLDA(rho, exc, vrho, npoints, _screeningThresholdForDensityValues);

        timer.stop("Density screening");

        // eq.(32), JCTC 2021, 17, 1512-1521

        timer.start("Accumulate gradient");

        #pragma omp parallel
        {
            auto thread_id = omp_get_thread_num();

            auto grid_batch_size = mpi::batch_size(npoints, thread_id, nthreads);

            auto grid_batch_offset = mpi::batch_offset(npoints, thread_id, nthreads);

            auto gatm = molgrad_threads.data(thread_id);

            for (int32_t iatom = 0; iatom < natoms; iatom++)
            {
                auto atom_offset = iatom * npoints;

                double gatmx = 0.0, gatmy = 0.0, gatmz = 0.0;

                #pragma omp simd reduction(+ : gatmx, gatmy, gatmz) aligned(local_weights, vrho, gden_a_x, gden_a_y, gden_a_z, \
                        gden_b_x, gden_b_y, gden_b_z : VLX_ALIGN)
                for (int32_t g = grid_batch_offset; g < grid_batch_offset + grid_batch_size; g++)
                {
                    auto atom_g = atom_offset + g;

                    double prefac_a = local_weights[g] * vrho[2 * g + 0];
                    double prefac_b = local_weights[g] * vrho[2 * g + 1];

                    gatmx += prefac_a * gden_a_x[atom_g];
                    gatmy += prefac_a * gden_a_y[atom_g];
                    gatmz += prefac_a * gden_a_z[atom_g];

                    gatmx += prefac_b * gden_b_x[atom_g];
                    gatmy += prefac_b * gden_b_y[atom_g];
                    gatmz += prefac_b * gden_b_z[atom_g];
                }

                gatm[iatom * 3 + 0] += gatmx;
                gatm[iatom * 3 + 1] += gatmy;
                gatm[iatom * 3 + 2] += gatmz;
            }
        }

        timer.stop("Accumulate gradient");
    }

    // destroy GTOs container

    delete gtovec;

    timer.stop("Total timing");

    // std::cout << "Timing of new integrator" << std::endl;
    // std::cout << "------------------------" << std::endl;
    // std::cout << timer.getSummary() << std::endl;

    CDenseMatrix molgrad(natoms, 3);

    for (int32_t iatom = 0; iatom < natoms; iatom++)
    {
        for (int32_t thread_id = 0; thread_id < nthreads; thread_id++)
        {
            molgrad.row(iatom)[0] += molgrad_threads.data(thread_id)[iatom * 3 + 0];
            molgrad.row(iatom)[1] += molgrad_threads.data(thread_id)[iatom * 3 + 1];
            molgrad.row(iatom)[2] += molgrad_threads.data(thread_id)[iatom * 3 + 2];
        }
    }

    return molgrad;
}

CDenseMatrix
CXCNewMolecularGradient::_integrateVxcGradientForGGA(const CMolecule&        molecule,
                                                     const CMolecularBasis&  basis,
                                                     const CAODensityMatrix& rwDensityMatrix,
                                                     const CAODensityMatrix& gsDensityMatrix,
                                                     const CMolecularGrid&   molecularGrid,
                                                     const CXCNewFunctional& xcFunctional) const
{
    CMultiTimer timer;

    timer.start("Total timing");

    timer.start("Preparation");

    auto nthreads = omp_get_max_threads();

    // GTOs container and number of AOs

    CGtoContainer* gtovec = new CGtoContainer(molecule, basis);

    auto naos = gtovec->getNumberOfAtomicOrbitals();

    // AO-to-atom mapping

    std::vector<int32_t> ao_to_atom_ids(naos);

    _computeAOtoAtomMapping(ao_to_atom_ids, molecule, basis);

    // molecular gradient

    auto natoms = molecule.getNumberOfAtoms();

    CMemBlock2D<double> molgrad_threads(natoms * 3,  nthreads);

    // memory blocks for GTOs on grid points

    CMemBlock2D<double> gaos(molecularGrid.getMaxNumberOfGridPointsPerBox(), naos);

    CMemBlock2D<double> gaox(molecularGrid.getMaxNumberOfGridPointsPerBox(), naos);

    CMemBlock2D<double> gaoy(molecularGrid.getMaxNumberOfGridPointsPerBox(), naos);

    CMemBlock2D<double> gaoz(molecularGrid.getMaxNumberOfGridPointsPerBox(), naos);

    CMemBlock2D<double> gaoxx(molecularGrid.getMaxNumberOfGridPointsPerBox(), naos);

    CMemBlock2D<double> gaoxy(molecularGrid.getMaxNumberOfGridPointsPerBox(), naos);

    CMemBlock2D<double> gaoxz(molecularGrid.getMaxNumberOfGridPointsPerBox(), naos);

    CMemBlock2D<double> gaoyy(molecularGrid.getMaxNumberOfGridPointsPerBox(), naos);

    CMemBlock2D<double> gaoyz(molecularGrid.getMaxNumberOfGridPointsPerBox(), naos);

    CMemBlock2D<double> gaozz(molecularGrid.getMaxNumberOfGridPointsPerBox(), naos);

    // indices for keeping track of GTOs

    // skip_cgto_ids: whether a CGTO should be skipped
    // skip_ao_ids: whether an AO should be skipped
    // aoinds: mapping between AO indices before and after screening

    CMemBlock<int32_t> skip_cgto_ids(naos);  // note: naos >= ncgtos

    CMemBlock<int32_t> skip_ao_ids(naos);

    std::vector<int32_t> aoinds(naos);

    // density and functional derivatives

    CMemBlock<double> local_weights_data(molecularGrid.getMaxNumberOfGridPointsPerBox());

    CMemBlock<double> rho_data(2 * molecularGrid.getMaxNumberOfGridPointsPerBox());

    CMemBlock<double> rhograd_data(6 * molecularGrid.getMaxNumberOfGridPointsPerBox());

    CMemBlock<double> sigma_data(3 * molecularGrid.getMaxNumberOfGridPointsPerBox());

    CMemBlock<double> exc_data(1 * molecularGrid.getMaxNumberOfGridPointsPerBox());

    CMemBlock<double> vrho_data(2 * molecularGrid.getMaxNumberOfGridPointsPerBox());

    CMemBlock<double> vsigma_data(3 * molecularGrid.getMaxNumberOfGridPointsPerBox());

    auto local_weights = local_weights_data.data();

    auto rho = rho_data.data();

    auto rhograd = rhograd_data.data();

    auto sigma = sigma_data.data();

    auto exc = exc_data.data();

    auto vrho = vrho_data.data();

    auto vsigma = vsigma_data.data();

    // coordinates and weights of grid points

    auto xcoords = molecularGrid.getCoordinatesX();

    auto ycoords = molecularGrid.getCoordinatesY();

    auto zcoords = molecularGrid.getCoordinatesZ();

    auto weights = molecularGrid.getWeights();

    // counts and displacements of grid points in boxes

    auto counts = molecularGrid.getGridPointCounts();

    auto displacements = molecularGrid.getGridPointDisplacements();

    timer.stop("Preparation");

    for (int32_t box_id = 0; box_id < counts.size(); box_id++)
    {
        // grid points in box

        auto npoints = counts.data()[box_id];

        auto gridblockpos = displacements.data()[box_id];

        // dimension of grid box

        auto boxdim = gtoeval::getGridBoxDimension(gridblockpos, npoints, xcoords, ycoords, zcoords);

        // pre-screening of GTOs

        timer.start("GTO pre-screening");

        gtoeval::preScreenGtos(skip_cgto_ids, skip_ao_ids, gtovec, 2, _screeningThresholdForGTOValues, boxdim);  // 2nd order GTO derivative

        timer.stop("GTO pre-screening");

        // GTO values on grid points

        timer.start("OMP GTO evaluation");

        #pragma omp parallel
        {
            auto thread_id = omp_get_thread_num();

            auto grid_batch_size = mpi::batch_size(npoints, thread_id, nthreads);

            auto grid_batch_offset = mpi::batch_offset(npoints, thread_id, nthreads);

            gtoeval::computeGtosValuesForMetaGGA(gaos, gaox, gaoy, gaoz, gaoxx, gaoxy, gaoxz, gaoyy, gaoyz, gaozz,

                                                 gtovec, xcoords, ycoords, zcoords,

                                                 gridblockpos, grid_batch_offset, grid_batch_size, skip_cgto_ids);
        }

        timer.stop("OMP GTO evaluation");

        timer.start("GTO screening");

        int32_t aocount = 0;

        for (int32_t nu = 0; nu < naos; nu++)
        {
            if (skip_ao_ids.data()[nu]) continue;

            bool skip = true;

            auto gaos_nu = gaos.data(nu);

            auto gaox_nu = gaox.data(nu);

            auto gaoy_nu = gaoy.data(nu);

            auto gaoz_nu = gaoz.data(nu);

            auto gaoxx_nu = gaoxx.data(nu);

            auto gaoxy_nu = gaoxy.data(nu);

            auto gaoxz_nu = gaoxz.data(nu);

            auto gaoyy_nu = gaoyy.data(nu);

            auto gaoyz_nu = gaoyz.data(nu);

            auto gaozz_nu = gaozz.data(nu);

            for (int32_t g = 0; g < npoints; g++)
            {
                if ((std::fabs(gaos_nu[g]) > _screeningThresholdForGTOValues) ||
                    (std::fabs(gaox_nu[g]) > _screeningThresholdForGTOValues) ||
                    (std::fabs(gaoy_nu[g]) > _screeningThresholdForGTOValues) ||
                    (std::fabs(gaoz_nu[g]) > _screeningThresholdForGTOValues) ||
                    (std::fabs(gaoxx_nu[g]) > _screeningThresholdForGTOValues) ||
                    (std::fabs(gaoxy_nu[g]) > _screeningThresholdForGTOValues) ||
                    (std::fabs(gaoxz_nu[g]) > _screeningThresholdForGTOValues) ||
                    (std::fabs(gaoyy_nu[g]) > _screeningThresholdForGTOValues) ||
                    (std::fabs(gaoyz_nu[g]) > _screeningThresholdForGTOValues) ||
                    (std::fabs(gaozz_nu[g]) > _screeningThresholdForGTOValues))
                {
                    skip = false;

                    break;
                }
            }

            if (!skip)
            {
                aoinds[aocount] = nu;

                ++aocount;
            }
        }

        CDenseMatrix mat_chi(aocount, npoints);

        CDenseMatrix mat_chi_x(aocount, npoints);

        CDenseMatrix mat_chi_y(aocount, npoints);

        CDenseMatrix mat_chi_z(aocount, npoints);

        CDenseMatrix mat_chi_xx(aocount, npoints);

        CDenseMatrix mat_chi_xy(aocount, npoints);

        CDenseMatrix mat_chi_xz(aocount, npoints);

        CDenseMatrix mat_chi_yy(aocount, npoints);

        CDenseMatrix mat_chi_yz(aocount, npoints);

        CDenseMatrix mat_chi_zz(aocount, npoints);

        for (int32_t i = 0; i < aocount; i++)
        {
            std::memcpy(mat_chi.row(i), gaos.data(aoinds[i]), npoints * sizeof(double));

            std::memcpy(mat_chi_x.row(i), gaox.data(aoinds[i]), npoints * sizeof(double));

            std::memcpy(mat_chi_y.row(i), gaoy.data(aoinds[i]), npoints * sizeof(double));

            std::memcpy(mat_chi_z.row(i), gaoz.data(aoinds[i]), npoints * sizeof(double));

            std::memcpy(mat_chi_xx.row(i), gaoxx.data(aoinds[i]), npoints * sizeof(double));

            std::memcpy(mat_chi_xy.row(i), gaoxy.data(aoinds[i]), npoints * sizeof(double));

            std::memcpy(mat_chi_xz.row(i), gaoxz.data(aoinds[i]), npoints * sizeof(double));

            std::memcpy(mat_chi_yy.row(i), gaoyy.data(aoinds[i]), npoints * sizeof(double));

            std::memcpy(mat_chi_yz.row(i), gaoyz.data(aoinds[i]), npoints * sizeof(double));

            std::memcpy(mat_chi_zz.row(i), gaozz.data(aoinds[i]), npoints * sizeof(double));
        }

        timer.stop("GTO screening");

        // generate sub density matrix

        timer.start("Density matrix slicing");

        auto gs_sub_dens_mat = submat::getSubDensityMatrix(gsDensityMatrix, 0, "ALPHA", aoinds, aocount, naos);

        auto rw_sub_dens_mat = submat::getSubDensityMatrix(rwDensityMatrix, 0, "ALPHA", aoinds, aocount, naos);

        timer.stop("Density matrix slicing");

        // generate density grid

        dengridgen::generateDensityForGGA(rho, rhograd, sigma, npoints, mat_chi, mat_chi_x, mat_chi_y, mat_chi_z,

                                          gs_sub_dens_mat, timer);

        // generate density gradient grid

        timer.start("Density grad. grid prep.");

        CDenseMatrix dengradx(natoms, npoints);
        CDenseMatrix dengrady(natoms, npoints);
        CDenseMatrix dengradz(natoms, npoints);

        CDenseMatrix dengradxx(natoms, npoints);
        CDenseMatrix dengradxy(natoms, npoints);
        CDenseMatrix dengradxz(natoms, npoints);

        CDenseMatrix dengradyx(natoms, npoints);
        CDenseMatrix dengradyy(natoms, npoints);
        CDenseMatrix dengradyz(natoms, npoints);

        CDenseMatrix dengradzx(natoms, npoints);
        CDenseMatrix dengradzy(natoms, npoints);
        CDenseMatrix dengradzz(natoms, npoints);

        timer.stop("Density grad. grid prep.");

        // eq.(26), JCTC 2021, 17, 1512-1521

        timer.start("Density grad. grid matmul");

        auto mat_F = denblas::multAB(rw_sub_dens_mat, mat_chi);

        auto mat_F_x = denblas::multAB(rw_sub_dens_mat, mat_chi_x);
        auto mat_F_y = denblas::multAB(rw_sub_dens_mat, mat_chi_y);
        auto mat_F_z = denblas::multAB(rw_sub_dens_mat, mat_chi_z);

        timer.stop("Density grad. grid matmul");

        // eq.(34), JCTC 2021, 17, 1512-1521

        timer.start("Density grad. grid rho");

        auto naos = mat_chi.getNumberOfRows();

        auto F_val = mat_F.values();

        auto F_x_val = mat_F_x.values();
        auto F_y_val = mat_F_y.values();
        auto F_z_val = mat_F_z.values();

        auto chi_x_val = mat_chi_x.values();
        auto chi_y_val = mat_chi_y.values();
        auto chi_z_val = mat_chi_z.values();

        auto chi_xx_val = mat_chi_xx.values();
        auto chi_xy_val = mat_chi_xy.values();
        auto chi_xz_val = mat_chi_xz.values();

        auto chi_yy_val = mat_chi_yy.values();
        auto chi_yz_val = mat_chi_yz.values();
        auto chi_zz_val = mat_chi_zz.values();

        auto gdenx = dengradx.values();
        auto gdeny = dengrady.values();
        auto gdenz = dengradz.values();

        auto gdenxx = dengradxx.values();
        auto gdenxy = dengradxy.values();
        auto gdenxz = dengradxz.values();

        auto gdenyx = dengradyx.values();
        auto gdenyy = dengradyy.values();
        auto gdenyz = dengradyz.values();

        auto gdenzx = dengradzx.values();
        auto gdenzy = dengradzy.values();
        auto gdenzz = dengradzz.values();

        #pragma omp parallel
        {
            auto thread_id = omp_get_thread_num();

            auto grid_batch_size = mpi::batch_size(npoints, thread_id, nthreads);

            auto grid_batch_offset = mpi::batch_offset(npoints, thread_id, nthreads);

            for (int32_t nu = 0; nu < naos; nu++)
            {
                auto atomidx = ao_to_atom_ids[aoinds[nu]];

                auto atom_offset = atomidx * npoints;

                auto nu_offset = nu * npoints;

                #pragma omp simd aligned(gdenx, gdeny, gdenz, \
                        gdenxx, gdenxy, gdenxz, gdenyx, gdenyy, gdenyz, gdenzx, gdenzy, gdenzz, \
                        F_val, F_x_val, F_y_val, F_z_val, chi_x_val, chi_y_val, chi_z_val, \
                        chi_xx_val, chi_xy_val, chi_xz_val, chi_yy_val, chi_yz_val, chi_zz_val : VLX_ALIGN)
                for (int32_t g = grid_batch_offset; g < grid_batch_offset + grid_batch_size; g++)
                {
                    auto atom_g = atom_offset + g;

                    auto nu_g = nu_offset + g;

                    gdenx[atom_g] -= 2.0 * F_val[nu_g] * chi_x_val[nu_g];
                    gdeny[atom_g] -= 2.0 * F_val[nu_g] * chi_y_val[nu_g];
                    gdenz[atom_g] -= 2.0 * F_val[nu_g] * chi_z_val[nu_g];

                    gdenxx[atom_g] -= 2.0 * (F_x_val[nu_g] * chi_x_val[nu_g] + F_val[nu_g] * chi_xx_val[nu_g]);
                    gdenxy[atom_g] -= 2.0 * (F_x_val[nu_g] * chi_y_val[nu_g] + F_val[nu_g] * chi_xy_val[nu_g]);
                    gdenxz[atom_g] -= 2.0 * (F_x_val[nu_g] * chi_z_val[nu_g] + F_val[nu_g] * chi_xz_val[nu_g]);

                    gdenyx[atom_g] -= 2.0 * (F_y_val[nu_g] * chi_x_val[nu_g] + F_val[nu_g] * chi_xy_val[nu_g]);
                    gdenyy[atom_g] -= 2.0 * (F_y_val[nu_g] * chi_y_val[nu_g] + F_val[nu_g] * chi_yy_val[nu_g]);
                    gdenyz[atom_g] -= 2.0 * (F_y_val[nu_g] * chi_z_val[nu_g] + F_val[nu_g] * chi_yz_val[nu_g]);

                    gdenzx[atom_g] -= 2.0 * (F_z_val[nu_g] * chi_x_val[nu_g] + F_val[nu_g] * chi_xz_val[nu_g]);
                    gdenzy[atom_g] -= 2.0 * (F_z_val[nu_g] * chi_y_val[nu_g] + F_val[nu_g] * chi_yz_val[nu_g]);
                    gdenzz[atom_g] -= 2.0 * (F_z_val[nu_g] * chi_z_val[nu_g] + F_val[nu_g] * chi_zz_val[nu_g]);
                }
            }
        }

        timer.stop("Density grad. grid rho");

        // compute exchange-correlation functional derivative

        timer.start("XC functional eval.");

        xcFunctional.compute_exc_vxc_for_gga(npoints, rho, sigma, exc, vrho, vsigma);

        timer.stop("XC functional eval.");

        // screen density and functional derivatives

        timer.start("Density screening");

        gridscreen::copyWeights(local_weights, gridblockpos, weights, npoints);

        gridscreen::screenVxcFockForGGA(rho, sigma, exc, vrho, vsigma, npoints, _screeningThresholdForDensityValues);

        timer.stop("Density screening");

        // eq.(32), JCTC 2021, 17, 1512-1521

        timer.start("Accumulate gradient");

        #pragma omp parallel
        {
            auto thread_id = omp_get_thread_num();

            auto grid_batch_size = mpi::batch_size(npoints, thread_id, nthreads);

            auto grid_batch_offset = mpi::batch_offset(npoints, thread_id, nthreads);

            auto gatm = molgrad_threads.data(thread_id);

            for (int32_t iatom = 0; iatom < natoms; iatom++)
            {
                auto atom_offset = iatom * npoints;

                double gatmx = 0.0, gatmy = 0.0, gatmz = 0.0;

                #pragma omp simd reduction(+ : gatmx, gatmy, gatmz) aligned(local_weights, \
                        rhograd, vrho, vsigma, gdenx, gdeny, gdenz, \
                        gdenxx, gdenxy, gdenxz, gdenyx, gdenyy, gdenyz, gdenzx, gdenzy, gdenzz : VLX_ALIGN)
                for (int32_t g = grid_batch_offset; g < grid_batch_offset + grid_batch_size; g++)
                {
                    auto atom_g = atom_offset + g;

                    auto vx = 2.0 * vsigma[3 * g + 0] * rhograd[6 * g + 0] + vsigma[3 * g + 1] * rhograd[6 * g + 3];
                    auto vy = 2.0 * vsigma[3 * g + 0] * rhograd[6 * g + 1] + vsigma[3 * g + 1] * rhograd[6 * g + 4];
                    auto vz = 2.0 * vsigma[3 * g + 0] * rhograd[6 * g + 2] + vsigma[3 * g + 1] * rhograd[6 * g + 5];

                    gatmx += local_weights[g] * vrho[2 * g + 0] * gdenx[atom_g];
                    gatmy += local_weights[g] * vrho[2 * g + 0] * gdeny[atom_g];
                    gatmz += local_weights[g] * vrho[2 * g + 0] * gdenz[atom_g];

                    gatmx += local_weights[g] * (vx * gdenxx[atom_g] + vy * gdenyx[atom_g] + vz * gdenzx[atom_g]);
                    gatmy += local_weights[g] * (vx * gdenxy[atom_g] + vy * gdenyy[atom_g] + vz * gdenzy[atom_g]);
                    gatmz += local_weights[g] * (vx * gdenxz[atom_g] + vy * gdenyz[atom_g] + vz * gdenzz[atom_g]);
                }

                // factor of 2 from sum of alpha and beta contributions

                gatm[iatom * 3 + 0] += 2.0 * gatmx;
                gatm[iatom * 3 + 1] += 2.0 * gatmy;
                gatm[iatom * 3 + 2] += 2.0 * gatmz;
            }
        }

        timer.stop("Accumulate gradient");
    }

    // destroy GTOs container

    delete gtovec;

    timer.stop("Total timing");

    // std::cout << "Timing of new integrator" << std::endl;
    // std::cout << "------------------------" << std::endl;
    // std::cout << timer.getSummary() << std::endl;

    CDenseMatrix molgrad(natoms, 3);

    for (int32_t iatom = 0; iatom < natoms; iatom++)
    {
        for (int32_t thread_id = 0; thread_id < nthreads; thread_id++)
        {
            molgrad.row(iatom)[0] += molgrad_threads.data(thread_id)[iatom * 3 + 0];
            molgrad.row(iatom)[1] += molgrad_threads.data(thread_id)[iatom * 3 + 1];
            molgrad.row(iatom)[2] += molgrad_threads.data(thread_id)[iatom * 3 + 2];
        }
    }

    return molgrad;
}

CDenseMatrix
CXCNewMolecularGradient::_integrateVxcGradientForGGAOpenShell(const CMolecule&        molecule,
                                                              const CMolecularBasis&  basis,
                                                              const CAODensityMatrix& rwDensityMatrix,
                                                              const CAODensityMatrix& gsDensityMatrix,
                                                              const CMolecularGrid&   molecularGrid,
                                                              const CXCNewFunctional& xcFunctional) const
{
    CMultiTimer timer;

    timer.start("Total timing");

    timer.start("Preparation");

    auto nthreads = omp_get_max_threads();

    // GTOs container and number of AOs

    CGtoContainer* gtovec = new CGtoContainer(molecule, basis);

    auto naos = gtovec->getNumberOfAtomicOrbitals();

    // AO-to-atom mapping

    std::vector<int32_t> ao_to_atom_ids(naos);

    _computeAOtoAtomMapping(ao_to_atom_ids, molecule, basis);

    // molecular gradient

    auto natoms = molecule.getNumberOfAtoms();

    CMemBlock2D<double> molgrad_threads(natoms * 3,  nthreads);

    // memory blocks for GTOs on grid points

    CMemBlock2D<double> gaos(molecularGrid.getMaxNumberOfGridPointsPerBox(), naos);

    CMemBlock2D<double> gaox(molecularGrid.getMaxNumberOfGridPointsPerBox(), naos);
    CMemBlock2D<double> gaoy(molecularGrid.getMaxNumberOfGridPointsPerBox(), naos);
    CMemBlock2D<double> gaoz(molecularGrid.getMaxNumberOfGridPointsPerBox(), naos);

    CMemBlock2D<double> gaoxx(molecularGrid.getMaxNumberOfGridPointsPerBox(), naos);
    CMemBlock2D<double> gaoxy(molecularGrid.getMaxNumberOfGridPointsPerBox(), naos);
    CMemBlock2D<double> gaoxz(molecularGrid.getMaxNumberOfGridPointsPerBox(), naos);
    CMemBlock2D<double> gaoyy(molecularGrid.getMaxNumberOfGridPointsPerBox(), naos);
    CMemBlock2D<double> gaoyz(molecularGrid.getMaxNumberOfGridPointsPerBox(), naos);
    CMemBlock2D<double> gaozz(molecularGrid.getMaxNumberOfGridPointsPerBox(), naos);

    // indices for keeping track of GTOs

    // skip_cgto_ids: whether a CGTO should be skipped
    // skip_ao_ids: whether an AO should be skipped
    // aoinds: mapping between AO indices before and after screening

    CMemBlock<int32_t> skip_cgto_ids(naos);  // note: naos >= ncgtos

    CMemBlock<int32_t> skip_ao_ids(naos);

    std::vector<int32_t> aoinds(naos);

    // density and functional derivatives

    CMemBlock<double> local_weights_data(molecularGrid.getMaxNumberOfGridPointsPerBox());

    CMemBlock<double> rho_data(2 * molecularGrid.getMaxNumberOfGridPointsPerBox());
    CMemBlock<double> rhograd_data(6 * molecularGrid.getMaxNumberOfGridPointsPerBox());
    CMemBlock<double> sigma_data(3 * molecularGrid.getMaxNumberOfGridPointsPerBox());

    CMemBlock<double> exc_data(1 * molecularGrid.getMaxNumberOfGridPointsPerBox());
    CMemBlock<double> vrho_data(2 * molecularGrid.getMaxNumberOfGridPointsPerBox());
    CMemBlock<double> vsigma_data(3 * molecularGrid.getMaxNumberOfGridPointsPerBox());

    auto local_weights = local_weights_data.data();

    auto rho = rho_data.data();
    auto rhograd = rhograd_data.data();
    auto sigma = sigma_data.data();

    auto exc = exc_data.data();
    auto vrho = vrho_data.data();
    auto vsigma = vsigma_data.data();

    // coordinates and weights of grid points

    auto xcoords = molecularGrid.getCoordinatesX();
    auto ycoords = molecularGrid.getCoordinatesY();
    auto zcoords = molecularGrid.getCoordinatesZ();

    auto weights = molecularGrid.getWeights();

    // counts and displacements of grid points in boxes

    auto counts = molecularGrid.getGridPointCounts();

    auto displacements = molecularGrid.getGridPointDisplacements();

    timer.stop("Preparation");

    for (int32_t box_id = 0; box_id < counts.size(); box_id++)
    {
        // grid points in box

        auto npoints = counts.data()[box_id];

        auto gridblockpos = displacements.data()[box_id];

        // dimension of grid box

        auto boxdim = gtoeval::getGridBoxDimension(gridblockpos, npoints, xcoords, ycoords, zcoords);

        // pre-screening of GTOs

        timer.start("GTO pre-screening");

        gtoeval::preScreenGtos(skip_cgto_ids, skip_ao_ids, gtovec, 2, _screeningThresholdForGTOValues, boxdim);  // 2nd order GTO derivative

        timer.stop("GTO pre-screening");

        // GTO values on grid points

        timer.start("OMP GTO evaluation");

        #pragma omp parallel
        {
            auto thread_id = omp_get_thread_num();

            auto grid_batch_size = mpi::batch_size(npoints, thread_id, nthreads);

            auto grid_batch_offset = mpi::batch_offset(npoints, thread_id, nthreads);

            gtoeval::computeGtosValuesForMetaGGA(gaos, gaox, gaoy, gaoz, gaoxx, gaoxy, gaoxz, gaoyy, gaoyz, gaozz,
                                                 gtovec, xcoords, ycoords, zcoords, gridblockpos,
                                                 grid_batch_offset, grid_batch_size, skip_cgto_ids);
        }

        timer.stop("OMP GTO evaluation");

        timer.start("GTO screening");

        int32_t aocount = 0;

        for (int32_t nu = 0; nu < naos; nu++)
        {
            if (skip_ao_ids.data()[nu]) continue;

            bool skip = true;

            auto gaos_nu = gaos.data(nu);

            auto gaox_nu = gaox.data(nu);
            auto gaoy_nu = gaoy.data(nu);
            auto gaoz_nu = gaoz.data(nu);

            auto gaoxx_nu = gaoxx.data(nu);
            auto gaoxy_nu = gaoxy.data(nu);
            auto gaoxz_nu = gaoxz.data(nu);
            auto gaoyy_nu = gaoyy.data(nu);
            auto gaoyz_nu = gaoyz.data(nu);
            auto gaozz_nu = gaozz.data(nu);

            for (int32_t g = 0; g < npoints; g++)
            {
                if ((std::fabs(gaos_nu[g]) > _screeningThresholdForGTOValues) ||
                    (std::fabs(gaox_nu[g]) > _screeningThresholdForGTOValues) ||
                    (std::fabs(gaoy_nu[g]) > _screeningThresholdForGTOValues) ||
                    (std::fabs(gaoz_nu[g]) > _screeningThresholdForGTOValues) ||
                    (std::fabs(gaoxx_nu[g]) > _screeningThresholdForGTOValues) ||
                    (std::fabs(gaoxy_nu[g]) > _screeningThresholdForGTOValues) ||
                    (std::fabs(gaoxz_nu[g]) > _screeningThresholdForGTOValues) ||
                    (std::fabs(gaoyy_nu[g]) > _screeningThresholdForGTOValues) ||
                    (std::fabs(gaoyz_nu[g]) > _screeningThresholdForGTOValues) ||
                    (std::fabs(gaozz_nu[g]) > _screeningThresholdForGTOValues))
                {
                    skip = false;

                    break;
                }
            }

            if (!skip)
            {
                aoinds[aocount] = nu;

                ++aocount;
            }
        }

        CDenseMatrix mat_chi(aocount, npoints);

        CDenseMatrix mat_chi_x(aocount, npoints);
        CDenseMatrix mat_chi_y(aocount, npoints);
        CDenseMatrix mat_chi_z(aocount, npoints);

        CDenseMatrix mat_chi_xx(aocount, npoints);
        CDenseMatrix mat_chi_xy(aocount, npoints);
        CDenseMatrix mat_chi_xz(aocount, npoints);
        CDenseMatrix mat_chi_yy(aocount, npoints);
        CDenseMatrix mat_chi_yz(aocount, npoints);
        CDenseMatrix mat_chi_zz(aocount, npoints);

        for (int32_t i = 0; i < aocount; i++)
        {
            std::memcpy(mat_chi.row(i), gaos.data(aoinds[i]), npoints * sizeof(double));

            std::memcpy(mat_chi_x.row(i), gaox.data(aoinds[i]), npoints * sizeof(double));
            std::memcpy(mat_chi_y.row(i), gaoy.data(aoinds[i]), npoints * sizeof(double));
            std::memcpy(mat_chi_z.row(i), gaoz.data(aoinds[i]), npoints * sizeof(double));

            std::memcpy(mat_chi_xx.row(i), gaoxx.data(aoinds[i]), npoints * sizeof(double));
            std::memcpy(mat_chi_xy.row(i), gaoxy.data(aoinds[i]), npoints * sizeof(double));
            std::memcpy(mat_chi_xz.row(i), gaoxz.data(aoinds[i]), npoints * sizeof(double));
            std::memcpy(mat_chi_yy.row(i), gaoyy.data(aoinds[i]), npoints * sizeof(double));
            std::memcpy(mat_chi_yz.row(i), gaoyz.data(aoinds[i]), npoints * sizeof(double));
            std::memcpy(mat_chi_zz.row(i), gaozz.data(aoinds[i]), npoints * sizeof(double));
        }

        timer.stop("GTO screening");

        // generate sub density matrix

        timer.start("Density matrix slicing");

        auto gs_sub_dens_mat_a = submat::getSubDensityMatrix(gsDensityMatrix, 0, "ALPHA", aoinds, aocount, naos);
        auto gs_sub_dens_mat_b = submat::getSubDensityMatrix(gsDensityMatrix, 0, "BETA", aoinds, aocount, naos);

        auto rw_sub_dens_mat_a = submat::getSubDensityMatrix(rwDensityMatrix, 0, "ALPHA", aoinds, aocount, naos);
        auto rw_sub_dens_mat_b = submat::getSubDensityMatrix(rwDensityMatrix, 0, "BETA", aoinds, aocount, naos);

        timer.stop("Density matrix slicing");

        // generate density grid

        dengridgen::generateDensityForGGA(rho, rhograd, sigma, npoints, mat_chi, mat_chi_x, mat_chi_y, mat_chi_z,
                                          gs_sub_dens_mat_a, rw_sub_dens_mat_b, timer);

        // generate density gradient grid

        timer.start("Density grad. grid prep.");

        CDenseMatrix dengrad_a_x(natoms, npoints);
        CDenseMatrix dengrad_a_y(natoms, npoints);
        CDenseMatrix dengrad_a_z(natoms, npoints);

        CDenseMatrix dengrad_b_x(natoms, npoints);
        CDenseMatrix dengrad_b_y(natoms, npoints);
        CDenseMatrix dengrad_b_z(natoms, npoints);

        CDenseMatrix dengrad_a_xx(natoms, npoints);
        CDenseMatrix dengrad_a_xy(natoms, npoints);
        CDenseMatrix dengrad_a_xz(natoms, npoints);

        CDenseMatrix dengrad_b_xx(natoms, npoints);
        CDenseMatrix dengrad_b_xy(natoms, npoints);
        CDenseMatrix dengrad_b_xz(natoms, npoints);

        CDenseMatrix dengrad_a_yx(natoms, npoints);
        CDenseMatrix dengrad_a_yy(natoms, npoints);
        CDenseMatrix dengrad_a_yz(natoms, npoints);

        CDenseMatrix dengrad_b_yx(natoms, npoints);
        CDenseMatrix dengrad_b_yy(natoms, npoints);
        CDenseMatrix dengrad_b_yz(natoms, npoints);

        CDenseMatrix dengrad_a_zx(natoms, npoints);
        CDenseMatrix dengrad_a_zy(natoms, npoints);
        CDenseMatrix dengrad_a_zz(natoms, npoints);

        CDenseMatrix dengrad_b_zx(natoms, npoints);
        CDenseMatrix dengrad_b_zy(natoms, npoints);
        CDenseMatrix dengrad_b_zz(natoms, npoints);

        timer.stop("Density grad. grid prep.");

        // eq.(26), JCTC 2021, 17, 1512-1521

        timer.start("Density grad. grid matmul");

        auto mat_F_a = denblas::multAB(rw_sub_dens_mat_a, mat_chi);
        auto mat_F_b = denblas::multAB(rw_sub_dens_mat_b, mat_chi);

        auto mat_F_a_x = denblas::multAB(rw_sub_dens_mat_a, mat_chi_x);
        auto mat_F_a_y = denblas::multAB(rw_sub_dens_mat_a, mat_chi_y);
        auto mat_F_a_z = denblas::multAB(rw_sub_dens_mat_a, mat_chi_z);

        auto mat_F_b_x = denblas::multAB(rw_sub_dens_mat_b, mat_chi_x);
        auto mat_F_b_y = denblas::multAB(rw_sub_dens_mat_b, mat_chi_y);
        auto mat_F_b_z = denblas::multAB(rw_sub_dens_mat_b, mat_chi_z);

        timer.stop("Density grad. grid matmul");

        // eq.(34), JCTC 2021, 17, 1512-1521

        timer.start("Density grad. grid rho");

        auto naos = mat_chi.getNumberOfRows();

        auto F_a_val = mat_F_a.values();
        auto F_b_val = mat_F_b.values();

        auto F_a_x_val = mat_F_a_x.values();
        auto F_a_y_val = mat_F_a_y.values();
        auto F_a_z_val = mat_F_a_z.values();

        auto F_b_x_val = mat_F_b_x.values();
        auto F_b_y_val = mat_F_b_y.values();
        auto F_b_z_val = mat_F_b_z.values();

        auto chi_x_val = mat_chi_x.values();
        auto chi_y_val = mat_chi_y.values();
        auto chi_z_val = mat_chi_z.values();

        auto chi_xx_val = mat_chi_xx.values();
        auto chi_xy_val = mat_chi_xy.values();
        auto chi_xz_val = mat_chi_xz.values();

        auto chi_yy_val = mat_chi_yy.values();
        auto chi_yz_val = mat_chi_yz.values();
        auto chi_zz_val = mat_chi_zz.values();

        auto gden_a_x = dengrad_a_x.values();
        auto gden_a_y = dengrad_a_y.values();
        auto gden_a_z = dengrad_a_z.values();

        auto gden_b_x = dengrad_b_x.values();
        auto gden_b_y = dengrad_b_y.values();
        auto gden_b_z = dengrad_b_z.values();

        auto gden_a_xx = dengrad_a_xx.values();
        auto gden_a_xy = dengrad_a_xy.values();
        auto gden_a_xz = dengrad_a_xz.values();

        auto gden_b_xx = dengrad_b_xx.values();
        auto gden_b_xy = dengrad_b_xy.values();
        auto gden_b_xz = dengrad_b_xz.values();

        auto gden_a_yx = dengrad_a_yx.values();
        auto gden_a_yy = dengrad_a_yy.values();
        auto gden_a_yz = dengrad_a_yz.values();

        auto gden_b_yx = dengrad_b_yx.values();
        auto gden_b_yy = dengrad_b_yy.values();
        auto gden_b_yz = dengrad_b_yz.values();

        auto gden_a_zx = dengrad_a_zx.values();
        auto gden_a_zy = dengrad_a_zy.values();
        auto gden_a_zz = dengrad_a_zz.values();

        auto gden_b_zx = dengrad_b_zx.values();
        auto gden_b_zy = dengrad_b_zy.values();
        auto gden_b_zz = dengrad_b_zz.values();

        #pragma omp parallel
        {
            auto thread_id = omp_get_thread_num();

            auto grid_batch_size = mpi::batch_size(npoints, thread_id, nthreads);

            auto grid_batch_offset = mpi::batch_offset(npoints, thread_id, nthreads);

            for (int32_t nu = 0; nu < naos; nu++)
            {
                auto atomidx = ao_to_atom_ids[aoinds[nu]];

                auto atom_offset = atomidx * npoints;

                auto nu_offset = nu * npoints;

                #pragma omp simd aligned(gden_a_x, gden_a_y, gden_a_z, gden_b_x, gden_b_y, gden_b_z, \
                        gden_a_xx, gden_a_xy, gden_a_xz, gden_b_xx, gden_b_xy, gden_b_xz, \
                        gden_a_yx, gden_a_yy, gden_a_yz, gden_b_yx, gden_b_yy, gden_b_yz, \
                        gden_a_zx, gden_a_zy, gden_a_zz, gden_b_zx, gden_b_zy, gden_b_zz, \
                        F_a_val, F_a_x_val, F_a_y_val, F_a_z_val, \
                        F_b_val, F_b_x_val, F_b_y_val, F_b_z_val, \
                        chi_x_val, chi_y_val, chi_z_val, \
                        chi_xx_val, chi_xy_val, chi_xz_val, chi_yy_val, chi_yz_val, chi_zz_val : VLX_ALIGN)
                for (int32_t g = grid_batch_offset; g < grid_batch_offset + grid_batch_size; g++)
                {
                    auto atom_g = atom_offset + g;

                    auto nu_g = nu_offset + g;

                    gden_a_x[atom_g] -= 2.0 * F_a_val[nu_g] * chi_x_val[nu_g];
                    gden_a_y[atom_g] -= 2.0 * F_a_val[nu_g] * chi_y_val[nu_g];
                    gden_a_z[atom_g] -= 2.0 * F_a_val[nu_g] * chi_z_val[nu_g];

                    gden_b_x[atom_g] -= 2.0 * F_b_val[nu_g] * chi_x_val[nu_g];
                    gden_b_y[atom_g] -= 2.0 * F_b_val[nu_g] * chi_y_val[nu_g];
                    gden_b_z[atom_g] -= 2.0 * F_b_val[nu_g] * chi_z_val[nu_g];

                    gden_a_xx[atom_g] -= 2.0 * (F_a_x_val[nu_g] * chi_x_val[nu_g] + F_a_val[nu_g] * chi_xx_val[nu_g]);
                    gden_a_xy[atom_g] -= 2.0 * (F_a_x_val[nu_g] * chi_y_val[nu_g] + F_a_val[nu_g] * chi_xy_val[nu_g]);
                    gden_a_xz[atom_g] -= 2.0 * (F_a_x_val[nu_g] * chi_z_val[nu_g] + F_a_val[nu_g] * chi_xz_val[nu_g]);

                    gden_b_xx[atom_g] -= 2.0 * (F_b_x_val[nu_g] * chi_x_val[nu_g] + F_b_val[nu_g] * chi_xx_val[nu_g]);
                    gden_b_xy[atom_g] -= 2.0 * (F_b_x_val[nu_g] * chi_y_val[nu_g] + F_b_val[nu_g] * chi_xy_val[nu_g]);
                    gden_b_xz[atom_g] -= 2.0 * (F_b_x_val[nu_g] * chi_z_val[nu_g] + F_b_val[nu_g] * chi_xz_val[nu_g]);

                    gden_a_yx[atom_g] -= 2.0 * (F_a_y_val[nu_g] * chi_x_val[nu_g] + F_a_val[nu_g] * chi_xy_val[nu_g]);
                    gden_a_yy[atom_g] -= 2.0 * (F_a_y_val[nu_g] * chi_y_val[nu_g] + F_a_val[nu_g] * chi_yy_val[nu_g]);
                    gden_a_yz[atom_g] -= 2.0 * (F_a_y_val[nu_g] * chi_z_val[nu_g] + F_a_val[nu_g] * chi_yz_val[nu_g]);

                    gden_b_yx[atom_g] -= 2.0 * (F_b_y_val[nu_g] * chi_x_val[nu_g] + F_b_val[nu_g] * chi_xy_val[nu_g]);
                    gden_b_yy[atom_g] -= 2.0 * (F_b_y_val[nu_g] * chi_y_val[nu_g] + F_b_val[nu_g] * chi_yy_val[nu_g]);
                    gden_b_yz[atom_g] -= 2.0 * (F_b_y_val[nu_g] * chi_z_val[nu_g] + F_b_val[nu_g] * chi_yz_val[nu_g]);

                    gden_a_zx[atom_g] -= 2.0 * (F_a_z_val[nu_g] * chi_x_val[nu_g] + F_a_val[nu_g] * chi_xz_val[nu_g]);
                    gden_a_zy[atom_g] -= 2.0 * (F_a_z_val[nu_g] * chi_y_val[nu_g] + F_a_val[nu_g] * chi_yz_val[nu_g]);
                    gden_a_zz[atom_g] -= 2.0 * (F_a_z_val[nu_g] * chi_z_val[nu_g] + F_a_val[nu_g] * chi_zz_val[nu_g]);

                    gden_b_zx[atom_g] -= 2.0 * (F_b_z_val[nu_g] * chi_x_val[nu_g] + F_b_val[nu_g] * chi_xz_val[nu_g]);
                    gden_b_zy[atom_g] -= 2.0 * (F_b_z_val[nu_g] * chi_y_val[nu_g] + F_b_val[nu_g] * chi_yz_val[nu_g]);
                    gden_b_zz[atom_g] -= 2.0 * (F_b_z_val[nu_g] * chi_z_val[nu_g] + F_b_val[nu_g] * chi_zz_val[nu_g]);
                }
            }
        }

        timer.stop("Density grad. grid rho");

        // compute exchange-correlation functional derivative

        timer.start("XC functional eval.");

        xcFunctional.compute_exc_vxc_for_gga(npoints, rho, sigma, exc, vrho, vsigma);

        timer.stop("XC functional eval.");

        // screen density and functional derivatives

        timer.start("Density screening");

        gridscreen::copyWeights(local_weights, gridblockpos, weights, npoints);

        gridscreen::screenVxcFockForGGA(rho, sigma, exc, vrho, vsigma, npoints, _screeningThresholdForDensityValues);

        timer.stop("Density screening");

        // eq.(32), JCTC 2021, 17, 1512-1521

        timer.start("Accumulate gradient");

        #pragma omp parallel
        {
            auto thread_id = omp_get_thread_num();

            auto grid_batch_size = mpi::batch_size(npoints, thread_id, nthreads);

            auto grid_batch_offset = mpi::batch_offset(npoints, thread_id, nthreads);

            auto gatm = molgrad_threads.data(thread_id);

            for (int32_t iatom = 0; iatom < natoms; iatom++)
            {
                auto atom_offset = iatom * npoints;

                double gatmx = 0.0, gatmy = 0.0, gatmz = 0.0;

                #pragma omp simd reduction(+ : gatmx, gatmy, gatmz) aligned(local_weights, \
                        rhograd, vrho, vsigma, \
                        gden_a_x, gden_a_y, gden_a_z, \
                        gden_b_x, gden_b_y, gden_b_z, \
                        gden_a_xx, gden_a_xy, gden_a_xz, \
                        gden_a_yx, gden_a_yy, gden_a_yz, \
                        gden_a_zx, gden_a_zy, gden_a_zz, \
                        gden_b_xx, gden_b_xy, gden_b_xz, \
                        gden_b_yx, gden_b_yy, gden_b_yz, \
                        gden_b_zx, gden_b_zy, gden_b_zz : VLX_ALIGN)
                for (int32_t g = grid_batch_offset; g < grid_batch_offset + grid_batch_size; g++)
                {
                    auto atom_g = atom_offset + g;

                    auto vxa = 2.0 * vsigma[3 * g + 0] * rhograd[6 * g + 0] + vsigma[3 * g + 1] * rhograd[6 * g + 3];
                    auto vya = 2.0 * vsigma[3 * g + 0] * rhograd[6 * g + 1] + vsigma[3 * g + 1] * rhograd[6 * g + 4];
                    auto vza = 2.0 * vsigma[3 * g + 0] * rhograd[6 * g + 2] + vsigma[3 * g + 1] * rhograd[6 * g + 5];

                    auto vxb = 2.0 * vsigma[3 * g + 2] * rhograd[6 * g + 3] + vsigma[3 * g + 1] * rhograd[6 * g + 0];
                    auto vyb = 2.0 * vsigma[3 * g + 2] * rhograd[6 * g + 4] + vsigma[3 * g + 1] * rhograd[6 * g + 1];
                    auto vzb = 2.0 * vsigma[3 * g + 2] * rhograd[6 * g + 5] + vsigma[3 * g + 1] * rhograd[6 * g + 2];

                    // alpha
                    gatmx += local_weights[g] * vrho[2 * g + 0] * gden_a_x[atom_g];
                    gatmy += local_weights[g] * vrho[2 * g + 0] * gden_a_y[atom_g];
                    gatmz += local_weights[g] * vrho[2 * g + 0] * gden_a_z[atom_g];

                    // beta
                    gatmx += local_weights[g] * vrho[2 * g + 1] * gden_b_x[atom_g];
                    gatmy += local_weights[g] * vrho[2 * g + 1] * gden_b_y[atom_g];
                    gatmz += local_weights[g] * vrho[2 * g + 1] * gden_b_z[atom_g];

                    // alpha
                    gatmx += local_weights[g] * (vxa * gden_a_xx[atom_g] + vya * gden_a_yx[atom_g] + vza * gden_a_zx[atom_g]);
                    gatmy += local_weights[g] * (vxa * gden_a_xy[atom_g] + vya * gden_a_yy[atom_g] + vza * gden_a_zy[atom_g]);
                    gatmz += local_weights[g] * (vxa * gden_a_xz[atom_g] + vya * gden_a_yz[atom_g] + vza * gden_a_zz[atom_g]);

                    // beta
                    gatmx += local_weights[g] * (vxb * gden_b_xx[atom_g] + vyb * gden_b_yx[atom_g] + vzb * gden_b_zx[atom_g]);
                    gatmy += local_weights[g] * (vxb * gden_b_xy[atom_g] + vyb * gden_b_yy[atom_g] + vzb * gden_b_zy[atom_g]);
                    gatmz += local_weights[g] * (vxb * gden_b_xz[atom_g] + vyb * gden_b_yz[atom_g] + vzb * gden_b_zz[atom_g]);
                }

                gatm[iatom * 3 + 0] += gatmx;
                gatm[iatom * 3 + 1] += gatmy;
                gatm[iatom * 3 + 2] += gatmz;
            }
        }

        timer.stop("Accumulate gradient");
    }

    // destroy GTOs container

    delete gtovec;

    timer.stop("Total timing");

    // std::cout << "Timing of new integrator" << std::endl;
    // std::cout << "------------------------" << std::endl;
    // std::cout << timer.getSummary() << std::endl;

    CDenseMatrix molgrad(natoms, 3);

    for (int32_t iatom = 0; iatom < natoms; iatom++)
    {
        for (int32_t thread_id = 0; thread_id < nthreads; thread_id++)
        {
            molgrad.row(iatom)[0] += molgrad_threads.data(thread_id)[iatom * 3 + 0];
            molgrad.row(iatom)[1] += molgrad_threads.data(thread_id)[iatom * 3 + 1];
            molgrad.row(iatom)[2] += molgrad_threads.data(thread_id)[iatom * 3 + 2];
        }
    }

    return molgrad;
}

CDenseMatrix
CXCNewMolecularGradient::_integrateFxcGradientForLDA(const CMolecule&        molecule,
                                                     const CMolecularBasis&  basis,
                                                     const CAODensityMatrix& rwDensityMatrixOne,
                                                     const CAODensityMatrix& rwDensityMatrixTwo,
                                                     const CAODensityMatrix& gsDensityMatrix,
                                                     const CMolecularGrid&   molecularGrid,
                                                     const CXCNewFunctional& xcFunctional) const
{
    CMultiTimer timer;

    timer.start("Total timing");

    timer.start("Preparation");

    auto nthreads = omp_get_max_threads();

    // GTOs container and number of AOs

    CGtoContainer* gtovec = new CGtoContainer(molecule, basis);

    auto naos = gtovec->getNumberOfAtomicOrbitals();

    // AO-to-atom mapping

    std::vector<int32_t> ao_to_atom_ids(naos);

    _computeAOtoAtomMapping(ao_to_atom_ids, molecule, basis);

    // molecular gradient

    auto natoms = molecule.getNumberOfAtoms();

    CMemBlock2D<double> molgrad_threads(natoms * 3,  nthreads);

    // memory blocks for GTOs on grid points

    CMemBlock2D<double> gaos(molecularGrid.getMaxNumberOfGridPointsPerBox(), naos);

    CMemBlock2D<double> gaox(molecularGrid.getMaxNumberOfGridPointsPerBox(), naos);

    CMemBlock2D<double> gaoy(molecularGrid.getMaxNumberOfGridPointsPerBox(), naos);

    CMemBlock2D<double> gaoz(molecularGrid.getMaxNumberOfGridPointsPerBox(), naos);

    // indices for keeping track of GTOs

    // skip_cgto_ids: whether a CGTO should be skipped
    // skip_ao_ids: whether an AO should be skipped
    // aoinds: mapping between AO indices before and after screening

    CMemBlock<int32_t> skip_cgto_ids(naos);  // note: naos >= ncgtos

    CMemBlock<int32_t> skip_ao_ids(naos);

    std::vector<int32_t> aoinds(naos);

    // density and functional derivatives

    CMemBlock<double> local_weights_data(molecularGrid.getMaxNumberOfGridPointsPerBox());

    CMemBlock<double> rho_data(2 * molecularGrid.getMaxNumberOfGridPointsPerBox());

    CMemBlock<double> rhow_data(2 * molecularGrid.getMaxNumberOfGridPointsPerBox());

    CMemBlock<double> v2rho2_data(3 * molecularGrid.getMaxNumberOfGridPointsPerBox());

    auto local_weights = local_weights_data.data();

    auto rho = rho_data.data();

    auto rhow = rhow_data.data();

    auto v2rho2 = v2rho2_data.data();

    // coordinates and weights of grid points

    auto xcoords = molecularGrid.getCoordinatesX();

    auto ycoords = molecularGrid.getCoordinatesY();

    auto zcoords = molecularGrid.getCoordinatesZ();

    auto weights = molecularGrid.getWeights();

    // counts and displacements of grid points in boxes

    auto counts = molecularGrid.getGridPointCounts();

    auto displacements = molecularGrid.getGridPointDisplacements();

    timer.stop("Preparation");

    for (int32_t box_id = 0; box_id < counts.size(); box_id++)
    {
        // grid points in box

        auto npoints = counts.data()[box_id];

        auto gridblockpos = displacements.data()[box_id];

        // dimension of grid box

        auto boxdim = gtoeval::getGridBoxDimension(gridblockpos, npoints, xcoords, ycoords, zcoords);

        // pre-screening of GTOs

        timer.start("GTO pre-screening");

        gtoeval::preScreenGtos(skip_cgto_ids, skip_ao_ids, gtovec, 1, _screeningThresholdForGTOValues, boxdim);  // 1st order GTO derivative

        timer.stop("GTO pre-screening");

        // GTO values on grid points

        timer.start("OMP GTO evaluation");

        #pragma omp parallel
        {
            auto thread_id = omp_get_thread_num();

            auto grid_batch_size = mpi::batch_size(npoints, thread_id, nthreads);

            auto grid_batch_offset = mpi::batch_offset(npoints, thread_id, nthreads);

            gtoeval::computeGtosValuesForGGA(gaos, gaox, gaoy, gaoz, gtovec, xcoords, ycoords, zcoords,

                                             gridblockpos, grid_batch_offset, grid_batch_size, skip_cgto_ids);
        }

        timer.stop("OMP GTO evaluation");

        timer.start("GTO screening");

        int32_t aocount = 0;

        for (int32_t nu = 0; nu < naos; nu++)
        {
            if (skip_ao_ids.data()[nu]) continue;

            bool skip = true;

            auto gaos_nu = gaos.data(nu);

            auto gaox_nu = gaox.data(nu);

            auto gaoy_nu = gaoy.data(nu);

            auto gaoz_nu = gaoz.data(nu);

            for (int32_t g = 0; g < npoints; g++)
            {
                if ((std::fabs(gaos_nu[g]) > _screeningThresholdForGTOValues) ||
                    (std::fabs(gaox_nu[g]) > _screeningThresholdForGTOValues) ||
                    (std::fabs(gaoy_nu[g]) > _screeningThresholdForGTOValues) ||
                    (std::fabs(gaoz_nu[g]) > _screeningThresholdForGTOValues))
                {
                    skip = false;

                    break;
                }
            }

            if (!skip)
            {
                aoinds[aocount] = nu;

                ++aocount;
            }
        }

        CDenseMatrix mat_chi(aocount, npoints);

        CDenseMatrix mat_chi_x(aocount, npoints);

        CDenseMatrix mat_chi_y(aocount, npoints);

        CDenseMatrix mat_chi_z(aocount, npoints);

        for (int32_t i = 0; i < aocount; i++)
        {
            std::memcpy(mat_chi.row(i), gaos.data(aoinds[i]), npoints * sizeof(double));

            std::memcpy(mat_chi_x.row(i), gaox.data(aoinds[i]), npoints * sizeof(double));

            std::memcpy(mat_chi_y.row(i), gaoy.data(aoinds[i]), npoints * sizeof(double));

            std::memcpy(mat_chi_z.row(i), gaoz.data(aoinds[i]), npoints * sizeof(double));
        }

        timer.stop("GTO screening");

        // generate sub density matrix

        timer.start("Density matrix slicing");

        auto gs_sub_dens_mat = submat::getSubDensityMatrix(gsDensityMatrix, 0, "ALPHA", aoinds, aocount, naos);

        auto rw_sub_dens_mat_one = submat::getSubDensityMatrix(rwDensityMatrixOne, 0, "ALPHA", aoinds, aocount, naos);

        auto rw_sub_dens_mat_two = submat::getSubDensityMatrix(rwDensityMatrixTwo, 0, "ALPHA", aoinds, aocount, naos);

        timer.stop("Density matrix slicing");

        // generate density grid

        dengridgen::generateDensityForLDA(rho, npoints, mat_chi, gs_sub_dens_mat, timer);

        dengridgen::generateDensityForLDA(rhow, npoints, mat_chi, rw_sub_dens_mat_one, timer);

        // generate density gradient grid

        timer.start("Density grad. grid prep.");

        CDenseMatrix dengradx(natoms, npoints);
        CDenseMatrix dengrady(natoms, npoints);
        CDenseMatrix dengradz(natoms, npoints);

        timer.stop("Density grad. grid prep.");

        // eq.(26), JCTC 2021, 17, 1512-1521

        timer.start("Density grad. grid matmul");

        auto mat_F = denblas::multAB(rw_sub_dens_mat_two, mat_chi);

        timer.stop("Density grad. grid matmul");

        // eq.(34), JCTC 2021, 17, 1512-1521

        timer.start("Density grad. grid rho");

        auto naos = mat_chi.getNumberOfRows();

        auto F_val = mat_F.values();

        auto chi_x_val = mat_chi_x.values();
        auto chi_y_val = mat_chi_y.values();
        auto chi_z_val = mat_chi_z.values();

        auto gdenx = dengradx.values();
        auto gdeny = dengrady.values();
        auto gdenz = dengradz.values();

        #pragma omp parallel
        {
            auto thread_id = omp_get_thread_num();

            auto grid_batch_size = mpi::batch_size(npoints, thread_id, nthreads);

            auto grid_batch_offset = mpi::batch_offset(npoints, thread_id, nthreads);

            for (int32_t nu = 0; nu < naos; nu++)
            {
                auto atomidx = ao_to_atom_ids[aoinds[nu]];

                auto atom_offset = atomidx * npoints;

                auto nu_offset = nu * npoints;

                #pragma omp simd aligned(gdenx, gdeny, gdenz, F_val, chi_x_val, chi_y_val, chi_z_val : VLX_ALIGN)
                for (int32_t g = grid_batch_offset; g < grid_batch_offset + grid_batch_size; g++)
                {
                    auto atom_g = atom_offset + g;

                    auto nu_g = nu_offset + g;

                    gdenx[atom_g] -= 2.0 * F_val[nu_g] * chi_x_val[nu_g];
                    gdeny[atom_g] -= 2.0 * F_val[nu_g] * chi_y_val[nu_g];
                    gdenz[atom_g] -= 2.0 * F_val[nu_g] * chi_z_val[nu_g];
                }
            }
        }

        timer.stop("Density grad. grid rho");

        // compute exchange-correlation functional derivative

        timer.start("XC functional eval.");

        xcFunctional.compute_fxc_for_lda(npoints, rho, v2rho2);

        timer.stop("XC functional eval.");

        // screen density and functional derivatives

        timer.start("Density screening");

        gridscreen::copyWeights(local_weights, gridblockpos, weights, npoints);

        gridscreen::screenFxcFockForLDA(rho, v2rho2, npoints, _screeningThresholdForDensityValues);

<<<<<<< HEAD
        auto rhow1a = rwdengridquad.gam(0);
=======
        timer.stop("Density screening");
>>>>>>> d0708563

        // eq.(32), JCTC 2021, 17, 1512-1521

        timer.start("Accumulate gradient");

        #pragma omp parallel
        {
            auto thread_id = omp_get_thread_num();

            auto grid_batch_size = mpi::batch_size(npoints, thread_id, nthreads);

            auto grid_batch_offset = mpi::batch_offset(npoints, thread_id, nthreads);

            auto gatm = molgrad_threads.data(thread_id);

            for (int32_t iatom = 0; iatom < natoms; iatom++)
            {
                auto atom_offset = iatom * npoints;

                double gatmx = 0.0, gatmy = 0.0, gatmz = 0.0;

                #pragma omp simd reduction(+ : gatmx, gatmy, gatmz) aligned(local_weights, \
                        rhow, v2rho2, gdenx, gdeny, gdenz : VLX_ALIGN)
                for (int32_t g = grid_batch_offset; g < grid_batch_offset + grid_batch_size; g++)
                {
                    auto atom_g = atom_offset + g;

                    double prefac = local_weights[g] * (v2rho2[3 * g + 0] * rhow[2 * g + 0] +
                                                        v2rho2[3 * g + 1] * rhow[2 * g + 1]);

                    gatmx += prefac * gdenx[atom_g];
                    gatmy += prefac * gdeny[atom_g];
                    gatmz += prefac * gdenz[atom_g];
                }

                // factor of 2 from sum of alpha and beta contributions

                gatm[iatom * 3 + 0] += 2.0 * gatmx;
                gatm[iatom * 3 + 1] += 2.0 * gatmy;
                gatm[iatom * 3 + 2] += 2.0 * gatmz;
            }
        }

        timer.stop("Accumulate gradient");
    }

    // destroy GTOs container

    delete gtovec;

    timer.stop("Total timing");

    // std::cout << "Timing of new integrator" << std::endl;
    // std::cout << "------------------------" << std::endl;
    // std::cout << timer.getSummary() << std::endl;

    CDenseMatrix molgrad(natoms, 3);

    for (int32_t iatom = 0; iatom < natoms; iatom++)
    {
        for (int32_t thread_id = 0; thread_id < nthreads; thread_id++)
        {
            molgrad.row(iatom)[0] += molgrad_threads.data(thread_id)[iatom * 3 + 0];
            molgrad.row(iatom)[1] += molgrad_threads.data(thread_id)[iatom * 3 + 1];
            molgrad.row(iatom)[2] += molgrad_threads.data(thread_id)[iatom * 3 + 2];
        }
    }

    return molgrad;
}

CDenseMatrix
CXCNewMolecularGradient::_integrateFxcGradientForGGA(const CMolecule&        molecule,
                                                     const CMolecularBasis&  basis,
                                                     const CAODensityMatrix& rwDensityMatrixOne,
                                                     const CAODensityMatrix& rwDensityMatrixTwo,
                                                     const CAODensityMatrix& gsDensityMatrix,
                                                     const CMolecularGrid&   molecularGrid,
                                                     const CXCNewFunctional& xcFunctional) const
{
    CMultiTimer timer;

    timer.start("Total timing");

    timer.start("Preparation");

    auto nthreads = omp_get_max_threads();

    // GTOs container and number of AOs

    CGtoContainer* gtovec = new CGtoContainer(molecule, basis);

    auto naos = gtovec->getNumberOfAtomicOrbitals();

    // AO-to-atom mapping

    std::vector<int32_t> ao_to_atom_ids(naos);

    _computeAOtoAtomMapping(ao_to_atom_ids, molecule, basis);

    // molecular gradient

    auto natoms = molecule.getNumberOfAtoms();

    CMemBlock2D<double> molgrad_threads(natoms * 3,  nthreads);

    // memory blocks for GTOs on grid points

    CMemBlock2D<double> gaos(molecularGrid.getMaxNumberOfGridPointsPerBox(), naos);

    CMemBlock2D<double> gaox(molecularGrid.getMaxNumberOfGridPointsPerBox(), naos);
    CMemBlock2D<double> gaoy(molecularGrid.getMaxNumberOfGridPointsPerBox(), naos);
    CMemBlock2D<double> gaoz(molecularGrid.getMaxNumberOfGridPointsPerBox(), naos);

    CMemBlock2D<double> gaoxx(molecularGrid.getMaxNumberOfGridPointsPerBox(), naos);
    CMemBlock2D<double> gaoxy(molecularGrid.getMaxNumberOfGridPointsPerBox(), naos);
    CMemBlock2D<double> gaoxz(molecularGrid.getMaxNumberOfGridPointsPerBox(), naos);
    CMemBlock2D<double> gaoyy(molecularGrid.getMaxNumberOfGridPointsPerBox(), naos);
    CMemBlock2D<double> gaoyz(molecularGrid.getMaxNumberOfGridPointsPerBox(), naos);
    CMemBlock2D<double> gaozz(molecularGrid.getMaxNumberOfGridPointsPerBox(), naos);

    // indices for keeping track of GTOs

    // skip_cgto_ids: whether a CGTO should be skipped
    // skip_ao_ids: whether an AO should be skipped
    // aoinds: mapping between AO indices before and after screening

    CMemBlock<int32_t> skip_cgto_ids(naos);  // note: naos >= ncgtos

    CMemBlock<int32_t> skip_ao_ids(naos);

    std::vector<int32_t> aoinds(naos);

    // density and functional derivatives

    CMemBlock<double> local_weights_data(molecularGrid.getMaxNumberOfGridPointsPerBox());

    CMemBlock<double> rho_data(2 * molecularGrid.getMaxNumberOfGridPointsPerBox());
    CMemBlock<double> rhow_data(2 * molecularGrid.getMaxNumberOfGridPointsPerBox());

    CMemBlock<double> rhograd_data(6 * molecularGrid.getMaxNumberOfGridPointsPerBox());
    CMemBlock<double> rhowgrad_data(6 * molecularGrid.getMaxNumberOfGridPointsPerBox());

    CMemBlock<double> sigma_data(3 * molecularGrid.getMaxNumberOfGridPointsPerBox());

    CMemBlock<double> vrho_data(2 * molecularGrid.getMaxNumberOfGridPointsPerBox());
    CMemBlock<double> vsigma_data(3 * molecularGrid.getMaxNumberOfGridPointsPerBox());

    CMemBlock<double> v2rho2_data(3 * molecularGrid.getMaxNumberOfGridPointsPerBox());
    CMemBlock<double> v2rhosigma_data(6 * molecularGrid.getMaxNumberOfGridPointsPerBox());
    CMemBlock<double> v2sigma2_data(6 * molecularGrid.getMaxNumberOfGridPointsPerBox());

    auto local_weights = local_weights_data.data();

    auto rho = rho_data.data();
    auto rhow = rhow_data.data();

    auto rhograd = rhograd_data.data();
    auto rhowgrad = rhowgrad_data.data();

    auto sigma = sigma_data.data();

    auto vrho = vrho_data.data();
    auto vsigma = vsigma_data.data();

    auto v2rho2 = v2rho2_data.data();
    auto v2rhosigma = v2rhosigma_data.data();
    auto v2sigma2 = v2sigma2_data.data();

    // coordinates and weights of grid points

    auto xcoords = molecularGrid.getCoordinatesX();
    auto ycoords = molecularGrid.getCoordinatesY();
    auto zcoords = molecularGrid.getCoordinatesZ();
    auto weights = molecularGrid.getWeights();

    // counts and displacements of grid points in boxes

    auto counts = molecularGrid.getGridPointCounts();

    auto displacements = molecularGrid.getGridPointDisplacements();

    timer.stop("Preparation");

    for (int32_t box_id = 0; box_id < counts.size(); box_id++)
    {
        // grid points in box

        auto npoints = counts.data()[box_id];

        auto gridblockpos = displacements.data()[box_id];

        // dimension of grid box

        auto boxdim = gtoeval::getGridBoxDimension(gridblockpos, npoints, xcoords, ycoords, zcoords);

        // pre-screening of GTOs

        timer.start("GTO pre-screening");

        gtoeval::preScreenGtos(skip_cgto_ids, skip_ao_ids, gtovec, 2, _screeningThresholdForGTOValues, boxdim);  // 2nd order GTO derivative

        timer.stop("GTO pre-screening");

        // GTO values on grid points

        timer.start("OMP GTO evaluation");

        #pragma omp parallel
        {
            auto thread_id = omp_get_thread_num();

            auto grid_batch_size = mpi::batch_size(npoints, thread_id, nthreads);

            auto grid_batch_offset = mpi::batch_offset(npoints, thread_id, nthreads);

            gtoeval::computeGtosValuesForMetaGGA(gaos, gaox, gaoy, gaoz, gaoxx, gaoxy, gaoxz, gaoyy, gaoyz, gaozz,

                                                 gtovec, xcoords, ycoords, zcoords,

                                                 gridblockpos, grid_batch_offset, grid_batch_size, skip_cgto_ids);
        }

        timer.stop("OMP GTO evaluation");

        timer.start("GTO screening");

        int32_t aocount = 0;

        for (int32_t nu = 0; nu < naos; nu++)
        {
            if (skip_ao_ids.data()[nu]) continue;

            bool skip = true;

            auto gaos_nu = gaos.data(nu);

            auto gaox_nu = gaox.data(nu);
            auto gaoy_nu = gaoy.data(nu);
            auto gaoz_nu = gaoz.data(nu);

            auto gaoxx_nu = gaoxx.data(nu);
            auto gaoxy_nu = gaoxy.data(nu);
            auto gaoxz_nu = gaoxz.data(nu);
            auto gaoyy_nu = gaoyy.data(nu);
            auto gaoyz_nu = gaoyz.data(nu);
            auto gaozz_nu = gaozz.data(nu);

            for (int32_t g = 0; g < npoints; g++)
            {
                if ((std::fabs(gaos_nu[g]) > _screeningThresholdForGTOValues) ||
                    (std::fabs(gaox_nu[g]) > _screeningThresholdForGTOValues) ||
                    (std::fabs(gaoy_nu[g]) > _screeningThresholdForGTOValues) ||
                    (std::fabs(gaoz_nu[g]) > _screeningThresholdForGTOValues) ||
                    (std::fabs(gaoxx_nu[g]) > _screeningThresholdForGTOValues) ||
                    (std::fabs(gaoxy_nu[g]) > _screeningThresholdForGTOValues) ||
                    (std::fabs(gaoxz_nu[g]) > _screeningThresholdForGTOValues) ||
                    (std::fabs(gaoyy_nu[g]) > _screeningThresholdForGTOValues) ||
                    (std::fabs(gaoyz_nu[g]) > _screeningThresholdForGTOValues) ||
                    (std::fabs(gaozz_nu[g]) > _screeningThresholdForGTOValues))
                {
                    skip = false;

                    break;
                }
            }

            if (!skip)
            {
                aoinds[aocount] = nu;

                ++aocount;
            }
        }

        CDenseMatrix mat_chi(aocount, npoints);

        CDenseMatrix mat_chi_x(aocount, npoints);
        CDenseMatrix mat_chi_y(aocount, npoints);
        CDenseMatrix mat_chi_z(aocount, npoints);

        CDenseMatrix mat_chi_xx(aocount, npoints);
        CDenseMatrix mat_chi_xy(aocount, npoints);
        CDenseMatrix mat_chi_xz(aocount, npoints);
        CDenseMatrix mat_chi_yy(aocount, npoints);
        CDenseMatrix mat_chi_yz(aocount, npoints);
        CDenseMatrix mat_chi_zz(aocount, npoints);

        for (int32_t i = 0; i < aocount; i++)
        {
            std::memcpy(mat_chi.row(i), gaos.data(aoinds[i]), npoints * sizeof(double));

            std::memcpy(mat_chi_x.row(i), gaox.data(aoinds[i]), npoints * sizeof(double));
            std::memcpy(mat_chi_y.row(i), gaoy.data(aoinds[i]), npoints * sizeof(double));
            std::memcpy(mat_chi_z.row(i), gaoz.data(aoinds[i]), npoints * sizeof(double));

            std::memcpy(mat_chi_xx.row(i), gaoxx.data(aoinds[i]), npoints * sizeof(double));
            std::memcpy(mat_chi_xy.row(i), gaoxy.data(aoinds[i]), npoints * sizeof(double));
            std::memcpy(mat_chi_xz.row(i), gaoxz.data(aoinds[i]), npoints * sizeof(double));
            std::memcpy(mat_chi_yy.row(i), gaoyy.data(aoinds[i]), npoints * sizeof(double));
            std::memcpy(mat_chi_yz.row(i), gaoyz.data(aoinds[i]), npoints * sizeof(double));
            std::memcpy(mat_chi_zz.row(i), gaozz.data(aoinds[i]), npoints * sizeof(double));
        }

        timer.stop("GTO screening");

        // generate sub density matrix

        timer.start("Density matrix slicing");

        auto gs_sub_dens_mat = submat::getSubDensityMatrix(gsDensityMatrix, 0, "ALPHA", aoinds, aocount, naos);

        auto rw_sub_dens_mat_one = submat::getSubDensityMatrix(rwDensityMatrixOne, 0, "ALPHA", aoinds, aocount, naos);

        auto rw_sub_dens_mat_two = submat::getSubDensityMatrix(rwDensityMatrixTwo, 0, "ALPHA", aoinds, aocount, naos);

        timer.stop("Density matrix slicing");

        // generate density grid

        dengridgen::generateDensityForGGA(rho, rhograd, sigma, npoints, mat_chi, mat_chi_x, mat_chi_y, mat_chi_z,

                                          gs_sub_dens_mat, timer);

        dengridgen::generateDensityForGGA(rhow, rhowgrad, nullptr, npoints, mat_chi, mat_chi_x, mat_chi_y, mat_chi_z,

                                          rw_sub_dens_mat_one, timer);

        // generate density gradient grid

        timer.start("Density grad. grid prep.");

        CDenseMatrix dengradx(natoms, npoints);
        CDenseMatrix dengrady(natoms, npoints);
        CDenseMatrix dengradz(natoms, npoints);

        CDenseMatrix dengradxx(natoms, npoints);
        CDenseMatrix dengradxy(natoms, npoints);
        CDenseMatrix dengradxz(natoms, npoints);

        CDenseMatrix dengradyx(natoms, npoints);
        CDenseMatrix dengradyy(natoms, npoints);
        CDenseMatrix dengradyz(natoms, npoints);

        CDenseMatrix dengradzx(natoms, npoints);
        CDenseMatrix dengradzy(natoms, npoints);
        CDenseMatrix dengradzz(natoms, npoints);

        timer.stop("Density grad. grid prep.");

        // eq.(26), JCTC 2021, 17, 1512-1521

        timer.start("Density grad. grid matmul");

        auto mat_F = denblas::multAB(rw_sub_dens_mat_two, mat_chi);

        auto mat_F_x = denblas::multAB(rw_sub_dens_mat_two, mat_chi_x);
        auto mat_F_y = denblas::multAB(rw_sub_dens_mat_two, mat_chi_y);
        auto mat_F_z = denblas::multAB(rw_sub_dens_mat_two, mat_chi_z);

        timer.stop("Density grad. grid matmul");

        // eq.(34), JCTC 2021, 17, 1512-1521

        timer.start("Density grad. grid rho");

        auto naos = mat_chi.getNumberOfRows();

        auto F_val = mat_F.values();

        auto F_x_val = mat_F_x.values();
        auto F_y_val = mat_F_y.values();
        auto F_z_val = mat_F_z.values();

        auto chi_x_val = mat_chi_x.values();
        auto chi_y_val = mat_chi_y.values();
        auto chi_z_val = mat_chi_z.values();

        auto chi_xx_val = mat_chi_xx.values();
        auto chi_xy_val = mat_chi_xy.values();
        auto chi_xz_val = mat_chi_xz.values();
        auto chi_yy_val = mat_chi_yy.values();
        auto chi_yz_val = mat_chi_yz.values();
        auto chi_zz_val = mat_chi_zz.values();

        auto gdenx = dengradx.values();
        auto gdeny = dengrady.values();
        auto gdenz = dengradz.values();

        auto gdenxx = dengradxx.values();
        auto gdenxy = dengradxy.values();
        auto gdenxz = dengradxz.values();

        auto gdenyx = dengradyx.values();
        auto gdenyy = dengradyy.values();
        auto gdenyz = dengradyz.values();

        auto gdenzx = dengradzx.values();
        auto gdenzy = dengradzy.values();
        auto gdenzz = dengradzz.values();

        #pragma omp parallel
        {
            auto thread_id = omp_get_thread_num();

            auto grid_batch_size = mpi::batch_size(npoints, thread_id, nthreads);

            auto grid_batch_offset = mpi::batch_offset(npoints, thread_id, nthreads);

            for (int32_t nu = 0; nu < naos; nu++)
            {
                auto atomidx = ao_to_atom_ids[aoinds[nu]];

                auto atom_offset = atomidx * npoints;

                auto nu_offset = nu * npoints;

                #pragma omp simd aligned(gdenx, gdeny, gdenz, \
                        gdenxx, gdenxy, gdenxz, gdenyx, gdenyy, gdenyz, gdenzx, gdenzy, gdenzz, \
                        F_val, F_x_val, F_y_val, F_z_val, chi_x_val, chi_y_val, chi_z_val, \
                        chi_xx_val, chi_xy_val, chi_xz_val, chi_yy_val, chi_yz_val, chi_zz_val : VLX_ALIGN)
                for (int32_t g = grid_batch_offset; g < grid_batch_offset + grid_batch_size; g++)
                {
                    auto atom_g = atom_offset + g;

                    auto nu_g = nu_offset + g;

                    gdenx[atom_g] -= 2.0 * F_val[nu_g] * chi_x_val[nu_g];
                    gdeny[atom_g] -= 2.0 * F_val[nu_g] * chi_y_val[nu_g];
                    gdenz[atom_g] -= 2.0 * F_val[nu_g] * chi_z_val[nu_g];

                    gdenxx[atom_g] -= 2.0 * (F_x_val[nu_g] * chi_x_val[nu_g] + F_val[nu_g] * chi_xx_val[nu_g]);
                    gdenxy[atom_g] -= 2.0 * (F_x_val[nu_g] * chi_y_val[nu_g] + F_val[nu_g] * chi_xy_val[nu_g]);
                    gdenxz[atom_g] -= 2.0 * (F_x_val[nu_g] * chi_z_val[nu_g] + F_val[nu_g] * chi_xz_val[nu_g]);

                    gdenyx[atom_g] -= 2.0 * (F_y_val[nu_g] * chi_x_val[nu_g] + F_val[nu_g] * chi_xy_val[nu_g]);
                    gdenyy[atom_g] -= 2.0 * (F_y_val[nu_g] * chi_y_val[nu_g] + F_val[nu_g] * chi_yy_val[nu_g]);
                    gdenyz[atom_g] -= 2.0 * (F_y_val[nu_g] * chi_z_val[nu_g] + F_val[nu_g] * chi_yz_val[nu_g]);

                    gdenzx[atom_g] -= 2.0 * (F_z_val[nu_g] * chi_x_val[nu_g] + F_val[nu_g] * chi_xz_val[nu_g]);
                    gdenzy[atom_g] -= 2.0 * (F_z_val[nu_g] * chi_y_val[nu_g] + F_val[nu_g] * chi_yz_val[nu_g]);
                    gdenzz[atom_g] -= 2.0 * (F_z_val[nu_g] * chi_z_val[nu_g] + F_val[nu_g] * chi_zz_val[nu_g]);
                }
            }
        }

        timer.stop("Density grad. grid rho");

        // compute exchange-correlation functional derivative

        timer.start("XC functional eval.");

        xcFunctional.compute_vxc_for_gga(npoints, rho, sigma, vrho, vsigma);

        xcFunctional.compute_fxc_for_gga(npoints, rho, sigma, v2rho2, v2rhosigma, v2sigma2);

        timer.stop("XC functional eval.");

        // screen density grid, weights and GTO matrix

        timer.start("Density screening");

        gridscreen::copyWeights(local_weights, gridblockpos, weights, npoints);

        gridscreen::screenFxcFockForGGA(rho, sigma, vrho, vsigma, v2rho2, v2rhosigma, v2sigma2,

                                        npoints, _screeningThresholdForDensityValues);

        timer.stop("Density screening");

        // eq.(32), JCTC 2021, 17, 1512-1521

        timer.start("Accumulate gradient");

        #pragma omp parallel
        {
            auto thread_id = omp_get_thread_num();

            auto grid_batch_size = mpi::batch_size(npoints, thread_id, nthreads);

            auto grid_batch_offset = mpi::batch_offset(npoints, thread_id, nthreads);

            auto gatm = molgrad_threads.data(thread_id);

            for (int32_t iatom = 0; iatom < natoms; iatom++)
            {
                auto atom_offset = iatom * npoints;

                double gatmx = 0.0, gatmy = 0.0, gatmz = 0.0;

                #pragma omp simd reduction(+ : gatmx, gatmy, gatmz) aligned(local_weights, \
                        rhow, rhograd, rhowgrad, vsigma, v2rho2, v2rhosigma, v2sigma2, gdenx, gdeny, gdenz, \
                        gdenxx, gdenxy, gdenxz, gdenyx, gdenyy, gdenyz, gdenzx, gdenzy, gdenzz : VLX_ALIGN)
                for (int32_t g = grid_batch_offset; g < grid_batch_offset + grid_batch_size; g++)
                {
                    auto atom_g = atom_offset + g;

                    double w = local_weights[g];

                    auto grhow_grho_aa = 2.0 * (rhowgrad[6 * g + 0] * rhograd[6 * g + 0] +
                                                rhowgrad[6 * g + 1] * rhograd[6 * g + 1] +
                                                rhowgrad[6 * g + 2] * rhograd[6 * g + 2]);

                    auto grhow_grho_bb = 2.0 * (rhowgrad[6 * g + 3] * rhograd[6 * g + 3] +
                                                rhowgrad[6 * g + 4] * rhograd[6 * g + 4] +
                                                rhowgrad[6 * g + 5] * rhograd[6 * g + 5]);

                    auto grhow_grho_ab = (rhowgrad[6 * g + 0] * rhograd[6 * g + 3] +
                                          rhowgrad[6 * g + 1] * rhograd[6 * g + 4] +
                                          rhowgrad[6 * g + 2] * rhograd[6 * g + 5] +

                                          rhowgrad[6 * g + 3] * rhograd[6 * g + 0] +
                                          rhowgrad[6 * g + 4] * rhograd[6 * g + 1] +
                                          rhowgrad[6 * g + 5] * rhograd[6 * g + 2]);

                    // scalar contribution, \nabla_A (\phi_mu \phi_nu)

                    double f_0 = v2rho2[3 * g + 0] * rhow[2 * g + 0] +
                                 v2rho2[3 * g + 1] * rhow[2 * g + 1] +

                                 v2rhosigma[6 * g + 0] * grhow_grho_aa +
                                 v2rhosigma[6 * g + 1] * grhow_grho_ab +
                                 v2rhosigma[6 * g + 2] * grhow_grho_bb;

                    gatmx += w * f_0 * gdenx[atom_g];
                    gatmy += w * f_0 * gdeny[atom_g];
                    gatmz += w * f_0 * gdenz[atom_g];

                    // vector contribution, \nabla_A (\nabla (\phi_mu \phi_nu))

                    double f_aa = v2rhosigma[6 * g + 0] * rhow[2 * g + 0] + 
                                  v2rhosigma[6 * g + 3] * rhow[2 * g + 1] +

                                  v2sigma2[6 * g + 0] * grhow_grho_aa +
                                  v2sigma2[6 * g + 1] * grhow_grho_ab +
                                  v2sigma2[6 * g + 2] * grhow_grho_bb;

                    double f_ab = v2rhosigma[6 * g + 1] * rhow[2 * g + 0] + 
                                  v2rhosigma[6 * g + 4] * rhow[2 * g + 1] +

                                  v2sigma2[6 * g + 1] * grhow_grho_aa +
                                  v2sigma2[6 * g + 3] * grhow_grho_ab +
                                  v2sigma2[6 * g + 4] * grhow_grho_bb;

                    double xcomp = 0.0, ycomp = 0.0, zcomp = 0.0;

                    xcomp += 2.0 * f_aa * rhograd[6 * g + 0] + f_ab * rhograd[6 * g + 3];
                    ycomp += 2.0 * f_aa * rhograd[6 * g + 1] + f_ab * rhograd[6 * g + 4];
                    zcomp += 2.0 * f_aa * rhograd[6 * g + 2] + f_ab * rhograd[6 * g + 5];

                    xcomp += 2.0 * vsigma[3 * g + 0] * rhowgrad[6 * g + 0] + vsigma[3 * g + 1] * rhowgrad[6 * g + 3];
                    ycomp += 2.0 * vsigma[3 * g + 0] * rhowgrad[6 * g + 1] + vsigma[3 * g + 1] * rhowgrad[6 * g + 4];
                    zcomp += 2.0 * vsigma[3 * g + 0] * rhowgrad[6 * g + 2] + vsigma[3 * g + 1] * rhowgrad[6 * g + 5];

                    gatmx += w * (xcomp * gdenxx[atom_g] + ycomp * gdenyx[atom_g] + zcomp * gdenzx[atom_g]);
                    gatmy += w * (xcomp * gdenxy[atom_g] + ycomp * gdenyy[atom_g] + zcomp * gdenzy[atom_g]);
                    gatmz += w * (xcomp * gdenxz[atom_g] + ycomp * gdenyz[atom_g] + zcomp * gdenzz[atom_g]);
                }

                // factor of 2 from sum of alpha and beta contributions

                gatm[iatom * 3 + 0] += 2.0 * gatmx;
                gatm[iatom * 3 + 1] += 2.0 * gatmy;
                gatm[iatom * 3 + 2] += 2.0 * gatmz;
            }
        }

        timer.stop("Accumulate gradient");
    }

    // destroy GTOs container

    delete gtovec;

    timer.stop("Total timing");

    // std::cout << "Timing of new integrator" << std::endl;
    // std::cout << "------------------------" << std::endl;
    // std::cout << timer.getSummary() << std::endl;

    CDenseMatrix molgrad(natoms, 3);

    for (int32_t iatom = 0; iatom < natoms; iatom++)
    {
        for (int32_t thread_id = 0; thread_id < nthreads; thread_id++)
        {
            molgrad.row(iatom)[0] += molgrad_threads.data(thread_id)[iatom * 3 + 0];
            molgrad.row(iatom)[1] += molgrad_threads.data(thread_id)[iatom * 3 + 1];
            molgrad.row(iatom)[2] += molgrad_threads.data(thread_id)[iatom * 3 + 2];
        }
    }

    return molgrad;
}

CDenseMatrix
CXCNewMolecularGradient::_integrateKxcGradientForLDA(const CMolecule&        molecule,
                                                     const CMolecularBasis&  basis,
                                                     const CAODensityMatrix& rwDensityMatrixOne,
                                                     const CAODensityMatrix& rwDensityMatrixTwo,
                                                     const CAODensityMatrix& gsDensityMatrix,
                                                     const CMolecularGrid&   molecularGrid,
                                                     const CXCNewFunctional& xcFunctional) const
{
    CMultiTimer timer;

    timer.start("Total timing");

    timer.start("Preparation");

    auto nthreads = omp_get_max_threads();

<<<<<<< HEAD
        auto rhow1rhow2 = rwdengridquad.gam(0);

        auto rxw1rhow2 = rwdengridquad.gamX(0);

        auto ryw1rhow2 = rwdengridquad.gamY(0);

        auto rzw1rhow2 = rwdengridquad.gamZ(0);

        auto rxw1rxw2 = rwdengridquad.gamXX(0);

        auto rxw1ryw2 = rwdengridquad.gamXY(0);

        auto rxw1rzw2 = rwdengridquad.gamXZ(0);

        auto ryw1rxw2 = rwdengridquad.gamYX(0);

        auto ryw1ryw2 = rwdengridquad.gamYY(0);

        auto ryw1rzw2 = rwdengridquad.gamYZ(0);

        auto rzw1rxw2 = rwdengridquad.gamZX(0);

        auto rzw1ryw2 = rwdengridquad.gamZY(0);

        auto rzw1rzw2 = rwdengridquad.gamZZ(0);
=======
    // GTOs container and number of AOs

    CGtoContainer* gtovec = new CGtoContainer(molecule, basis);

    auto naos = gtovec->getNumberOfAtomicOrbitals();

    // AO-to-atom mapping

    std::vector<int32_t> ao_to_atom_ids(naos);

    _computeAOtoAtomMapping(ao_to_atom_ids, molecule, basis);

    // molecular gradient

    auto natoms = molecule.getNumberOfAtoms();

    CMemBlock2D<double> molgrad_threads(natoms * 3,  nthreads);

    // memory blocks for GTOs on grid points

    CMemBlock2D<double> gaos(molecularGrid.getMaxNumberOfGridPointsPerBox(), naos);

    CMemBlock2D<double> gaox(molecularGrid.getMaxNumberOfGridPointsPerBox(), naos);
    CMemBlock2D<double> gaoy(molecularGrid.getMaxNumberOfGridPointsPerBox(), naos);
    CMemBlock2D<double> gaoz(molecularGrid.getMaxNumberOfGridPointsPerBox(), naos);

    // indices for keeping track of GTOs

    // skip_cgto_ids: whether a CGTO should be skipped
    // skip_ao_ids: whether an AO should be skipped
    // aoinds: mapping between AO indices before and after screening

    CMemBlock<int32_t> skip_cgto_ids(naos);  // note: naos >= ncgtos

    CMemBlock<int32_t> skip_ao_ids(naos);

    std::vector<int32_t> aoinds(naos);

    // indices for keeping track of valid grid points

    CMemBlock<double> local_weights_data(molecularGrid.getMaxNumberOfGridPointsPerBox());

    CMemBlock<double> rho_data(2 * molecularGrid.getMaxNumberOfGridPointsPerBox());

    CMemBlock<double> v2rho2_data(3 * molecularGrid.getMaxNumberOfGridPointsPerBox());
    CMemBlock<double> v3rho3_data(4 * molecularGrid.getMaxNumberOfGridPointsPerBox());

    auto local_weights = local_weights_data.data();

    auto rho = rho_data.data();

    auto v2rho2 = v2rho2_data.data();
    auto v3rho3 = v3rho3_data.data();

    // coordinates and weights of grid points

    auto xcoords = molecularGrid.getCoordinatesX();
    auto ycoords = molecularGrid.getCoordinatesY();
    auto zcoords = molecularGrid.getCoordinatesZ();

    auto weights = molecularGrid.getWeights();

    // counts and displacements of grid points in boxes

    auto counts = molecularGrid.getGridPointCounts();

    auto displacements = molecularGrid.getGridPointDisplacements();

    timer.stop("Preparation");

    for (int32_t box_id = 0; box_id < counts.size(); box_id++)
    {
        // grid points in box

        auto npoints = counts.data()[box_id];

        auto gridblockpos = displacements.data()[box_id];

        // dimension of grid box

        auto boxdim = gtoeval::getGridBoxDimension(gridblockpos, npoints, xcoords, ycoords, zcoords);

        // pre-screening of GTOs

        timer.start("GTO pre-screening");

        gtoeval::preScreenGtos(skip_cgto_ids, skip_ao_ids, gtovec, 1, _screeningThresholdForGTOValues, boxdim);  // 1st order GTO derivative

        timer.stop("GTO pre-screening");

        // GTO values on grid points

        timer.start("OMP GTO evaluation");

        #pragma omp parallel
        {
            auto thread_id = omp_get_thread_num();

            auto grid_batch_size = mpi::batch_size(npoints, thread_id, nthreads);

            auto grid_batch_offset = mpi::batch_offset(npoints, thread_id, nthreads);

            gtoeval::computeGtosValuesForGGA(gaos, gaox, gaoy, gaoz, gtovec, xcoords, ycoords, zcoords, gridblockpos,
                                             grid_batch_offset, grid_batch_size, skip_cgto_ids);
        }

        timer.stop("OMP GTO evaluation");

        timer.start("GTO screening");

        int32_t aocount = 0;

        for (int32_t nu = 0; nu < naos; nu++)
        {
            if (skip_ao_ids.data()[nu]) continue;

            bool skip = true;

            auto gaos_nu = gaos.data(nu);

            auto gaox_nu = gaox.data(nu);
            auto gaoy_nu = gaoy.data(nu);
            auto gaoz_nu = gaoz.data(nu);

            for (int32_t g = 0; g < npoints; g++)
            {
                if ((std::fabs(gaos_nu[g]) > _screeningThresholdForGTOValues) ||
                    (std::fabs(gaox_nu[g]) > _screeningThresholdForGTOValues) ||
                    (std::fabs(gaoy_nu[g]) > _screeningThresholdForGTOValues) ||
                    (std::fabs(gaoz_nu[g]) > _screeningThresholdForGTOValues))
                {
                    skip = false;

                    break;
                }
            }

            if (!skip)
            {
                aoinds[aocount] = nu;

                ++aocount;
            }
        }

        CDenseMatrix mat_chi(aocount, npoints);

        CDenseMatrix mat_chi_x(aocount, npoints);
        CDenseMatrix mat_chi_y(aocount, npoints);
        CDenseMatrix mat_chi_z(aocount, npoints);

        for (int32_t i = 0; i < aocount; i++)
        {
            std::memcpy(mat_chi.row(i), gaos.data(aoinds[i]), npoints * sizeof(double));

            std::memcpy(mat_chi_x.row(i), gaox.data(aoinds[i]), npoints * sizeof(double));
            std::memcpy(mat_chi_y.row(i), gaoy.data(aoinds[i]), npoints * sizeof(double));
            std::memcpy(mat_chi_z.row(i), gaoz.data(aoinds[i]), npoints * sizeof(double));
        }

        timer.stop("GTO screening");

        // generate sub density matrix

        timer.start("Density matrix slicing");

        auto gs_sub_dens_mat = submat::getSubDensityMatrix(gsDensityMatrix, 0, "ALPHA", aoinds, aocount, naos);

        auto rw_sub_dens_mat_one = submat::getSubDensityMatrix(rwDensityMatrixOne, 0, "ALPHA", aoinds, aocount, naos);
        auto rw_sub_dens_mat_two = submat::getSubDensityMatrix(rwDensityMatrixTwo, 0, "ALPHA", aoinds, aocount, naos);

        timer.stop("Density matrix slicing");

        // generate density grid

        dengridgen::generateDensityForLDA(rho, npoints, mat_chi, gs_sub_dens_mat, timer);

        // compute perturbed density

        // prepare rwdenmat for quadratic response

        timer.start("Density grid quad");

        CDenseMatrix zero_sub_den_mat_one(rw_sub_dens_mat_one);
        CDenseMatrix zero_sub_den_mat_two(rw_sub_dens_mat_two);

        zero_sub_den_mat_one.zero();
        zero_sub_den_mat_two.zero();

        CAODensityMatrix rwdenmat(std::vector<CDenseMatrix>({rw_sub_dens_mat_one, zero_sub_den_mat_one,
                                                             rw_sub_dens_mat_two, zero_sub_den_mat_two}), denmat::rest);

        // Note: We use quadratic response (quadMode == "QRF") to calculate
        // third-order functional derivative contribution. The rw2DensityMatrix
        // contains zero matrices and is therefore removed from the following code.
        // Same for rw2dengrid.

        // For "QRF" we have rwDensityMatrix.getNumberOfDensityMatrices() ==
        // 2 * rw2DensityMatrix.getNumberOfDensityMatrices()

        std::string quadMode("QRF");

        auto numdens_rw2 = rwdenmat.getNumberOfDensityMatrices() / 2;

        auto xcfuntype = xcFunctional.getFunctionalType();

        auto rwdengrid = dengridgen::generateDensityGridForLDA(npoints, mat_chi, rwdenmat, xcfuntype, timer);

        CDensityGridQuad rwdengridquad(npoints, numdens_rw2, xcfuntype, dengrid::ab);

        rwdengridquad.DensityProd(rwdengrid, xcfuntype, numdens_rw2, quadMode);

        timer.stop("Density grid quad");

        // generate density gradient grid

        timer.start("Density grad. grid prep.");

        CDenseMatrix dengradx(natoms, npoints);
        CDenseMatrix dengrady(natoms, npoints);
        CDenseMatrix dengradz(natoms, npoints);

        timer.stop("Density grad. grid prep.");

        // eq.(26), JCTC 2021, 17, 1512-1521

        timer.start("Density grad. grid matmul");

        auto mat_F = denblas::multAB(gs_sub_dens_mat, mat_chi);

        timer.stop("Density grad. grid matmul");

        // eq.(34), JCTC 2021, 17, 1512-1521

        timer.start("Density grad. grid rho");

        auto naos = mat_chi.getNumberOfRows();

        auto F_val = mat_F.values();

        auto chi_x_val = mat_chi_x.values();
        auto chi_y_val = mat_chi_y.values();
        auto chi_z_val = mat_chi_z.values();

        auto gdenx = dengradx.values();
        auto gdeny = dengrady.values();
        auto gdenz = dengradz.values();

        #pragma omp parallel
        {
            auto thread_id = omp_get_thread_num();

            auto grid_batch_size = mpi::batch_size(npoints, thread_id, nthreads);

            auto grid_batch_offset = mpi::batch_offset(npoints, thread_id, nthreads);

            for (int32_t nu = 0; nu < naos; nu++)
            {
                auto atomidx = ao_to_atom_ids[aoinds[nu]];

                auto atom_offset = atomidx * npoints;

                auto nu_offset = nu * npoints;

                #pragma omp simd aligned(gdenx, gdeny, gdenz, \
                        F_val, chi_x_val, chi_y_val, chi_z_val : VLX_ALIGN)
                for (int32_t g = grid_batch_offset; g < grid_batch_offset + grid_batch_size; g++)
                {
                    auto atom_g = atom_offset + g;

                    auto nu_g = nu_offset + g;

                    gdenx[atom_g] -= 2.0 * F_val[nu_g] * chi_x_val[nu_g];
                    gdeny[atom_g] -= 2.0 * F_val[nu_g] * chi_y_val[nu_g];
                    gdenz[atom_g] -= 2.0 * F_val[nu_g] * chi_z_val[nu_g];
                }
            }
        }

        timer.stop("Density grad. grid rho");

        // compute exchange-correlation functional derivative

        timer.start("XC functional eval.");

        xcFunctional.compute_fxc_for_lda(npoints, rho, v2rho2);

        xcFunctional.compute_kxc_for_lda(npoints, rho, v3rho3);

        timer.stop("XC functional eval.");

        // screen density grid, weights and GTO matrix

        timer.start("Density screening");

        gridscreen::copyWeights(local_weights, gridblockpos, weights, npoints);

        gridscreen::screenKxcFockForLDA(rho, v2rho2, v3rho3, npoints, _screeningThresholdForDensityValues);

        timer.stop("Density screening");

        // pointers to perturbed density gradient norms

        auto rhow1a = rwdengridquad.rhow1rhow2(0);

        // Note: rw2DensityMatrix is zero in KxcGradientForLDA
        // auto rhow12a = rw2DensityGrid.alphaDensity(iFock);
        // auto rhow12b = rw2DensityGrid.betaDensity(iFock);
>>>>>>> d0708563

        // eq.(32), JCTC 2021, 17, 1512-1521

        timer.start("Accumulate gradient");

        #pragma omp parallel
        {
            auto thread_id = omp_get_thread_num();

            auto grid_batch_size = mpi::batch_size(npoints, thread_id, nthreads);

            auto grid_batch_offset = mpi::batch_offset(npoints, thread_id, nthreads);

            auto gatm = molgrad_threads.data(thread_id);

            for (int32_t iatom = 0; iatom < natoms; iatom++)
            {
                auto atom_offset = iatom * npoints;

                double gatmx = 0.0, gatmy = 0.0, gatmz = 0.0;

                #pragma omp simd reduction(+ : gatmx, gatmy, gatmz) aligned(local_weights, \
                        v3rho3, rhow1a, gdenx, gdeny, gdenz : VLX_ALIGN)
                for (int32_t g = grid_batch_offset; g < grid_batch_offset + grid_batch_size; g++)
                {
                    auto atom_g = atom_offset + g;

                    double prefac = local_weights[g] * (v3rho3[4 * g + 0] + 2.0 * v3rho3[4 * g + 1] + v3rho3[4 * g + 2]) * rhow1a[g];

                    gatmx += prefac * gdenx[atom_g];
                    gatmy += prefac * gdeny[atom_g];
                    gatmz += prefac * gdenz[atom_g];
                }

                // factor of 2 from sum of alpha and beta contributions
                // factor of 0.25 from quadratic response

                gatm[iatom * 3 + 0] += 0.25 * (2.0 * gatmx);
                gatm[iatom * 3 + 1] += 0.25 * (2.0 * gatmy);
                gatm[iatom * 3 + 2] += 0.25 * (2.0 * gatmz);
            }
        }

        timer.stop("Accumulate gradient");
    }

    // destroy GTOs container

    delete gtovec;

    timer.stop("Total timing");

    // std::cout << "Timing of new integrator" << std::endl;
    // std::cout << "------------------------" << std::endl;
    // std::cout << timer.getSummary() << std::endl;

    CDenseMatrix molgrad(natoms, 3);

    for (int32_t iatom = 0; iatom < natoms; iatom++)
    {
        for (int32_t thread_id = 0; thread_id < nthreads; thread_id++)
        {
            molgrad.row(iatom)[0] += molgrad_threads.data(thread_id)[iatom * 3 + 0];
            molgrad.row(iatom)[1] += molgrad_threads.data(thread_id)[iatom * 3 + 1];
            molgrad.row(iatom)[2] += molgrad_threads.data(thread_id)[iatom * 3 + 2];
        }
    }

    return molgrad;
}

CDenseMatrix
CXCNewMolecularGradient::_integrateKxcGradientForGGA(const CMolecule&        molecule,
                                                     const CMolecularBasis&  basis,
                                                     const CAODensityMatrix& rwDensityMatrixOne,
                                                     const CAODensityMatrix& rwDensityMatrixTwo,
                                                     const CAODensityMatrix& gsDensityMatrix,
                                                     const CMolecularGrid&   molecularGrid,
                                                     const CXCNewFunctional& xcFunctional) const
{
    CMultiTimer timer;

    timer.start("Total timing");

    timer.start("Preparation");

    auto nthreads = omp_get_max_threads();

    // GTOs container and number of AOs

    CGtoContainer* gtovec = new CGtoContainer(molecule, basis);

    auto naos = gtovec->getNumberOfAtomicOrbitals();

    // AO-to-atom mapping

    std::vector<int32_t> ao_to_atom_ids(naos);

    _computeAOtoAtomMapping(ao_to_atom_ids, molecule, basis);

    // molecular gradient

    auto natoms = molecule.getNumberOfAtoms();

    CMemBlock2D<double> molgrad_threads(natoms * 3,  nthreads);

    // memory blocks for GTOs on grid points

    CMemBlock2D<double> gaos(molecularGrid.getMaxNumberOfGridPointsPerBox(), naos);

    CMemBlock2D<double> gaox(molecularGrid.getMaxNumberOfGridPointsPerBox(), naos);
    CMemBlock2D<double> gaoy(molecularGrid.getMaxNumberOfGridPointsPerBox(), naos);
    CMemBlock2D<double> gaoz(molecularGrid.getMaxNumberOfGridPointsPerBox(), naos);

    CMemBlock2D<double> gaoxx(molecularGrid.getMaxNumberOfGridPointsPerBox(), naos);
    CMemBlock2D<double> gaoxy(molecularGrid.getMaxNumberOfGridPointsPerBox(), naos);
    CMemBlock2D<double> gaoxz(molecularGrid.getMaxNumberOfGridPointsPerBox(), naos);
    CMemBlock2D<double> gaoyy(molecularGrid.getMaxNumberOfGridPointsPerBox(), naos);
    CMemBlock2D<double> gaoyz(molecularGrid.getMaxNumberOfGridPointsPerBox(), naos);
    CMemBlock2D<double> gaozz(molecularGrid.getMaxNumberOfGridPointsPerBox(), naos);

    // indices for keeping track of GTOs

    // skip_cgto_ids: whether a CGTO should be skipped
    // skip_ao_ids: whether an AO should be skipped
    // aoinds: mapping between AO indices before and after screening

    CMemBlock<int32_t> skip_cgto_ids(naos);  // note: naos >= ncgtos

    CMemBlock<int32_t> skip_ao_ids(naos);

    std::vector<int32_t> aoinds(naos);

    // indices for keeping track of valid grid points

    CMemBlock<double> local_weights_data(molecularGrid.getMaxNumberOfGridPointsPerBox());

    CMemBlock<double> rho_data(2 * molecularGrid.getMaxNumberOfGridPointsPerBox());
    CMemBlock<double> rhograd_data(6 * molecularGrid.getMaxNumberOfGridPointsPerBox());
    CMemBlock<double> sigma_data(3 * molecularGrid.getMaxNumberOfGridPointsPerBox());

    CMemBlock<double> vrho_data(2 * molecularGrid.getMaxNumberOfGridPointsPerBox());
    CMemBlock<double> vsigma_data(3 * molecularGrid.getMaxNumberOfGridPointsPerBox());

    CMemBlock<double> v2rho2_data(3 * molecularGrid.getMaxNumberOfGridPointsPerBox());
    CMemBlock<double> v2rhosigma_data(6 * molecularGrid.getMaxNumberOfGridPointsPerBox());
    CMemBlock<double> v2sigma2_data(6 * molecularGrid.getMaxNumberOfGridPointsPerBox());

    CMemBlock<double> v3rho3_data(4 * molecularGrid.getMaxNumberOfGridPointsPerBox());
    CMemBlock<double> v3rho2sigma_data(9 * molecularGrid.getMaxNumberOfGridPointsPerBox());
    CMemBlock<double> v3rhosigma2_data(12 * molecularGrid.getMaxNumberOfGridPointsPerBox());
    CMemBlock<double> v3sigma3_data(10 * molecularGrid.getMaxNumberOfGridPointsPerBox());

    auto local_weights = local_weights_data.data();

    auto rho = rho_data.data();
    auto rhograd = rhograd_data.data();
    auto sigma = sigma_data.data();

    auto vrho = vrho_data.data();
    auto vsigma = vsigma_data.data();

    auto v2rho2 = v2rho2_data.data();
    auto v2rhosigma = v2rhosigma_data.data();
    auto v2sigma2 = v2sigma2_data.data();

    auto v3rho3 = v3rho3_data.data();
    auto v3rho2sigma = v3rho2sigma_data.data();
    auto v3rhosigma2 = v3rhosigma2_data.data();
    auto v3sigma3 = v3sigma3_data.data();

    // coordinates and weights of grid points

    auto xcoords = molecularGrid.getCoordinatesX();
    auto ycoords = molecularGrid.getCoordinatesY();
    auto zcoords = molecularGrid.getCoordinatesZ();

    auto weights = molecularGrid.getWeights();

    // counts and displacements of grid points in boxes

    auto counts = molecularGrid.getGridPointCounts();

    auto displacements = molecularGrid.getGridPointDisplacements();

    timer.stop("Preparation");

    for (int32_t box_id = 0; box_id < counts.size(); box_id++)
    {
        // grid points in box

        auto npoints = counts.data()[box_id];

        auto gridblockpos = displacements.data()[box_id];

        // dimension of grid box

        auto boxdim = gtoeval::getGridBoxDimension(gridblockpos, npoints, xcoords, ycoords, zcoords);

        // pre-screening of GTOs

        timer.start("GTO pre-screening");

        gtoeval::preScreenGtos(skip_cgto_ids, skip_ao_ids, gtovec, 2, _screeningThresholdForGTOValues, boxdim);  // 2nd order GTO derivative

        timer.stop("GTO pre-screening");

        // GTO values on grid points

        timer.start("OMP GTO evaluation");

        #pragma omp parallel
        {
            auto thread_id = omp_get_thread_num();

            auto grid_batch_size = mpi::batch_size(npoints, thread_id, nthreads);

            auto grid_batch_offset = mpi::batch_offset(npoints, thread_id, nthreads);

            gtoeval::computeGtosValuesForMetaGGA(gaos, gaox, gaoy, gaoz, gaoxx, gaoxy, gaoxz, gaoyy, gaoyz, gaozz,
                                                 gtovec, xcoords, ycoords, zcoords, gridblockpos,
                                                 grid_batch_offset, grid_batch_size, skip_cgto_ids);
        }

        timer.stop("OMP GTO evaluation");

        timer.start("GTO screening");

        int32_t aocount = 0;

        for (int32_t nu = 0; nu < naos; nu++)
        {
            if (skip_ao_ids.data()[nu]) continue;

            bool skip = true;

            auto gaos_nu = gaos.data(nu);

            auto gaox_nu = gaox.data(nu);
            auto gaoy_nu = gaoy.data(nu);
            auto gaoz_nu = gaoz.data(nu);

            auto gaoxx_nu = gaoxx.data(nu);
            auto gaoxy_nu = gaoxy.data(nu);
            auto gaoxz_nu = gaoxz.data(nu);
            auto gaoyy_nu = gaoyy.data(nu);
            auto gaoyz_nu = gaoyz.data(nu);
            auto gaozz_nu = gaozz.data(nu);

            for (int32_t g = 0; g < npoints; g++)
            {
                if ((std::fabs(gaos_nu[g]) > _screeningThresholdForGTOValues) ||
                    (std::fabs(gaox_nu[g]) > _screeningThresholdForGTOValues) ||
                    (std::fabs(gaoy_nu[g]) > _screeningThresholdForGTOValues) ||
                    (std::fabs(gaoz_nu[g]) > _screeningThresholdForGTOValues) ||
                    (std::fabs(gaoxx_nu[g]) > _screeningThresholdForGTOValues) ||
                    (std::fabs(gaoxy_nu[g]) > _screeningThresholdForGTOValues) ||
                    (std::fabs(gaoxz_nu[g]) > _screeningThresholdForGTOValues) ||
                    (std::fabs(gaoyy_nu[g]) > _screeningThresholdForGTOValues) ||
                    (std::fabs(gaoyz_nu[g]) > _screeningThresholdForGTOValues) ||
                    (std::fabs(gaozz_nu[g]) > _screeningThresholdForGTOValues))
                {
                    skip = false;

                    break;
                }
            }

            if (!skip)
            {
                aoinds[aocount] = nu;

                ++aocount;
            }
        }

        CDenseMatrix mat_chi(aocount, npoints);

        CDenseMatrix mat_chi_x(aocount, npoints);
        CDenseMatrix mat_chi_y(aocount, npoints);
        CDenseMatrix mat_chi_z(aocount, npoints);

        CDenseMatrix mat_chi_xx(aocount, npoints);
        CDenseMatrix mat_chi_xy(aocount, npoints);
        CDenseMatrix mat_chi_xz(aocount, npoints);
        CDenseMatrix mat_chi_yy(aocount, npoints);
        CDenseMatrix mat_chi_yz(aocount, npoints);
        CDenseMatrix mat_chi_zz(aocount, npoints);

        for (int32_t i = 0; i < aocount; i++)
        {
            std::memcpy(mat_chi.row(i), gaos.data(aoinds[i]), npoints * sizeof(double));

            std::memcpy(mat_chi_x.row(i), gaox.data(aoinds[i]), npoints * sizeof(double));
            std::memcpy(mat_chi_y.row(i), gaoy.data(aoinds[i]), npoints * sizeof(double));
            std::memcpy(mat_chi_z.row(i), gaoz.data(aoinds[i]), npoints * sizeof(double));

            std::memcpy(mat_chi_xx.row(i), gaoxx.data(aoinds[i]), npoints * sizeof(double));
            std::memcpy(mat_chi_xy.row(i), gaoxy.data(aoinds[i]), npoints * sizeof(double));
            std::memcpy(mat_chi_xz.row(i), gaoxz.data(aoinds[i]), npoints * sizeof(double));
            std::memcpy(mat_chi_yy.row(i), gaoyy.data(aoinds[i]), npoints * sizeof(double));
            std::memcpy(mat_chi_yz.row(i), gaoyz.data(aoinds[i]), npoints * sizeof(double));
            std::memcpy(mat_chi_zz.row(i), gaozz.data(aoinds[i]), npoints * sizeof(double));
        }

        timer.stop("GTO screening");

        // generate sub density matrix

        timer.start("Density matrix slicing");

        auto gs_sub_dens_mat = submat::getSubDensityMatrix(gsDensityMatrix, 0, "ALPHA", aoinds, aocount, naos);

        auto rw_sub_dens_mat_one = submat::getSubDensityMatrix(rwDensityMatrixOne, 0, "ALPHA", aoinds, aocount, naos);
        auto rw_sub_dens_mat_two = submat::getSubDensityMatrix(rwDensityMatrixTwo, 0, "ALPHA", aoinds, aocount, naos);

        timer.stop("Density matrix slicing");

        // generate density grid

        dengridgen::generateDensityForGGA(rho, rhograd, sigma, npoints, mat_chi, mat_chi_x, mat_chi_y, mat_chi_z,
                                          gs_sub_dens_mat, timer);

        // compute perturbed density

        // prepare rwdenmat for quadratic response

        timer.start("Density grid quad");

        CDenseMatrix zero_sub_den_mat_one(rw_sub_dens_mat_one);
        CDenseMatrix zero_sub_den_mat_two(rw_sub_dens_mat_two);

        zero_sub_den_mat_one.zero();
        zero_sub_den_mat_two.zero();

        CAODensityMatrix rwdenmat(std::vector<CDenseMatrix>({rw_sub_dens_mat_one, zero_sub_den_mat_one,
                                                             rw_sub_dens_mat_two, zero_sub_den_mat_two}), denmat::rest);

        // Note: We use quadratic response (quadMode == "QRF") to calculate
        // third-order functional derivative contribution. The rw2DensityMatrix
        // contains zero matrices and is therefore removed from the following code.
        // Same for rw2dengrid.

        // For "QRF" we have rwDensityMatrix.getNumberOfDensityMatrices() ==
        // 2 * rw2DensityMatrix.getNumberOfDensityMatrices()

        std::string quadMode("QRF");

        auto numdens_rw2 = rwdenmat.getNumberOfDensityMatrices() / 2;

        auto xcfuntype = xcFunctional.getFunctionalType();

        auto rwdengrid = dengridgen::generateDensityGridForGGA(npoints, mat_chi, mat_chi_x, mat_chi_y, mat_chi_z,
                                                               rwdenmat, xcfuntype, timer);

        CDensityGridQuad rwdengridquad(npoints, numdens_rw2, xcfuntype, dengrid::ab);

        rwdengridquad.DensityProd(rwdengrid, xcfuntype, numdens_rw2, quadMode);

        timer.stop("Density grid quad");

        // generate density gradient grid

        timer.start("Density grad. grid prep.");

        CDenseMatrix dengradx(natoms, npoints);
        CDenseMatrix dengrady(natoms, npoints);
        CDenseMatrix dengradz(natoms, npoints);

        CDenseMatrix dengradxx(natoms, npoints);
        CDenseMatrix dengradxy(natoms, npoints);
        CDenseMatrix dengradxz(natoms, npoints);

        CDenseMatrix dengradyx(natoms, npoints);
        CDenseMatrix dengradyy(natoms, npoints);
        CDenseMatrix dengradyz(natoms, npoints);

        CDenseMatrix dengradzx(natoms, npoints);
        CDenseMatrix dengradzy(natoms, npoints);
        CDenseMatrix dengradzz(natoms, npoints);

        timer.stop("Density grad. grid prep.");

        // eq.(26), JCTC 2021, 17, 1512-1521

        timer.start("Density grad. grid matmul");

        auto mat_F = denblas::multAB(gs_sub_dens_mat, mat_chi);

        auto mat_F_x = denblas::multAB(gs_sub_dens_mat, mat_chi_x);
        auto mat_F_y = denblas::multAB(gs_sub_dens_mat, mat_chi_y);
        auto mat_F_z = denblas::multAB(gs_sub_dens_mat, mat_chi_z);

        timer.stop("Density grad. grid matmul");

        // eq.(34), JCTC 2021, 17, 1512-1521

        timer.start("Density grad. grid rho");

        auto naos = mat_chi.getNumberOfRows();

        auto F_val = mat_F.values();

        auto F_x_val = mat_F_x.values();
        auto F_y_val = mat_F_y.values();
        auto F_z_val = mat_F_z.values();

        auto chi_x_val = mat_chi_x.values();
        auto chi_y_val = mat_chi_y.values();
        auto chi_z_val = mat_chi_z.values();

        auto chi_xx_val = mat_chi_xx.values();
        auto chi_xy_val = mat_chi_xy.values();
        auto chi_xz_val = mat_chi_xz.values();
        auto chi_yy_val = mat_chi_yy.values();
        auto chi_yz_val = mat_chi_yz.values();
        auto chi_zz_val = mat_chi_zz.values();

        auto gdenx = dengradx.values();
        auto gdeny = dengrady.values();
        auto gdenz = dengradz.values();

        auto gdenxx = dengradxx.values();
        auto gdenxy = dengradxy.values();
        auto gdenxz = dengradxz.values();

        auto gdenyx = dengradyx.values();
        auto gdenyy = dengradyy.values();
        auto gdenyz = dengradyz.values();

        auto gdenzx = dengradzx.values();
        auto gdenzy = dengradzy.values();
        auto gdenzz = dengradzz.values();

        #pragma omp parallel
        {
            auto thread_id = omp_get_thread_num();

            auto grid_batch_size = mpi::batch_size(npoints, thread_id, nthreads);

            auto grid_batch_offset = mpi::batch_offset(npoints, thread_id, nthreads);

            for (int32_t nu = 0; nu < naos; nu++)
            {
                auto atomidx = ao_to_atom_ids[aoinds[nu]];

                auto atom_offset = atomidx * npoints;

                auto nu_offset = nu * npoints;

                #pragma omp simd aligned(gdenx, gdeny, gdenz, \
                        gdenxx, gdenxy, gdenxz, gdenyx, gdenyy, gdenyz, gdenzx, gdenzy, gdenzz, \
                        F_val, F_x_val, F_y_val, F_z_val, chi_x_val, chi_y_val, chi_z_val, \
                        chi_xx_val, chi_xy_val, chi_xz_val, chi_yy_val, chi_yz_val, chi_zz_val : VLX_ALIGN)
                for (int32_t g = grid_batch_offset; g < grid_batch_offset + grid_batch_size; g++)
                {
                    auto atom_g = atom_offset + g;

                    auto nu_g = nu_offset + g;

                    gdenx[atom_g] -= 2.0 * F_val[nu_g] * chi_x_val[nu_g];
                    gdeny[atom_g] -= 2.0 * F_val[nu_g] * chi_y_val[nu_g];
                    gdenz[atom_g] -= 2.0 * F_val[nu_g] * chi_z_val[nu_g];

                    gdenxx[atom_g] -= 2.0 * (F_x_val[nu_g] * chi_x_val[nu_g] + F_val[nu_g] * chi_xx_val[nu_g]);
                    gdenxy[atom_g] -= 2.0 * (F_x_val[nu_g] * chi_y_val[nu_g] + F_val[nu_g] * chi_xy_val[nu_g]);
                    gdenxz[atom_g] -= 2.0 * (F_x_val[nu_g] * chi_z_val[nu_g] + F_val[nu_g] * chi_xz_val[nu_g]);

                    gdenyx[atom_g] -= 2.0 * (F_y_val[nu_g] * chi_x_val[nu_g] + F_val[nu_g] * chi_xy_val[nu_g]);
                    gdenyy[atom_g] -= 2.0 * (F_y_val[nu_g] * chi_y_val[nu_g] + F_val[nu_g] * chi_yy_val[nu_g]);
                    gdenyz[atom_g] -= 2.0 * (F_y_val[nu_g] * chi_z_val[nu_g] + F_val[nu_g] * chi_yz_val[nu_g]);

                    gdenzx[atom_g] -= 2.0 * (F_z_val[nu_g] * chi_x_val[nu_g] + F_val[nu_g] * chi_xz_val[nu_g]);
                    gdenzy[atom_g] -= 2.0 * (F_z_val[nu_g] * chi_y_val[nu_g] + F_val[nu_g] * chi_yz_val[nu_g]);
                    gdenzz[atom_g] -= 2.0 * (F_z_val[nu_g] * chi_z_val[nu_g] + F_val[nu_g] * chi_zz_val[nu_g]);
                }
            }
        }

        timer.stop("Density grad. grid rho");

        // compute exchange-correlation functional derivative

        timer.start("XC functional eval.");

        xcFunctional.compute_vxc_for_gga(npoints, rho, sigma, vrho, vsigma);

        xcFunctional.compute_fxc_for_gga(npoints, rho, sigma, v2rho2, v2rhosigma, v2sigma2);

        xcFunctional.compute_kxc_for_gga(npoints, rho, sigma, v3rho3, v3rho2sigma, v3rhosigma2, v3sigma3);

        timer.stop("XC functional eval.");

        // screen density grid, weights and GTO matrix

        timer.start("Density screening");

        gridscreen::copyWeights(local_weights, gridblockpos, weights, npoints);

        gridscreen::screenKxcFockForGGA(rho, sigma, vrho, vsigma, v2rho2, v2rhosigma, v2sigma2,
                                        v3rho3, v3rho2sigma, v3rhosigma2, v3sigma3,
                                        npoints, _screeningThresholdForDensityValues);

        timer.stop("Density screening");

        // pointers to perturbed densities

        auto rhow1rhow2 = rwdengridquad.rhow1rhow2(0);

        auto rxw1rhow2 = rwdengridquad.rxw1rhow2(0);
        auto ryw1rhow2 = rwdengridquad.ryw1rhow2(0);
        auto rzw1rhow2 = rwdengridquad.rzw1rhow2(0);

        auto rxw1rxw2 = rwdengridquad.rxw1rxw2(0);
        auto rxw1ryw2 = rwdengridquad.rxw1ryw2(0);
        auto rxw1rzw2 = rwdengridquad.rxw1rzw2(0);

        auto ryw1rxw2 = rwdengridquad.ryw1rxw2(0);
        auto ryw1ryw2 = rwdengridquad.ryw1ryw2(0);
        auto ryw1rzw2 = rwdengridquad.ryw1rzw2(0);

        auto rzw1rxw2 = rwdengridquad.rzw1rxw2(0);
        auto rzw1ryw2 = rwdengridquad.rzw1ryw2(0);
        auto rzw1rzw2 = rwdengridquad.rzw1rzw2(0);

        // Note: rw2DensityMatrix is zero in KxcGradientForGGA
        // auto rhow12a = rw2DensityGrid.alphaDensity(iFock);
        // auto gradw12a_x = rw2DensityGrid.alphaDensityGradientX(iFock);
        // auto gradw12a_y = rw2DensityGrid.alphaDensityGradientY(iFock);
        // auto gradw12a_z = rw2DensityGrid.alphaDensityGradientZ(iFock);

        // eq.(32), JCTC 2021, 17, 1512-1521

        timer.start("Accumulate gradient");

        #pragma omp parallel
        {
            auto thread_id = omp_get_thread_num();

            auto grid_batch_size = mpi::batch_size(npoints, thread_id, nthreads);

            auto grid_batch_offset = mpi::batch_offset(npoints, thread_id, nthreads);

            auto gatm = molgrad_threads.data(thread_id);

            for (int32_t iatom = 0; iatom < natoms; iatom++)
            {
                auto atom_offset = iatom * npoints;

                double gatmx = 0.0, gatmy = 0.0, gatmz = 0.0;

                #pragma omp simd reduction(+ : gatmx, gatmy, gatmz) aligned(local_weights, \
                        rhograd, vsigma, v2rho2, v2rhosigma, v2sigma2, \
                        v3rho3, v3rho2sigma, v3rhosigma2, v3sigma3, \
                        rhow1rhow2, rxw1rhow2, ryw1rhow2, rzw1rhow2, \
                        rxw1rxw2, rxw1ryw2, rxw1rzw2, ryw1rxw2, ryw1ryw2, ryw1rzw2, rzw1rxw2, rzw1ryw2, rzw1rzw2, \
                        gdenx, gdeny, gdenz, gdenxx, gdenxy, gdenxz, gdenyx, gdenyy, gdenyz, gdenzx, gdenzy, gdenzz : VLX_ALIGN)
                for (int32_t g = grid_batch_offset; g < grid_batch_offset + grid_batch_size; g++)
                {
                    auto atom_g = atom_offset + g;

                    double w = local_weights[g];

                    // double rxw12a = gradw12a_x[g];
                    // double ryw12a = gradw12a_y[g];
                    // double rzw12a = gradw12a_z[g];

                    double grada_x_g = rhograd[6 * g + 0];
                    double grada_y_g = rhograd[6 * g + 1];
                    double grada_z_g = rhograd[6 * g + 2];

                    // double l2contract = grada_x_g * rxw12a + grada_y_g * ryw12a + grada_z_g * rzw12a;
                    // double l5contract_x = grada_x_g * l2contract;
                    // double l5contract_y = grada_y_g * l2contract;
                    // double l5contract_z = grada_z_g * l2contract;

                    double q2contract = grada_x_g * rxw1rhow2[g] + grada_y_g * ryw1rhow2[g] + grada_z_g * rzw1rhow2[g];

                    double q3contract = grada_x_g * grada_x_g * rxw1rxw2[g] +
                                        grada_x_g * grada_y_g * rxw1ryw2[g] +
                                        grada_x_g * grada_z_g * rxw1rzw2[g] +
                                        grada_y_g * grada_x_g * ryw1rxw2[g] +
                                        grada_y_g * grada_y_g * ryw1ryw2[g] +
                                        grada_y_g * grada_z_g * ryw1rzw2[g] +
                                        grada_z_g * grada_x_g * rzw1rxw2[g] +
                                        grada_z_g * grada_y_g * rzw1ryw2[g] +
                                        grada_z_g * grada_z_g * rzw1rzw2[g];

                    double q4contract = rxw1rxw2[g] + ryw1ryw2[g] + rzw1rzw2[g];

                    double q7contract_x = grada_x_g * (grada_x_g * rxw1rhow2[g] + grada_y_g * ryw1rhow2[g] + grada_z_g * rzw1rhow2[g]);
                    double q7contract_y = grada_y_g * (grada_x_g * rxw1rhow2[g] + grada_y_g * ryw1rhow2[g] + grada_z_g * rzw1rhow2[g]);
                    double q7contract_z = grada_z_g * (grada_x_g * rxw1rhow2[g] + grada_y_g * ryw1rhow2[g] + grada_z_g * rzw1rhow2[g]);

                    double q8contract_x = grada_x_g * rxw1rxw2[g] + grada_y_g * rxw1ryw2[g] + grada_z_g * rxw1rzw2[g];
                    double q8contract_y = grada_x_g * ryw1rxw2[g] + grada_y_g * ryw1ryw2[g] + grada_z_g * ryw1rzw2[g];
                    double q8contract_z = grada_x_g * rzw1rxw2[g] + grada_y_g * rzw1ryw2[g] + grada_z_g * rzw1rzw2[g];

                    double q9contract_x = grada_x_g * q3contract;
                    double q9contract_y = grada_y_g * q3contract;
                    double q9contract_z = grada_z_g * q3contract;

                    double q10contract_x = grada_x_g * rxw1rxw2[g] + grada_y_g * ryw1rxw2[g] + grada_z_g * rzw1rxw2[g];
                    double q10contract_y = grada_x_g * rxw1ryw2[g] + grada_y_g * ryw1ryw2[g] + grada_z_g * rzw1ryw2[g];
                    double q10contract_z = grada_x_g * rxw1rzw2[g] + grada_y_g * ryw1rzw2[g] + grada_z_g * rzw1rzw2[g];

                    double q11contract_x = grada_x_g * rxw1rxw2[g] + grada_x_g * ryw1ryw2[g] + grada_x_g * rzw1rzw2[g];
                    double q11contract_y = grada_y_g * rxw1rxw2[g] + grada_y_g * ryw1ryw2[g] + grada_y_g * rzw1rzw2[g];
                    double q11contract_z = grada_z_g * rxw1rxw2[g] + grada_z_g * ryw1ryw2[g] + grada_z_g * rzw1rzw2[g];

                    // Scalar contribution

                    double prefac = 0.0;

                    // vxc 1 contributions

                    // L1
                    // v2rho2_aa = v2rho2[3 * g + 0];
                    // v2rho2_ab = v2rho2[3 * g + 1];
                    // prefac += (v2rho2[3 * g + 0] + v2rho2[3 * g + 1]) * rhow12a[g];

                    // L2
                    // v2rhosigma_aa = v2rhosigma[6 * g + 0];
                    // v2rhosigma_ac = v2rhosigma[6 * g + 1];
                    // v2rhosigma_ab = v2rhosigma[6 * g + 2];
                    // prefac += 2.0 * (v2rhosigma[6 * g + 0] + v2rhosigma[6 * g + 1] + v2rhosigma[6 * g + 2]) * l2contract;

                    // vxc 2 contributions

                    // Q1
                    // v3rho3_aaa = v3rho3[4 * g + 0];
                    // v3rho3_aab = v3rho3[4 * g + 1];
                    // v3rho3_abb = v3rho3[4 * g + 2];
                    prefac += (v3rho3[4 * g + 0] + 2.0 * v3rho3[4 * g + 1] + v3rho3[4 * g + 2]) * rhow1rhow2[g];

                    // Q2
                    // v3rho2sigma_aaa = v3rho2sigma[9 * g + 0];
                    // v3rho2sigma_aac = v3rho2sigma[9 * g + 1];
                    // v3rho2sigma_aab = v3rho2sigma[9 * g + 2];
                    // v3rho2sigma_aba = v3rho2sigma[9 * g + 3];
                    // v3rho2sigma_abc = v3rho2sigma[9 * g + 4];
                    // v3rho2sigma_abb = v3rho2sigma[9 * g + 5];
                    prefac += 2.0 * (v3rho2sigma[9 * g + 0] + v3rho2sigma[9 * g + 1] + v3rho2sigma[9 * g + 2] +
                                     v3rho2sigma[9 * g + 3] + v3rho2sigma[9 * g + 4] + v3rho2sigma[9 * g + 5]) * q2contract;

                    // Q3
                    // v3rhosigma2_aaa = v3rhosigma2[12 * g + 0];
                    // v3rhosigma2_aac = v3rhosigma2[12 * g + 1];
                    // v3rhosigma2_aab = v3rhosigma2[12 * g + 2];
                    // v3rhosigma2_acc = v3rhosigma2[12 * g + 3];
                    // v3rhosigma2_acb = v3rhosigma2[12 * g + 4];
                    // v3rhosigma2_abb = v3rhosigma2[12 * g + 5];
                    prefac += 4.0 * (v3rhosigma2[12 * g + 0] + 2.0*v3rhosigma2[12 * g + 1] + 2.0*v3rhosigma2[12 * g + 2] +
                                     v3rhosigma2[12 * g + 3] + 2.0*v3rhosigma2[12 * g + 4] +
                                     v3rhosigma2[12 * g + 5]) * q3contract;

                    // Q4
                    // v2rhosigma_aa = v2rhosigma[6 * g + 0];
                    // v2rhosigma_ac = v2rhosigma[6 * g + 1];
                    // v2rhosigma_ab = v2rhosigma[6 * g + 2];
                    prefac += 2.0 * (v2rhosigma[6 * g + 0] + v2rhosigma[6 * g + 1] + v2rhosigma[6 * g + 2]) * q4contract;

                    gatmx += w * prefac * gdenx[atom_g];
                    gatmy += w * prefac * gdeny[atom_g];
                    gatmz += w * prefac * gdenz[atom_g];

                    // vector contribution

                    double xcomp = 0.0, ycomp = 0.0, zcomp = 0.0;

                    // vxc 1 contributions

                    // L3
                    // v2rhosigma_aa = v2rhosigma[6 * g + 0];
                    // v2rhosigma_ac = v2rhosigma[6 * g + 1];
                    // v2rhosigma_ba = v2rhosigma[6 * g + 3];
                    // v2rhosigma_bc = v2rhosigma[6 * g + 4];
                    // double l3 = 2.0*v2rhosigma[6 * g + 0] + v2rhosigma[6 * g + 1] +
                    //             2.0*v2rhosigma[6 * g + 3] + v2rhosigma[6 * g + 4];
                    // xcomp += l3 * grada_x_g * rhow12a[g];
                    // ycomp += l3 * grada_y_g * rhow12a[g];
                    // zcomp += l3 * grada_z_g * rhow12a[g];

                    // L4
                    // vsigma_a = vsigma[3 * g + 0];
                    // vsigma_c = vsigma[3 * g + 1];
                    // double l4 = 2.0*vsigma[3 * g + 0] + vsigma[3 * g + 1];
                    // xcomp += l4 * rxw12a;
                    // ycomp += l4 * ryw12a;
                    // zcomp += l4 * rzw12a;

                    // L5
                    // v2sigma2_aa = v2sigma2[6 * g + 0];
                    // v2sigma2_ac = v2sigma2[6 * g + 1];
                    // v2sigma2_ab = v2sigma2[6 * g + 2];
                    // v2sigma2_cc = v2sigma2[6 * g + 3];
                    // v2sigma2_cb = v2sigma2[6 * g + 4];
                    // double l5 = 4.0*v2sigma2[6 * g + 0] + 6.0*v2sigma2[6 * g + 1] + 4.0*v2sigma2[6 * g + 2] +
                    //             2.0*v2sigma2[6 * g + 3] + 2.0*v2sigma2[6 * g + 4];
                    // xcomp += l5 * l5contract_x;
                    // ycomp += l5 * l5contract_y;
                    // zcomp += l5 * l5contract_z;

                    // vxc 2 contributions

                    // Q5
                    // v3rho2sigma_aaa = v3rho2sigma[9 * g + 0];
                    // v3rho2sigma_aac = v3rho2sigma[9 * g + 1];
                    // v3rho2sigma_aba = v3rho2sigma[9 * g + 3];
                    // v3rho2sigma_abc = v3rho2sigma[9 * g + 4];
                    // v3rho2sigma_bba = v3rho2sigma[9 * g + 6];
                    // v3rho2sigma_bbc = v3rho2sigma[9 * g + 7];
                    double q5 = 2.0*v3rho2sigma[9 * g + 0] +     v3rho2sigma[9 * g + 1]
                              + 4.0*v3rho2sigma[9 * g + 3] + 2.0*v3rho2sigma[9 * g + 4]
                              + 2.0*v3rho2sigma[9 * g + 6] +     v3rho2sigma[9 * g + 7];

                    xcomp += q5 * grada_x_g * rhow1rhow2[g];
                    ycomp += q5 * grada_y_g * rhow1rhow2[g];
                    zcomp += q5 * grada_z_g * rhow1rhow2[g];

                    // Q6
                    // v2rhosigma_aa = v2rhosigma[6 * g + 0];
                    // v2rhosigma_ac = v2rhosigma[6 * g + 1];
                    // v2rhosigma_ba = v2rhosigma[6 * g + 3];
                    // v2rhosigma_bc = v2rhosigma[6 * g + 4];
                    double q6 = 2.0*v2rhosigma[6 * g + 0] + v2rhosigma[6 * g + 1] +
                                2.0*v2rhosigma[6 * g + 3] + v2rhosigma[6 * g + 4];

                    xcomp += q6 * rxw1rhow2[g];
                    ycomp += q6 * ryw1rhow2[g];
                    zcomp += q6 * rzw1rhow2[g];

                    // Q7
                    // v3rhosigma2_aaa = v3rhosigma2[12 * g + 0];
                    // v3rhosigma2_aac = v3rhosigma2[12 * g + 1];
                    // v3rhosigma2_aab = v3rhosigma2[12 * g + 2];
                    // v3rhosigma2_acc = v3rhosigma2[12 * g + 3];
                    // v3rhosigma2_acb = v3rhosigma2[12 * g + 4];
                    // v3rhosigma2_baa = v3rhosigma2[12 * g + 6];
                    // v3rhosigma2_bac = v3rhosigma2[12 * g + 7];
                    // v3rhosigma2_bab = v3rhosigma2[12 * g + 8];
                    // v3rhosigma2_bcc = v3rhosigma2[12 * g + 9];
                    // v3rhosigma2_bcb = v3rhosigma2[12 * g + 10];
                    double q7 = 2.0 * (2.0*v3rhosigma2[12 * g + 0] + 3.0*v3rhosigma2[12 * g + 1] + 2.0*v3rhosigma2[12 * g + 2] +
                                           v3rhosigma2[12 * g + 3] +     v3rhosigma2[12 * g + 4] +
                                       2.0*v3rhosigma2[12 * g + 6] + 3.0*v3rhosigma2[12 * g + 7] + 2.0*v3rhosigma2[12 * g + 8] +
                                           v3rhosigma2[12 * g + 9] +     v3rhosigma2[12 * g + 10]);

                    xcomp += q7 * q7contract_x;
                    ycomp += q7 * q7contract_y;
                    zcomp += q7 * q7contract_z;

                    // Q8
                    // v2sigma2_aa = v2sigma2[6 * g + 0];
                    // v2sigma2_ac = v2sigma2[6 * g + 1];
                    // v2sigma2_ab = v2sigma2[6 * g + 2];
                    // v2sigma2_cc = v2sigma2[6 * g + 3];
                    // v2sigma2_cb = v2sigma2[6 * g + 4];
                    double q8 = 4.0*v2sigma2[6 * g + 0] + 6.0*v2sigma2[6 * g + 1] + 4.0*v2sigma2[6 * g + 2] +
                                2.0*v2sigma2[6 * g + 3] + 2.0*v2sigma2[6 * g + 4];

                    xcomp += q8 * (q8contract_x + q10contract_x + q11contract_x);
                    ycomp += q8 * (q8contract_y + q10contract_y + q11contract_y);
                    zcomp += q8 * (q8contract_z + q10contract_z + q11contract_z);

                    // Q9
                    // v3sigma3_aaa = v3sigma3[10 * g + 0];
                    // v3sigma3_aac = v3sigma3[10 * g + 1];
                    // v3sigma3_aab = v3sigma3[10 * g + 2];
                    // v3sigma3_acc = v3sigma3[10 * g + 3];
                    // v3sigma3_acb = v3sigma3[10 * g + 4];
                    // v3sigma3_abb = v3sigma3[10 * g + 5];
                    // v3sigma3_ccc = v3sigma3[10 * g + 6];
                    // v3sigma3_ccb = v3sigma3[10 * g + 7];
                    // v3sigma3_cbb = v3sigma3[10 * g + 8];
                    double q9 =    8.0*v3sigma3[10 * g + 0] + 20.0*v3sigma3[10 * g + 1] + 16.0*v3sigma3[10 * g + 2]
                                + 16.0*v3sigma3[10 * g + 3] + 24.0*v3sigma3[10 * g + 4] +  8.0*v3sigma3[10 * g + 5]
                                +  4.0*v3sigma3[10 * g + 6] +  8.0*v3sigma3[10 * g + 7] +  4.0*v3sigma3[10 * g + 8];

                    xcomp += q9 * q9contract_x;
                    ycomp += q9 * q9contract_y;
                    zcomp += q9 * q9contract_z;

                    gatmx += w * (xcomp * gdenxx[atom_g] + ycomp * gdenyx[atom_g] + zcomp * gdenzx[atom_g]);
                    gatmy += w * (xcomp * gdenxy[atom_g] + ycomp * gdenyy[atom_g] + zcomp * gdenzy[atom_g]);
                    gatmz += w * (xcomp * gdenxz[atom_g] + ycomp * gdenyz[atom_g] + zcomp * gdenzz[atom_g]);
                }

                // factor of 2 from sum of alpha and beta contributions
                // factor of 0.25 from quadratic response

                gatm[iatom * 3 + 0] += 0.25 * (2.0 * gatmx);
                gatm[iatom * 3 + 1] += 0.25 * (2.0 * gatmy);
                gatm[iatom * 3 + 2] += 0.25 * (2.0 * gatmz);
            }
        }

        timer.stop("Accumulate gradient");
    }

    // destroy GTOs container

    delete gtovec;

    timer.stop("Total timing");

    // std::cout << "Timing of new integrator" << std::endl;
    // std::cout << "------------------------" << std::endl;
    // std::cout << timer.getSummary() << std::endl;

    CDenseMatrix molgrad(natoms, 3);

    for (int32_t iatom = 0; iatom < natoms; iatom++)
    {
        for (int32_t thread_id = 0; thread_id < nthreads; thread_id++)
        {
            molgrad.row(iatom)[0] += molgrad_threads.data(thread_id)[iatom * 3 + 0];
            molgrad.row(iatom)[1] += molgrad_threads.data(thread_id)[iatom * 3 + 1];
            molgrad.row(iatom)[2] += molgrad_threads.data(thread_id)[iatom * 3 + 2];
        }
    }

    return molgrad;
}

void
CXCNewMolecularGradient::_computeAOtoAtomMapping(std::vector<int32_t>&  ao_to_atom_ids,
                                                 const CMolecule&       molecule,
                                                 const CMolecularBasis& basis) const
{
    for (int32_t iatom = 0; iatom < molecule.getNumberOfAtoms(); iatom++)
    {
        CGtoContainer* atomgtovec = new CGtoContainer(molecule, basis, iatom, 1);

        for (int32_t i = 0; i < atomgtovec->getNumberOfGtoBlocks(); i++)
        {
            auto bgtos = atomgtovec->getGtoBlock(i);

            auto bang = bgtos.getAngularMomentum();

            auto bnspher = angmom::to_SphericalComponents(bang);

            for (int32_t j = 0; j < bgtos.getNumberOfContrGtos(); j++)
            {
                for (int32_t k = 0; k < bnspher; k++)
                {
                    auto idx = bgtos.getIdentifiers(k)[j];

                    ao_to_atom_ids[idx] = iatom;
                }
            }
        }

        delete atomgtovec;
    }
}<|MERGE_RESOLUTION|>--- conflicted
+++ resolved
@@ -2223,11 +2223,7 @@
 
         gridscreen::screenFxcFockForLDA(rho, v2rho2, npoints, _screeningThresholdForDensityValues);
 
-<<<<<<< HEAD
-        auto rhow1a = rwdengridquad.gam(0);
-=======
         timer.stop("Density screening");
->>>>>>> d0708563
 
         // eq.(32), JCTC 2021, 17, 1512-1521
 
@@ -2840,33 +2836,6 @@
 
     auto nthreads = omp_get_max_threads();
 
-<<<<<<< HEAD
-        auto rhow1rhow2 = rwdengridquad.gam(0);
-
-        auto rxw1rhow2 = rwdengridquad.gamX(0);
-
-        auto ryw1rhow2 = rwdengridquad.gamY(0);
-
-        auto rzw1rhow2 = rwdengridquad.gamZ(0);
-
-        auto rxw1rxw2 = rwdengridquad.gamXX(0);
-
-        auto rxw1ryw2 = rwdengridquad.gamXY(0);
-
-        auto rxw1rzw2 = rwdengridquad.gamXZ(0);
-
-        auto ryw1rxw2 = rwdengridquad.gamYX(0);
-
-        auto ryw1ryw2 = rwdengridquad.gamYY(0);
-
-        auto ryw1rzw2 = rwdengridquad.gamYZ(0);
-
-        auto rzw1rxw2 = rwdengridquad.gamZX(0);
-
-        auto rzw1ryw2 = rwdengridquad.gamZY(0);
-
-        auto rzw1rzw2 = rwdengridquad.gamZZ(0);
-=======
     // GTOs container and number of AOs
 
     CGtoContainer* gtovec = new CGtoContainer(molecule, basis);
@@ -3170,12 +3139,11 @@
 
         // pointers to perturbed density gradient norms
 
-        auto rhow1a = rwdengridquad.rhow1rhow2(0);
+        auto rhow1a = rwdengridquad.gam(0);
 
         // Note: rw2DensityMatrix is zero in KxcGradientForLDA
         // auto rhow12a = rw2DensityGrid.alphaDensity(iFock);
         // auto rhow12b = rw2DensityGrid.betaDensity(iFock);
->>>>>>> d0708563
 
         // eq.(32), JCTC 2021, 17, 1512-1521
 
@@ -3683,23 +3651,23 @@
 
         // pointers to perturbed densities
 
-        auto rhow1rhow2 = rwdengridquad.rhow1rhow2(0);
-
-        auto rxw1rhow2 = rwdengridquad.rxw1rhow2(0);
-        auto ryw1rhow2 = rwdengridquad.ryw1rhow2(0);
-        auto rzw1rhow2 = rwdengridquad.rzw1rhow2(0);
-
-        auto rxw1rxw2 = rwdengridquad.rxw1rxw2(0);
-        auto rxw1ryw2 = rwdengridquad.rxw1ryw2(0);
-        auto rxw1rzw2 = rwdengridquad.rxw1rzw2(0);
-
-        auto ryw1rxw2 = rwdengridquad.ryw1rxw2(0);
-        auto ryw1ryw2 = rwdengridquad.ryw1ryw2(0);
-        auto ryw1rzw2 = rwdengridquad.ryw1rzw2(0);
-
-        auto rzw1rxw2 = rwdengridquad.rzw1rxw2(0);
-        auto rzw1ryw2 = rwdengridquad.rzw1ryw2(0);
-        auto rzw1rzw2 = rwdengridquad.rzw1rzw2(0);
+        auto rhow1rhow2 = rwdengridquad.gam(0);
+
+        auto rxw1rhow2 = rwdengridquad.gamX(0);
+        auto ryw1rhow2 = rwdengridquad.gamY(0);
+        auto rzw1rhow2 = rwdengridquad.gamZ(0);
+
+        auto rxw1rxw2 = rwdengridquad.gamXX(0);
+        auto rxw1ryw2 = rwdengridquad.gamXY(0);
+        auto rxw1rzw2 = rwdengridquad.gamXZ(0);
+
+        auto ryw1rxw2 = rwdengridquad.gamYX(0);
+        auto ryw1ryw2 = rwdengridquad.gamYY(0);
+        auto ryw1rzw2 = rwdengridquad.gamYZ(0);
+
+        auto rzw1rxw2 = rwdengridquad.gamZX(0);
+        auto rzw1ryw2 = rwdengridquad.gamZY(0);
+        auto rzw1rzw2 = rwdengridquad.gamZZ(0);
 
         // Note: rw2DensityMatrix is zero in KxcGradientForGGA
         // auto rhow12a = rw2DensityGrid.alphaDensity(iFock);
