--- conflicted
+++ resolved
@@ -371,14 +371,9 @@
                                  const CXCNewFunctional& xcFunctional,
                                  const std::string&      cubeMode) const;
 
-<<<<<<< HEAD
-=======
-
-
-
-    /**
-     Integrates fourth-order GGA exchange-correlation functional contribution
-     to AO Fock matrix.
+    /**
+     Integrates fourth-order meta-GGA exchange-correlation functional
+     contribution to AO Fock matrix.
 
      @param aoFockMatrix the AO Fock matrix.
      @param molecule the molecule.
@@ -392,18 +387,16 @@
      @param cubeMode a string that specifies which densities should be combined.
      */
     void _integrateKxcLxcFockForMGGA(CAOFockMatrix&          aoFockMatrix,
-                                 const CMolecule&        molecule,
-                                 const CMolecularBasis&  basis,
-                                 const CAODensityMatrix& rwDensityMatrix,
-                                 const CAODensityMatrix& rw2DensityMatrix,
-                                 const CAODensityMatrix& rw3DensityMatrix,
-                                 const CAODensityMatrix& gsDensityMatrix,
-                                 const CMolecularGrid&   molecularGrid,
-                                 const CXCNewFunctional& xcFunctional,
-                                 const std::string&      cubeMode) const;
-
-
->>>>>>> 4a59a052
+                                     const CMolecule&        molecule,
+                                     const CMolecularBasis&  basis,
+                                     const CAODensityMatrix& rwDensityMatrix,
+                                     const CAODensityMatrix& rw2DensityMatrix,
+                                     const CAODensityMatrix& rw3DensityMatrix,
+                                     const CAODensityMatrix& gsDensityMatrix,
+                                     const CMolecularGrid&   molecularGrid,
+                                     const CXCNewFunctional& xcFunctional,
+                                     const std::string&      cubeMode) const;
+
     /**
      Integrates first-order LDA pair-density functional contribution to
      AO Kohn-Sham matrix and MO "Q-matrix".
@@ -706,79 +699,6 @@
                                                  const double*       v2sigmatau,
                                                  const double*       v2sigma2, 
                                                  CMultiTimer&        timer) const;
-
-
-       /**
-       integrates MGGA contribution to (Third-order) Kxc matrix.
-
-       @param npoints the number of grid points.
-       @param weights the weights of grid points.
-       @param gtoValues the GTO values on grid points.
-       @param gtoValuesX the GTO gradient X values on grid points.
-       @param gtoValuesY the GTO gradient Y values on grid points.
-       @param gtoValuesZ the GTO gradient Z values on grid points.
-       @param rhograd the density gradient.
-       @param vsigma the 1st-order functional derivative wrt sigma.
-       @param v2rho2 the 2nd-order functional derivative wrt rho.
-       @param v2rhosigma the 2nd-order functional derivative wrt rho and sigma.
-       @param v2sigma2 the 2nd-order functional derivative wrt sigma.
-       @param v3rho3 the 3rd-order functional derivative wrt rho.
-       @param v3rho2sigma the 3rd-order functional derivative wrt rho and sigma.
-       @param v3rhosigma2 the 3rd-order functional derivative wrt rho and sigma.
-       @param v3sigma3 the 3rd-order functional derivative wrt sigma.
-       @param rwDensityGridQuad the products of one-time transformed densities on grid points.
-       @param rw2DensityMatrix the two-time transformed densities on grid points.
-       @param iFock the index of the AO Fock matrix.
-       @param timer the timer.
-       @return the contribution as a CDenseMatrix object.
-       */
- 
-       CDenseMatrix _integratePartialKxcFockForMGGA2(const int32_t           npoints, 
-                                                    const double*           local_weights, 
-                                                    const CDenseMatrix&     gtoValues,
-                                                    const CDenseMatrix&     gtoValuesX, 
-                                                    const CDenseMatrix&     gtoValuesY, 
-                                                    const CDenseMatrix&     gtoValuesZ,
-                                                    const CDenseMatrix&     gtoValuesXX, 
-                                                    const CDenseMatrix&     gtoValuesYY, 
-                                                    const CDenseMatrix&     gtoValuesZZ, 
-                                                    const double*           rhograd, 
-                                                    const double*           vsigma,
-                                                    const double*           v2rho2,
-                                                    const double*           v2lapl2, 
-                                                    const double*           v2tau2, 
-                                                    const double*           v2rholapl, 
-                                                    const double*           v2rhotau,
-                                                    const double*           v2lapltau, 
-                                                    const double*           v2rhosigma, 
-                                                    const double*           v2sigmalapl, 
-                                                    const double*           v2sigmatau,
-                                                    const double*           v2sigma2,                                                     
-                                                    const double*           v3rho3,
-                                                    const double*           v3rho2sigma,
-                                                    const double*           v3rho2lapl,
-                                                    const double*           v3rho2tau,
-                                                    const double*           v3rhosigma2,
-                                                    const double*           v3rhosigmalapl,
-                                                    const double*           v3rhosigmatau,
-                                                    const double*           v3rholapl2,
-                                                    const double*           v3rholapltau,
-                                                    const double*           v3rhotau2,
-                                                    const double*           v3sigma3,
-                                                    const double*           v3sigma2lapl,
-                                                    const double*           v3sigma2tau,
-                                                    const double*           v3sigmalapl2,
-                                                    const double*           v3sigmalapltau,
-                                                    const double*           v3sigmatau2,
-                                                    const double*           v3lapl3,
-                                                    const double*           v3lapl2tau,
-                                                    const double*           v3lapltau2,
-                                                    const double*           v3tau3,                                                   
-                                                    const CDensityGridCubic&    rwDensityGridcubic,
-                                                    const CDensityGrid&        rw2DensityGrid,
-                                                    const int32_t              iFock,
-                                                    CMultiTimer&               timer) const;
-
 
     /**
      Integrates LDA contribution to (third-order) Kxc matrix.
@@ -1007,6 +927,96 @@
                                                  CMultiTimer&             timer) const;
 
     /**
+     Integrates meta-GGA contribution to (third-order) Kxc matrix.
+
+     @param npoints the number of grid points.
+     @param weights the weights of grid points.
+     @param gtoValues the GTO values on grid points.
+     @param gtoValuesX the GTO gradient X values on grid points.
+     @param gtoValuesY the GTO gradient Y values on grid points.
+     @param gtoValuesZ the GTO gradient Z values on grid points.
+     @param rhograd the density gradient.
+     @param vsigma the 1st-order functional derivative wrt sigma.
+     @param v2rho2 the 2nd-order functional derivative wrt rho.
+     @param v2lapl2 , 
+     @param v2tau2 , 
+     @param v2rholapl , 
+     @param v2rhotau ,
+     @param v2lapltau , 
+     @param v2rhosigma the 2nd-order functional derivative wrt rho and sigma.
+     @param v2sigmalapl , 
+     @param v2sigmatau ,
+     @param v2sigma2 the 2nd-order functional derivative wrt sigma.
+     @param v3rho3 the 3rd-order functional derivative wrt rho.
+     @param v3rho2sigma the 3rd-order functional derivative wrt rho and sigma.
+     @param v3rho2lapl ,
+     @param v3rho2tau ,
+     @param v3rhosigma2 the 3rd-order functional derivative wrt rho and sigma.
+     @param v3rhosigmalapl ,
+     @param v3rhosigmatau ,
+     @param v3rholapl2 ,
+     @param v3rholapltau ,
+     @param v3rhotau2 ,
+     @param v3sigma3 the 3rd-order functional derivative wrt sigma.
+     @param v3sigma2lapl ,
+     @param v3sigma2tau ,
+     @param v3sigmalapl2 ,
+     @param v3sigmalapltau ,
+     @param v3sigmatau2 ,
+     @param v3lapl3 ,
+     @param v3lapl2tau ,
+     @param v3lapltau2 ,
+     @param v3tau3 ,
+     @param rwDensityGridQuad the products of one-time transformed densities on grid points.
+     @param rw2DensityMatrix the two-time transformed densities on grid points.
+     @param iFock the index of the AO Fock matrix.
+     @param timer the timer.
+     @return the contribution as a CDenseMatrix object.
+     */
+    CDenseMatrix _integratePartialKxcFockForMGGA2(const int32_t            npoints, 
+                                                  const double*            weights, 
+                                                  const CDenseMatrix&      gtoValues,
+                                                  const CDenseMatrix&      gtoValuesX, 
+                                                  const CDenseMatrix&      gtoValuesY, 
+                                                  const CDenseMatrix&      gtoValuesZ,
+                                                  const double*            rhograd, 
+                                                  const double*            vsigma,
+                                                  const double*            v2rho2,
+                                                  const double*            v2lapl2, 
+                                                  const double*            v2tau2, 
+                                                  const double*            v2rholapl, 
+                                                  const double*            v2rhotau,
+                                                  const double*            v2lapltau, 
+                                                  const double*            v2rhosigma, 
+                                                  const double*            v2sigmalapl, 
+                                                  const double*            v2sigmatau,
+                                                  const double*            v2sigma2,
+                                                  const double*            v3rho3,
+                                                  const double*            v3rho2sigma,
+                                                  const double*            v3rho2lapl,
+                                                  const double*            v3rho2tau,
+                                                  const double*            v3rhosigma2,
+                                                  const double*            v3rhosigmalapl,
+                                                  const double*            v3rhosigmatau,
+                                                  const double*            v3rholapl2,
+                                                  const double*            v3rholapltau,
+                                                  const double*            v3rhotau2,
+                                                  const double*            v3sigma3,
+                                                  const double*            v3sigma2lapl,
+                                                  const double*            v3sigma2tau,
+                                                  const double*            v3sigmalapl2,
+                                                  const double*            v3sigmalapltau,
+                                                  const double*            v3sigmatau2,
+                                                  const double*            v3lapl3,
+                                                  const double*            v3lapl2tau,
+                                                  const double*            v3lapltau2,
+                                                  const double*            v3tau3,
+                                                  const CDensityGridCubic& rwDensityGridcubic,
+                                                  const CDensityGrid&      rw2DensityGrid,
+                                                  const int32_t            iFock,
+                                                  CMultiTimer&             timer) const;
+
+    /**
      Integrates LDA contribution to (fourth-order) Kxc matrix.
 
      @param npoints the number of grid points.
@@ -1086,8 +1096,8 @@
                                                 const int32_t            iFock,
                                                 CMultiTimer&             timer) const;
 
-/**
-     Integrates GGA contribution to (fourth-order) Lxc matrix.
+    /**
+     Integrates meta-GGA contribution to (fourth-order) Lxc matrix.
 
      @param npoints the number of grid points.
      @param weights the weights of grid points.
@@ -1097,99 +1107,154 @@
      @param gtoValuesZ the GTO gradient Z values on grid points.
      @param rhograd the density gradient.
      @param vsigma the 1st-order functional derivative wrt sigma.
-     @param v2rho2 the 2nd-order functional derivative wrt rho.
-     @param v2rhosigma the 2nd-order functional derivative wrt rho and sigma.
-     @param v2sigma2 the 2nd-order functional derivative wrt sigma.
-     @param v3rho3 the 3rd-order functional derivative wrt rho.
-     @param v3rho2sigma the 3rd-order functional derivative wrt rho and sigma.
-     @param v3rhosigma2 the 3rd-order functional derivative wrt rho and sigma.
-     @param v3sigma3 the 3rd-order functional derivative wrt sigma.
+     @param v2rho2 ,
+     @param v2lapl2 , 
+     @param v2tau2 , 
+     @param v2rholapl , 
+     @param v2rhotau ,
+     @param v2lapltau , 
+     @param v2rhosigma , 
+     @param v2sigmalapl , 
+     @param v2sigmatau ,
+     @param v2sigma2 ,
+     @param v3rho3 ,
+     @param v3rho2sigma ,
+     @param v3rho2lapl ,
+     @param v3rho2tau ,
+     @param v3rhosigma2 ,
+     @param v3rhosigmalapl ,
+     @param v3rhosigmatau ,
+     @param v3rholapl2 ,
+     @param v3rholapltau ,
+     @param v3rhotau2 ,
+     @param v3sigma3 ,
+     @param v3sigma2lapl ,
+     @param v3sigma2tau ,
+     @param v3sigmalapl2 ,
+     @param v3sigmalapltau ,
+     @param v3sigmatau2 ,
+     @param v3lapl3 ,
+     @param v3lapl2tau ,
+     @param v3lapltau2 ,
+     @param v3tau3 , 
+     @param v4rho4 ,
+     @param v4rho3sigma ,
+     @param v4rho3lapl ,
+     @param v4rho3tau ,
+     @param v4rho2sigma2 ,
+     @param v4rho2sigmalapl ,
+     @param v4rho2sigmatau ,
+     @param v4rho2lapl2 ,
+     @param v4rho2lapltau ,
+     @param v4rho2tau2 ,
+     @param v4rhosigma3 ,
+     @param v4rhosigma2lapl ,
+     @param v4rhosigma2tau ,
+     @param v4rhosigmalapl2 ,
+     @param v4rhosigmalapltau ,
+     @param v4rhosigmatau2 ,
+     @param v4rholapl3 ,
+     @param v4rholapl2tau ,
+     @param v4rholapltau2 ,
+     @param v4rhotau3 ,
+     @param v4sigma4 ,
+     @param v4sigma3lapl ,
+     @param v4sigma3tau ,
+     @param v4sigma2lapl2 ,
+     @param v4sigma2lapltau ,
+     @param v4sigma2tau2 ,
+     @param v4sigmalapl3 ,
+     @param v4sigmalapl2tau ,
+     @param v4sigmalapltau2 ,
+     @param v4sigmatau3 ,
+     @param v4lapl4 ,
+     @param v4lapl3tau ,
+     @param v4lapl2tau2 ,
+     @param v4lapltau3 ,
+     @param v4tau4 ,                 
      @param rwDensityGridQuad the products of one-time transformed densities on grid points.
-     @param rw2DensityMatrix the two-time transformed densities on grid points.
+     @param rw3DensityMatrix the three-time transformed densities on grid points.
      @param iFock the index of the AO Fock matrix.
      @param timer the timer.
      @return the contribution as a CDenseMatrix object.
      */
-    CDenseMatrix _integratePartialLxcFockForMGGA(const int32_t           npoints, 
-                                                  const double*           weights, 
-                                                  const CDenseMatrix&     gtoValues,
-                                                  const CDenseMatrix&     gtoValuesX, 
-                                                  const CDenseMatrix&     gtoValuesY, 
-                                                  const CDenseMatrix&     gtoValuesZ,
-                                                  const CDenseMatrix&     gtoValuesXX, 
-                                                  const CDenseMatrix&     gtoValuesYY, 
-                                                  const CDenseMatrix&     gtoValuesZZ, 
-                                                  const double*           rhograd,
-                                                  const double*           vsigma, 
-                                                  const double*           v2rho2,
-                                                  const double*           v2lapl2, 
-                                                  const double*           v2tau2, 
-                                                  const double*           v2rholapl, 
-                                                  const double*           v2rhotau,
-                                                  const double*           v2lapltau, 
-                                                  const double*           v2rhosigma, 
-                                                  const double*           v2sigmalapl, 
-                                                  const double*           v2sigmatau,
-                                                  const double*           v2sigma2,                                                     
-                                                  const double*           v3rho3,
-                                                  const double*           v3rho2sigma,
-                                                  const double*           v3rho2lapl,
-                                                  const double*           v3rho2tau,
-                                                  const double*           v3rhosigma2,
-                                                  const double*           v3rhosigmalapl,
-                                                  const double*           v3rhosigmatau,
-                                                  const double*           v3rholapl2,
-                                                  const double*           v3rholapltau,
-                                                  const double*           v3rhotau2,
-                                                  const double*           v3sigma3,
-                                                  const double*           v3sigma2lapl,
-                                                  const double*           v3sigma2tau,
-                                                  const double*           v3sigmalapl2,
-                                                  const double*           v3sigmalapltau,
-                                                  const double*           v3sigmatau2,
-                                                  const double*           v3lapl3,
-                                                  const double*           v3lapl2tau,
-                                                  const double*           v3lapltau2,
-                                                  const double*           v3tau3, 
-                                                  const double*           v4rho4,
-                                                  const double*           v4rho3sigma,
-                                                  const double*           v4rho3lapl,
-                                                  const double*           v4rho3tau,
-                                                  const double*           v4rho2sigma2,
-                                                  const double*           v4rho2sigmalapl,
-                                                  const double*           v4rho2sigmatau,
-                                                  const double*           v4rho2lapl2,
-                                                  const double*           v4rho2lapltau,
-                                                  const double*           v4rho2tau2,
-                                                  const double*           v4rhosigma3,
-                                                  const double*           v4rhosigma2lapl,
-                                                  const double*           v4rhosigma2tau,
-                                                  const double*           v4rhosigmalapl2,
-                                                  const double*           v4rhosigmalapltau,
-                                                  const double*           v4rhosigmatau2,
-                                                  const double*           v4rholapl3,
-                                                  const double*           v4rholapl2tau,
-                                                  const double*           v4rholapltau2,
-                                                  const double*           v4rhotau3,
-                                                  const double*           v4sigma4,
-                                                  const double*           v4sigma3lapl,
-                                                  const double*           v4sigma3tau,
-                                                  const double*           v4sigma2lapl2,
-                                                  const double*           v4sigma2lapltau,
-                                                  const double*           v4sigma2tau2,
-                                                  const double*           v4sigmalapl3,
-                                                  const double*           v4sigmalapl2tau,
-                                                  const double*           v4sigmalapltau2,
-                                                  const double*           v4sigmatau3,
-                                                  const double*           v4lapl4,
-                                                  const double*           v4lapl3tau,
-                                                  const double*           v4lapl2tau2,
-                                                  const double*           v4lapltau3,
-                                                  const double*           v4tau4,                 
-                                                  const CDensityGridCubic&   rwDensityGridCubic,
-                                                  const CDensityGrid&        rw3DensityGrid,
-                                                  const int32_t              iFock,
-                                                  CMultiTimer&               timer) const;
+    CDenseMatrix _integratePartialLxcFockForMGGA(const int32_t            npoints, 
+                                                 const double*            weights, 
+                                                 const CDenseMatrix&      gtoValues,
+                                                 const CDenseMatrix&      gtoValuesX, 
+                                                 const CDenseMatrix&      gtoValuesY, 
+                                                 const CDenseMatrix&      gtoValuesZ,
+                                                 const double*            rhograd,
+                                                 const double*            vsigma, 
+                                                 const double*            v2rho2,
+                                                 const double*            v2lapl2, 
+                                                 const double*            v2tau2, 
+                                                 const double*            v2rholapl, 
+                                                 const double*            v2rhotau,
+                                                 const double*            v2lapltau, 
+                                                 const double*            v2rhosigma, 
+                                                 const double*            v2sigmalapl, 
+                                                 const double*            v2sigmatau,
+                                                 const double*            v2sigma2,
+                                                 const double*            v3rho3,
+                                                 const double*            v3rho2sigma,
+                                                 const double*            v3rho2lapl,
+                                                 const double*            v3rho2tau,
+                                                 const double*            v3rhosigma2,
+                                                 const double*            v3rhosigmalapl,
+                                                 const double*            v3rhosigmatau,
+                                                 const double*            v3rholapl2,
+                                                 const double*            v3rholapltau,
+                                                 const double*            v3rhotau2,
+                                                 const double*            v3sigma3,
+                                                 const double*            v3sigma2lapl,
+                                                 const double*            v3sigma2tau,
+                                                 const double*            v3sigmalapl2,
+                                                 const double*            v3sigmalapltau,
+                                                 const double*            v3sigmatau2,
+                                                 const double*            v3lapl3,
+                                                 const double*            v3lapl2tau,
+                                                 const double*            v3lapltau2,
+                                                 const double*            v3tau3, 
+                                                 const double*            v4rho4,
+                                                 const double*            v4rho3sigma,
+                                                 const double*            v4rho3lapl,
+                                                 const double*            v4rho3tau,
+                                                 const double*            v4rho2sigma2,
+                                                 const double*            v4rho2sigmalapl,
+                                                 const double*            v4rho2sigmatau,
+                                                 const double*            v4rho2lapl2,
+                                                 const double*            v4rho2lapltau,
+                                                 const double*            v4rho2tau2,
+                                                 const double*            v4rhosigma3,
+                                                 const double*            v4rhosigma2lapl,
+                                                 const double*            v4rhosigma2tau,
+                                                 const double*            v4rhosigmalapl2,
+                                                 const double*            v4rhosigmalapltau,
+                                                 const double*            v4rhosigmatau2,
+                                                 const double*            v4rholapl3,
+                                                 const double*            v4rholapl2tau,
+                                                 const double*            v4rholapltau2,
+                                                 const double*            v4rhotau3,
+                                                 const double*            v4sigma4,
+                                                 const double*            v4sigma3lapl,
+                                                 const double*            v4sigma3tau,
+                                                 const double*            v4sigma2lapl2,
+                                                 const double*            v4sigma2lapltau,
+                                                 const double*            v4sigma2tau2,
+                                                 const double*            v4sigmalapl3,
+                                                 const double*            v4sigmalapl2tau,
+                                                 const double*            v4sigmalapltau2,
+                                                 const double*            v4sigmatau3,
+                                                 const double*            v4lapl4,
+                                                 const double*            v4lapl3tau,
+                                                 const double*            v4lapl2tau2,
+                                                 const double*            v4lapltau3,
+                                                 const double*            v4tau4,                 
+                                                 const CDensityGridCubic& rwDensityGridCubic,
+                                                 const CDensityGrid&      rw3DensityGrid,
+                                                 const int32_t            iFock,
+                                                 CMultiTimer&             timer) const;
 
    public:
     /**
