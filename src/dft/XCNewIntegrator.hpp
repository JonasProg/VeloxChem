--- conflicted
+++ resolved
@@ -49,7 +49,7 @@
 /**
  Class CXCNewIntegrator implements XC integrator.
 
- @author X. Li
+ @author X. Li, K. Ahmadzadeh, M. Delcey
  */
 class CXCNewIntegrator
 {
@@ -385,15 +385,15 @@
      @param molecularGrid the molecular grid.
      @param fvxc the exchange-correlation functional.
      */
-     void _integrateVxcPDFTForLDA(CAOKohnShamMatrix&              aoFockMatrix,
-                                  CDense4DTensor&                 moTwoBodyGradient,
-                                  const CMolecule&                molecule,
-                                  const CMolecularBasis&          basis,
-                                  const CAODensityMatrix&         DensityMatrix,
-                                  const CDense4DTensor&           TwoBodyDensityMatrix,
-                                  const CDenseMatrix&             ActiveMOs,
-                                  const CMolecularGrid&           molecularGrid,
-                                  const CXCPairDensityFunctional& xcFunctional) const;
+    void _integrateVxcPDFTForLDA(CAOKohnShamMatrix&              aoFockMatrix,
+                                 CDense4DTensor&                 moTwoBodyGradient,
+                                 const CMolecule&                molecule,
+                                 const CMolecularBasis&          basis,
+                                 const CAODensityMatrix&         DensityMatrix,
+                                 const CDense4DTensor&           TwoBodyDensityMatrix,
+                                 const CDenseMatrix&             ActiveMOs,
+                                 const CMolecularGrid&           molecularGrid,
+                                 const CXCPairDensityFunctional& xcFunctional) const;
 
     /**
      Integrates first-order GGA pair-density functional contribution to
@@ -409,19 +409,15 @@
      @param molecularGrid the molecular grid.
      @param fvxc the exchange-correlation functional.
      */
-     void _integrateVxcPDFTForGGA(CAOKohnShamMatrix&      aoFockMatrix,
-                                  CDense4DTensor&         moTwoBodyGradient,
-                                  const CMolecule&        molecule,
-                                  const CMolecularBasis&  basis,
-                                  const CAODensityMatrix& DensityMatrix,
-                                  const CDense4DTensor&   TwoBodyDensityMatrix,
-                                  const CDenseMatrix&     ActiveMOs,
-                                  const CMolecularGrid&   molecularGrid,
-<<<<<<< HEAD
-                                  const CXCNewFunctional& xcFunctional) const;
-=======
-                                  const CXCPairDensityFunctional& xcFunctional) const;
->>>>>>> 6be4aa61
+    void _integrateVxcPDFTForGGA(CAOKohnShamMatrix&              aoFockMatrix,
+                                 CDense4DTensor&                 moTwoBodyGradient,
+                                 const CMolecule&                molecule,
+                                 const CMolecularBasis&          basis,
+                                 const CAODensityMatrix&         DensityMatrix,
+                                 const CDense4DTensor&           TwoBodyDensityMatrix,
+                                 const CDenseMatrix&             ActiveMOs,
+                                 const CMolecularGrid&           molecularGrid,
+                                 const CXCPairDensityFunctional& xcFunctional) const;
 
     /**
      Integrates LDA contribution to (first-order) Vxc matrix.
@@ -578,12 +574,12 @@
      @param timer the timer.
      @return the contribution as a CDenseMatrix object.
      */
-    CDenseMatrix _integratePartialFxcFockForLDA(const int32_t         npoints,
-                                                const double*         weights,
-                                                const CDenseMatrix&   gtoValues,
-                                                const double*         rhow,
-                                                const double*         v2rho2,
-                                                CMultiTimer&          timer) const;
+    CDenseMatrix _integratePartialFxcFockForLDA(const int32_t       npoints,
+                                                const double*       weights,
+                                                const CDenseMatrix& gtoValues,
+                                                const double*       rhow,
+                                                const double*       v2rho2,
+                                                CMultiTimer&        timer) const;
 
     /**
      Integrates GGA contribution to (second-order) Fxc matrix.
@@ -604,23 +600,24 @@
      @param timer the timer.
      @return the contribution as a CDenseMatrix object.
      */
-    CDenseMatrix _integratePartialFxcFockForGGA(const int32_t          npoints,
-                                                const double*          weights,
-                                                const CDenseMatrix&    gtoValues,
-                                                const CDenseMatrix&    gtoValuesX,
-                                                const CDenseMatrix&    gtoValuesY,
-                                                const CDenseMatrix&    gtoValuesZ,
-                                                const double*          rhow,
-                                                const double*          rhograd,
-                                                const double*          rhowgrad,
-                                                const double*          vsigma,
-                                                const double*          v2rho2,
-                                                const double*          v2rhosigma,
-                                                const double*          v2sigma2,
-                                                CMultiTimer&           timer) const;
-
-    /**
-     Integrates MGGA contribution to (second-order) Fxc matrix.
+    CDenseMatrix _integratePartialFxcFockForGGA(const int32_t       npoints,
+                                                const double*       weights,
+                                                const CDenseMatrix& gtoValues,
+                                                const CDenseMatrix& gtoValuesX,
+                                                const CDenseMatrix& gtoValuesY,
+                                                const CDenseMatrix& gtoValuesZ,
+                                                const double*       rhow,
+                                                const double*       rhograd,
+                                                const double*       rhowgrad,
+                                                const double*       vsigma,
+                                                const double*       v2rho2,
+                                                const double*       v2rhosigma,
+                                                const double*       v2sigma2,
+                                                CMultiTimer&        timer) const;
+
+    /**
+     Integrates meta-GGA contribution to (second-order) Fxc matrix.
+
      @param npoints the number of grid points.
      @param weights the weights of grid points.
      @param gtoValues the GTO values on grid points.
@@ -630,39 +627,52 @@
      @param rhow the pointer to perturbed density.
      @param rhograd the pointer to density gradient.
      @param rhowgrad the pointer to perturbed density gradient.
+     @param tauw , 
+     @param laplw ,
+     @param vrho , 
+     @param vsigma , 
+     @param vlapl , 
+     @param vtau , 
      @param v2rho2 the 2nd-order functional derivative wrt density.
+     @param v2lapl2 , 
+     @param v2tau2 , 
+     @param v2rholapl , 
+     @param v2rhotau ,
+     @param v2lapltau , 
      @param v2rhosigma the 2nd-order functional derivative wrt density and
             density gradient.
+     @param v2sigmalapl , 
+     @param v2sigmatau ,
      @param v2sigma2 the 2nd-order functional derivative wrt density gradient.
      @param timer the timer.
      @return the contribution as a CDenseMatrix object.
      */
-     CDenseMatrix _integratePartialFxcFockForMGGA(const int32_t           npoints, 
-                                                  const double*           local_weights, 
-                                                  const CDenseMatrix&     gtoValues,
-                                                  const CDenseMatrix&     gtoValuesX, 
-                                                  const CDenseMatrix&     gtoValuesY, 
-                                                  const CDenseMatrix&     gtoValuesZ,
-                                                  const double*           rhow, 
-                                                  const double*           rhograd, 
-                                                  const double*           rhowgrad, 
-                                                  const double*           tauw, 
-                                                  const double*           laplw,
-                                                  const double*           vrho, 
-                                                  const double*           vsigma, 
-                                                  const double*           vlapl, 
-                                                  const double*           vtau, 
-                                                  const double*           v2rho2,
-                                                  const double*           v2lapl2, 
-                                                  const double*           v2tau2, 
-                                                  const double*           v2rholapl, 
-                                                  const double*           v2rhotau,
-                                                  const double*           v2lapltau, 
-                                                  const double*           v2rhosigma, 
-                                                  const double*           v2sigmalapl, 
-                                                  const double*           v2sigmatau,
-                                                  const double*           v2sigma2, 
-                                                  CMultiTimer&            timer) const;
+    CDenseMatrix _integratePartialFxcFockForMGGA(const int32_t       npoints, 
+                                                 const double*       local_weights, 
+                                                 const CDenseMatrix& gtoValues,
+                                                 const CDenseMatrix& gtoValuesX, 
+                                                 const CDenseMatrix& gtoValuesY, 
+                                                 const CDenseMatrix& gtoValuesZ,
+                                                 const double*       rhow, 
+                                                 const double*       rhograd, 
+                                                 const double*       rhowgrad, 
+                                                 const double*       tauw, 
+                                                 const double*       laplw,
+                                                 const double*       vrho, 
+                                                 const double*       vsigma, 
+                                                 const double*       vlapl, 
+                                                 const double*       vtau, 
+                                                 const double*       v2rho2,
+                                                 const double*       v2lapl2, 
+                                                 const double*       v2tau2, 
+                                                 const double*       v2rholapl, 
+                                                 const double*       v2rhotau,
+                                                 const double*       v2lapltau, 
+                                                 const double*       v2rhosigma, 
+                                                 const double*       v2sigmalapl, 
+                                                 const double*       v2sigmatau,
+                                                 const double*       v2sigma2, 
+                                                 CMultiTimer&        timer) const;
 
     /**
      Integrates LDA contribution to (third-order) Kxc matrix.
@@ -744,35 +754,35 @@
      @param rhograd the density gradient.
      @param vsigma the 1st-order functional derivative wrt sigma.
      @param v2rho2 the 2nd-order functional derivative wrt rho.
-     @param v2lapl2,
-     @param v2tau2,
-     @param v2rholapl,
-     @param v2rhotau,
-     @param v2lapltau,
+     @param v2lapl2 ,
+     @param v2tau2 ,
+     @param v2rholapl ,
+     @param v2rhotau ,
+     @param v2lapltau ,
      @param v2rhosigma the 2nd-order functional derivative wrt rho and sigma.
-     @param v2sigmalapl,
-     @param v2sigmatau,
+     @param v2sigmalapl ,
+     @param v2sigmatau ,
      @param v2sigma2 the 2nd-order functional derivative wrt sigma.
      @param v3rho3 the 3rd-order functional derivative wrt rho.
      @param v3rho2sigma the 3rd-order functional derivative wrt rho and sigma.
-     @param v3rho2lapl,
-     @param v3rho2tau,
+     @param v3rho2lapl ,
+     @param v3rho2tau ,
      @param v3rhosigma2 the 3rd-order functional derivative wrt rho and sigma.
-     @param v3rhosigmalapl,
-     @param v3rhosigmatau,
-     @param v3rholapl2,
-     @param v3rholapltau,
-     @param v3rhotau2,
+     @param v3rhosigmalapl ,
+     @param v3rhosigmatau ,
+     @param v3rholapl2 ,
+     @param v3rholapltau ,
+     @param v3rhotau2 ,
      @param v3sigma3 the 3rd-order functional derivative wrt sigma.
-     @param v3sigma2lapl,
-     @param v3sigma2tau,
-     @param v3sigmalapl2,
-     @param v3sigmalapltau,
-     @param v3sigmatau2,
-     @param v3lapl3,
-     @param v3lapl2tau,
-     @param v3lapltau2,
-     @param v3tau3,
+     @param v3sigma2lapl ,
+     @param v3sigma2tau ,
+     @param v3sigmalapl2 ,
+     @param v3sigmalapltau ,
+     @param v3sigmatau2 ,
+     @param v3lapl3 ,
+     @param v3lapl2tau ,
+     @param v3lapltau2 ,
+     @param v3tau3 ,
      @param rwDensityGridQuad the products of one-time transformed densities on grid points.
      @param rw2DensityMatrix the two-time transformed densities on grid points.
      @param iFock the index of the AO Fock matrix.
@@ -905,16 +915,16 @@
      @param timer the timer.
      @return the contribution as a CDenseMatrix object.
      */
-    CDenseMatrix _integratePartialLxcFockForLDA(const int32_t              npoints,
-                                                const double*              weights,
-                                                const CDenseMatrix&        gtoValues,
-                                                const double*              v2rho2,
-                                                const double*              v3rho3,
-                                                const double*              v4rho4,
-                                                const CDensityGridCubic&   rwDensityGridCubic,
-                                                const CDensityGrid&        rw3DensityGrid,
-                                                const int32_t              iFock,
-                                                CMultiTimer&               timer) const;
+    CDenseMatrix _integratePartialLxcFockForLDA(const int32_t            npoints,
+                                                const double*            weights,
+                                                const CDenseMatrix&      gtoValues,
+                                                const double*            v2rho2,
+                                                const double*            v3rho3,
+                                                const double*            v4rho4,
+                                                const CDensityGridCubic& rwDensityGridCubic,
+                                                const CDensityGrid&      rw3DensityGrid,
+                                                const int32_t            iFock,
+                                                CMultiTimer&             timer) const;
 
     /**
      Integrates GGA contribution to (fourth-order) Lxc matrix.
@@ -934,36 +944,41 @@
      @param v3rho2sigma the 3rd-order functional derivative wrt rho and sigma.
      @param v3rhosigma2 the 3rd-order functional derivative wrt rho and sigma.
      @param v3sigma3 the 3rd-order functional derivative wrt sigma.
-     @param rwDensityGridQuad the products of one-time transformed densities on grid points.
-     @param rw2DensityMatrix the two-time transformed densities on grid points.
+     @param v4rho4 ,
+     @param v4rho3sigma ,
+     @param v4rho2sigma2 ,
+     @param v4rhosigma3 ,
+     @param v4sigma4 ,                   
+     @param rwDensityGridCubic the products of one and two-time transformed densities on grid points.
+     @param rw3DensityMatrix the three-time transformed densities on grid points.
      @param iFock the index of the AO Fock matrix.
      @param timer the timer.
      @return the contribution as a CDenseMatrix object.
      */
-    CDenseMatrix _integratePartialLxcFockForGGA(const int32_t              npoints,
-                                                const double*              weights,
-                                                const CDenseMatrix&        gtoValues,
-                                                const CDenseMatrix&        gtoValuesX,
-                                                const CDenseMatrix&        gtoValuesY,
-                                                const CDenseMatrix&        gtoValuesZ,
-                                                const double*              rhograd,
-                                                const double*              vsigma,
-                                                const double*              v2rho2,
-                                                const double*              v2rhosigma,
-                                                const double*              v2sigma2,
-                                                const double*              v3rho3,
-                                                const double*              v3rho2sigma,
-                                                const double*              v3rhosigma2,
-                                                const double*              v3sigma3,
-                                                const double*              v4rho4,
-                                                const double*              v4rho3sigma,
-                                                const double*              v4rho2sigma2,
-                                                const double*              v4rhosigma3,
-                                                const double*              v4sigma4,                   
-                                                const CDensityGridCubic&   rwDensityGridCubic,
-                                                const CDensityGrid&        rw3DensityGrid,
-                                                const int32_t              iFock,
-                                                CMultiTimer&               timer) const;
+    CDenseMatrix _integratePartialLxcFockForGGA(const int32_t            npoints,
+                                                const double*            weights,
+                                                const CDenseMatrix&      gtoValues,
+                                                const CDenseMatrix&      gtoValuesX,
+                                                const CDenseMatrix&      gtoValuesY,
+                                                const CDenseMatrix&      gtoValuesZ,
+                                                const double*            rhograd,
+                                                const double*            vsigma,
+                                                const double*            v2rho2,
+                                                const double*            v2rhosigma,
+                                                const double*            v2sigma2,
+                                                const double*            v3rho3,
+                                                const double*            v3rho2sigma,
+                                                const double*            v3rhosigma2,
+                                                const double*            v3sigma3,
+                                                const double*            v4rho4,
+                                                const double*            v4rho3sigma,
+                                                const double*            v4rho2sigma2,
+                                                const double*            v4rhosigma3,
+                                                const double*            v4sigma4,                   
+                                                const CDensityGridCubic& rwDensityGridCubic,
+                                                const CDensityGrid&      rw3DensityGrid,
+                                                const int32_t            iFock,
+                                                CMultiTimer&             timer) const;
 
    public:
     /**
@@ -1043,7 +1058,7 @@
      @param basis the molecular basis.
      @param rwDensityMatrix the one-time transformed densities.
      @param rw2DensityMatrix the two-time transformed densities.
-     @param rw2DensityMatrix the three-time transformed densities.
+     @param rw3DensityMatrix the three-time transformed densities.
      @param gsDensityMatrix the ground state density matrix.
      @param molecularGrid the molecular grid.
      @param xcFuncLabel the label of exchange-correlation functional.
@@ -1069,7 +1084,7 @@
      @param basis the molecular basis.
      @param rwDensityMatrix the one-time transformed densities.
      @param rw2DensityMatrix the two-time transformed densities.
-     @param rw2DensityMatrix the three-time transformed densities.
+     @param rw3DensityMatrix the three-time transformed densities.
      @param gsDensityMatrix the ground state density matrix.
      @param molecularGrid the molecular grid.
      @param xcFuncLabel the label of exchange-correlation functional.
