--- conflicted
+++ resolved
@@ -394,12 +394,6 @@
                        const CDenseMatrix& gtoValuesX,
                        const CDenseMatrix& gtoValuesY,
                        const CDenseMatrix& gtoValuesZ,
-<<<<<<< HEAD
-                       const CDenseMatrix& gtoValuesXX,
-                       const CDenseMatrix& gtoValuesYY,
-                       const CDenseMatrix& gtoValuesZZ,
-=======
->>>>>>> d0708563
                        const CDenseMatrix& densityMatrix,
                        CMultiTimer&        timer)
 {
@@ -439,13 +433,6 @@
     auto chi_y_val = gtoValuesY.values();
     auto chi_z_val = gtoValuesZ.values();
 
-<<<<<<< HEAD
-    auto chi_xx_val = gtoValuesXX.values();
-    auto chi_yy_val = gtoValuesYY.values();
-    auto chi_zz_val = gtoValuesZZ.values();
-
-=======
->>>>>>> d0708563
     #pragma omp parallel
     {
         auto thread_id = omp_get_thread_num();
@@ -476,14 +463,8 @@
         {
             auto nu_offset = nu * npoints;
 
-<<<<<<< HEAD
-            #pragma omp simd aligned(rho, rhograd, F_val, chi_val, chi_x_val, chi_y_val, chi_z_val, \
-                                     F_x_val, F_y_val, F_z_val, chi_xx_val, chi_yy_val, chi_zz_val, \
-                                     lapl, tau : VLX_ALIGN)
-=======
             #pragma omp simd aligned(rho, rhograd, F_val, F_x_val, F_y_val, F_z_val, \
                                      chi_val, chi_x_val, chi_y_val, chi_z_val, lapl, tau : VLX_ALIGN)
->>>>>>> d0708563
             for (int32_t g = grid_batch_offset; g < grid_batch_offset + grid_batch_size; g++)
             {
                 // rho_a
@@ -494,14 +475,7 @@
                 rhograd[6 * g + 1] += 2.0 * F_val[nu_offset + g] * chi_y_val[nu_offset + g];
                 rhograd[6 * g + 2] += 2.0 * F_val[nu_offset + g] * chi_z_val[nu_offset + g];
 
-<<<<<<< HEAD
-                // lapl_a
-                lapl[2 * g + 0] += 2.0 * F_val[nu_offset + g] * (chi_xx_val[nu_offset + g] +
-                                                                 chi_yy_val[nu_offset + g] +
-                                                                 chi_zz_val[nu_offset + g]);
-=======
                 // TODO implement Laplacian dependence
->>>>>>> d0708563
 
                 // tau_a
                 tau[2 * g + 0] += 0.5 * (F_x_val[nu_offset + g] * chi_x_val[nu_offset + g] +
@@ -548,8 +522,6 @@
 
     timer.stop("Density grid rho");
 }
-<<<<<<< HEAD
-=======
 
 void
 generateDensityForMGGA(double*             rho,
@@ -692,7 +664,6 @@
 
     timer.stop("Density grid rho");
 }
->>>>>>> d0708563
 
 void
 generatePairDensityForLDA(double*               rho,
