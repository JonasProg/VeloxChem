--- conflicted
+++ resolved
@@ -62,7 +62,6 @@
                          const double          densityThreshold);
 
 /**
-<<<<<<< HEAD
  Screens Kxc Fock for LDA.
 
  @param rho the density.
@@ -93,7 +92,8 @@
                          double*               v4rho4,
                          const int32_t         npoints,
                          const double          densityThreshold);
-=======
+
+/**
  Screens Vxc Fock for PLDA.
 
  @param rho the density.
@@ -107,7 +107,6 @@
                           double*               vrho,
                           const int32_t         npoints,
                           const double          densityThreshold);
->>>>>>> 88ec182c
 
 /**
  Screens Vxc Fock for GGA.
