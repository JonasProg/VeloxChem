//
//                           VELOXCHEM 1.0-RC2
//         ----------------------------------------------------
//                     An Electronic Structure Code
//
//  Copyright © 2018-2021 by VeloxChem developers. All rights reserved.
//  Contact: https://veloxchem.org/contact
//
//  SPDX-License-Identifier: LGPL-3.0-or-later
//
//  This file is part of VeloxChem.
//
//  VeloxChem is free software: you can redistribute it and/or modify it under
//  the terms of the GNU Lesser General Public License as published by the Free
//  Software Foundation, either version 3 of the License, or (at your option)
//  any later version.
//
//  VeloxChem is distributed in the hope that it will be useful, but WITHOUT
//  ANY WARRANTY; without even the implied warranty of MERCHANTABILITY or
//  FITNESS FOR A PARTICULAR PURPOSE. See the GNU Lesser General Public
//  License for more details.
//
//  You should have received a copy of the GNU Lesser General Public License
//  along with VeloxChem. If not, see <https://www.gnu.org/licenses/>.

#include "GridScreener.hpp"

namespace gridscreen {  // gridscreen namespace

void
screenVxcFockForLDA(double*       rho,
                    double*       exc,
                    double*       vrho,
                    const int32_t npoints,
                    const double  densityThreshold)
{
    for (int32_t g = 0; g < npoints; g++)
    {
        // rho_a
        if (std::fabs(rho[2 * g + 0]) <= densityThreshold)
        {
            vrho[2 * g + 0] = 0.0;
        }

        // rho_b
        if (std::fabs(rho[2 * g + 1]) <= densityThreshold)
        {
            vrho[2 * g + 1] = 0.0;
        }

        // rho
        if (std::fabs(rho[2 * g + 0] + rho[2 * g + 1]) <= densityThreshold)
        {
            exc[g] = 0.0;
        }
    }
}

void
screenVxcFockForGGA(double*       rho,
                    double*       sigma,
                    double*       exc,
                    double*       vrho,
                    double*       vsigma,
                    const int32_t npoints,
                    const double  densityThreshold)
{
    double densityThresholdSquared = densityThreshold * densityThreshold;

    for (int32_t g = 0; g < npoints; g++)
    {
        // rho_a and sigma_aa
        if ((std::fabs(rho[2 * g + 0]) <= densityThreshold) ||
            (std::fabs(sigma[3 * g + 0]) <= densityThresholdSquared))
        {
            vrho[2 * g + 0] = 0.0;

            vsigma[3 * g + 0] = 0.0;
            vsigma[3 * g + 1] = 0.0;
        }

        // rho_b and sigma_bb
        if ((std::fabs(rho[2 * g + 1]) <= densityThreshold) ||
            (std::fabs(sigma[3 * g + 2]) <= densityThresholdSquared))
        {
            vrho[2 * g + 1] = 0.0;

            vsigma[3 * g + 1] = 0.0;
            vsigma[3 * g + 2] = 0.0;
        }

        // rho
        if (std::fabs(rho[2 * g + 0] + rho[2 * g + 1]) <= densityThreshold)
        {
            exc[g] = 0.0;
        }
    }
}

void
screenVxcFockForMGGA(double*       rho,
                     double*       sigma,
                     double*       exc,
                     double*       vrho,
                     double*       vsigma,
                     double*       vlapl,
                     double*       vtau,
                     const int32_t npoints,
                     const double  densityThreshold)
{
    double densityThresholdSquared = densityThreshold * densityThreshold;

    for (int32_t g = 0; g < npoints; g++)
    {
        // rho_a and sigma_aa
        if ((std::fabs(rho[2 * g + 0]) <= densityThreshold) ||
            (std::fabs(sigma[3 * g + 0]) <= densityThresholdSquared))
        {
            vrho[2 * g + 0] = 0.0;

            vsigma[3 * g + 0] = 0.0;
            vsigma[3 * g + 1] = 0.0;

            vlapl[2 * g + 0] = 0.0;

            vtau[2 * g + 0] = 0.0;
        }

        // rho_b and sigma_bb
        if ((std::fabs(rho[2 * g + 1]) <= densityThreshold) ||
            (std::fabs(sigma[3 * g + 2]) <= densityThresholdSquared))
        {
            vrho[2 * g + 1] = 0.0;

            vsigma[3 * g + 1] = 0.0;
            vsigma[3 * g + 2] = 0.0;

            vlapl[2 * g + 1] = 0.0;

            vtau[2 * g + 1] = 0.0;
        }

        // rho
        if (std::fabs(rho[2 * g + 0] + rho[2 * g + 1]) <= densityThreshold)
        {
            exc[g] = 0.0;
        }
    }
}

void
screenVxcFockForPLDA(double*       rho,
                     double*       exc,
                     double*       vrho,
                     const int32_t npoints,
                     const double  densityThreshold)
{
    for (int32_t g = 0; g < npoints; g++)
    {
        // rho
        if (std::fabs(rho[2 * g + 0]) <= densityThreshold)
        {
            exc[g] = 0.0;
        }
    }
}

void
<<<<<<< HEAD
screenVxcFockForPGGA(double*               rho,
                    double*               sigma,
                    double*               exc,
                    double*               vrho,
                    double*               vsigma,
                    const int32_t         npoints,
                    const double          densityThreshold)
{
    double densityThresholdSquared = densityThreshold * densityThreshold;

    for (int32_t g = 0; g < npoints; g++)
    {
        // rho
        if (std::fabs(rho[2 * g + 0]) <= densityThreshold)
        {
            exc[g] = 0.0;
        }
    }
}

void
screenFxcFockForLDA(double*               rho,
                    double*               v2rho2,
                    const int32_t         npoints,
                    const double          densityThreshold)
=======
screenFxcFockForLDA(double*       rho,
                    double*       v2rho2,
                    const int32_t npoints,
                    const double  densityThreshold)
>>>>>>> 5c6c3969
{
    for (int32_t g = 0; g < npoints; g++)
    {
        // rho_a
        if (std::fabs(rho[2 * g + 0]) <= densityThreshold)
        {
            v2rho2[3 * g + 0] = 0.0;
            v2rho2[3 * g + 1] = 0.0;
        }

        // rho_b
        if (std::fabs(rho[2 * g + 1]) <= densityThreshold)
        {
            v2rho2[3 * g + 1] = 0.0;
            v2rho2[3 * g + 2] = 0.0;
        }
    }
}

void
screenFxcFockForGGA(double*       rho,
                    double*       sigma,
                    double*       vrho,
                    double*       vsigma,
                    double*       v2rho2,
                    double*       v2rhosigma,
                    double*       v2sigma2,
                    const int32_t npoints,
                    const double  densityThreshold)
{
    double densityThresholdSquared = densityThreshold * densityThreshold;

    for (int32_t g = 0; g < npoints; g++)
    {
        // rho_a and sigma_aa
        if ((std::fabs(rho[2 * g + 0]) <= densityThreshold) ||
            (std::fabs(sigma[3 * g + 0]) <= densityThresholdSquared))
        {
            vrho[2 * g + 0] = 0.0;

            vsigma[3 * g + 0] = 0.0;
            vsigma[3 * g + 1] = 0.0;

            v2rho2[3 * g + 0] = 0.0;
            v2rho2[3 * g + 1] = 0.0;

            v2rhosigma[6 * g + 0] = 0.0;
            v2rhosigma[6 * g + 1] = 0.0;
            v2rhosigma[6 * g + 2] = 0.0;
            v2rhosigma[6 * g + 3] = 0.0;
            v2rhosigma[6 * g + 4] = 0.0;

            v2sigma2[6 * g + 0] = 0.0;
            v2sigma2[6 * g + 1] = 0.0;
            v2sigma2[6 * g + 2] = 0.0;
            v2sigma2[6 * g + 3] = 0.0;
            v2sigma2[6 * g + 4] = 0.0;
        }

        // rho_b and sigma_bb
        if ((std::fabs(rho[2 * g + 1]) <= densityThreshold) ||
            (std::fabs(sigma[3 * g + 2]) <= densityThresholdSquared))
        {
            vrho[2 * g + 1] = 0.0;

            v2rho2[3 * g + 1] = 0.0;
            v2rho2[3 * g + 2] = 0.0;

            vsigma[3 * g + 1] = 0.0;
            vsigma[3 * g + 2] = 0.0;

            v2rhosigma[6 * g + 1] = 0.0;
            v2rhosigma[6 * g + 2] = 0.0;
            v2rhosigma[6 * g + 3] = 0.0;
            v2rhosigma[6 * g + 4] = 0.0;
            v2rhosigma[6 * g + 5] = 0.0;

            v2sigma2[6 * g + 1] = 0.0;
            v2sigma2[6 * g + 2] = 0.0;
            v2sigma2[6 * g + 3] = 0.0;
            v2sigma2[6 * g + 4] = 0.0;
            v2sigma2[6 * g + 5] = 0.0;
        }
    }
}

void
screenKxcFockForLDA(double*       rho,
                    double*       v2rho2,
                    double*       v3rho3,
                    const int32_t npoints,
                    const double  densityThreshold)
{
    for (int32_t g = 0; g < npoints; g++)
    {
        // rho_a
        if (std::fabs(rho[2 * g + 0]) <= densityThreshold)
        {
            v2rho2[3 * g + 0] = 0.0;
            v2rho2[3 * g + 1] = 0.0;

            v3rho3[4 * g + 0] = 0.0;
            v3rho3[4 * g + 1] = 0.0;
            v3rho3[4 * g + 2] = 0.0;
        }

        // rho_b
        if (std::fabs(rho[2 * g + 1]) <= densityThreshold)
        {
            v2rho2[3 * g + 1] = 0.0;
            v2rho2[3 * g + 2] = 0.0;

            v3rho3[4 * g + 1] = 0.0;
            v3rho3[4 * g + 2] = 0.0;
            v3rho3[4 * g + 3] = 0.0;
        }
    }
}

void
screenKxcFockForGGA(double*       rho,
                    double*       sigma,
                    double*       vrho,
                    double*       vsigma,
                    double*       v2rho2,
                    double*       v2rhosigma,
                    double*       v2sigma2,
                    double*       v3rho3,
                    double*       v3rho2sigma,
                    double*       v3rhosigma2,
                    double*       v3sigma3,
                    const int32_t npoints,
                    const double  densityThreshold)
{
    double densityThresholdSquared = densityThreshold * densityThreshold;

    for (int32_t g = 0; g < npoints; g++)
    {
        // rho_a and sigma_aa
        if ((std::fabs(rho[2 * g + 0]) <= densityThreshold) ||
            (std::fabs(sigma[3 * g + 0]) <= densityThresholdSquared))
        {
            vrho[2 * g + 0] = 0.0;

            vsigma[3 * g + 0] = 0.0;
            vsigma[3 * g + 1] = 0.0;

            v2rho2[3 * g + 0] = 0.0;
            v2rho2[3 * g + 1] = 0.0;

            v2rhosigma[6 * g + 0] = 0.0;
            v2rhosigma[6 * g + 1] = 0.0;
            v2rhosigma[6 * g + 2] = 0.0;
            v2rhosigma[6 * g + 3] = 0.0;
            v2rhosigma[6 * g + 4] = 0.0;

            v2sigma2[6 * g + 0] = 0.0;
            v2sigma2[6 * g + 1] = 0.0;
            v2sigma2[6 * g + 2] = 0.0;
            v2sigma2[6 * g + 3] = 0.0;
            v2sigma2[6 * g + 4] = 0.0;

            v3rho3[4 * g + 0] = 0.0;
            v3rho3[4 * g + 1] = 0.0;
            v3rho3[4 * g + 2] = 0.0;

            v3rho2sigma[9 * g + 0] = 0.0;
            v3rho2sigma[9 * g + 1] = 0.0;
            v3rho2sigma[9 * g + 2] = 0.0;
            v3rho2sigma[9 * g + 3] = 0.0;
            v3rho2sigma[9 * g + 4] = 0.0;
            v3rho2sigma[9 * g + 5] = 0.0;
            v3rho2sigma[9 * g + 6] = 0.0;
            v3rho2sigma[9 * g + 7] = 0.0;

            v3rhosigma2[12 * g + 0] = 0.0;
            v3rhosigma2[12 * g + 1] = 0.0;
            v3rhosigma2[12 * g + 2] = 0.0;
            v3rhosigma2[12 * g + 3] = 0.0;
            v3rhosigma2[12 * g + 4] = 0.0;
            v3rhosigma2[12 * g + 5] = 0.0;
            v3rhosigma2[12 * g + 6] = 0.0;
            v3rhosigma2[12 * g + 7] = 0.0;
            v3rhosigma2[12 * g + 8] = 0.0;
            v3rhosigma2[12 * g + 9] = 0.0;
            v3rhosigma2[12 * g + 10] = 0.0;

            v3sigma3[10 * g + 0] = 0.0;
            v3sigma3[10 * g + 1] = 0.0;
            v3sigma3[10 * g + 2] = 0.0;
            v3sigma3[10 * g + 3] = 0.0;
            v3sigma3[10 * g + 4] = 0.0;
            v3sigma3[10 * g + 5] = 0.0;
            v3sigma3[10 * g + 6] = 0.0;
            v3sigma3[10 * g + 7] = 0.0;
            v3sigma3[10 * g + 8] = 0.0;
        }

        // rho_b and sigma_bb
        if ((std::fabs(rho[2 * g + 1]) <= densityThreshold) ||
            (std::fabs(sigma[3 * g + 2]) <= densityThresholdSquared))
        {
            vrho[2 * g + 1] = 0.0;

            vsigma[3 * g + 1] = 0.0;
            vsigma[3 * g + 2] = 0.0;

            v2rho2[3 * g + 1] = 0.0;
            v2rho2[3 * g + 2] = 0.0;

            v2rhosigma[6 * g + 1] = 0.0;
            v2rhosigma[6 * g + 2] = 0.0;
            v2rhosigma[6 * g + 3] = 0.0;
            v2rhosigma[6 * g + 4] = 0.0;
            v2rhosigma[6 * g + 5] = 0.0;

            v2sigma2[6 * g + 1] = 0.0;
            v2sigma2[6 * g + 2] = 0.0;
            v2sigma2[6 * g + 3] = 0.0;
            v2sigma2[6 * g + 4] = 0.0;
            v2sigma2[6 * g + 5] = 0.0;

            v3rho3[4 * g + 1] = 0.0;
            v3rho3[4 * g + 2] = 0.0;
            v3rho3[4 * g + 3] = 0.0;

            v3rho2sigma[9 * g + 1] = 0.0;
            v3rho2sigma[9 * g + 2] = 0.0;
            v3rho2sigma[9 * g + 3] = 0.0;
            v3rho2sigma[9 * g + 4] = 0.0;
            v3rho2sigma[9 * g + 5] = 0.0;
            v3rho2sigma[9 * g + 6] = 0.0;
            v3rho2sigma[9 * g + 7] = 0.0;
            v3rho2sigma[9 * g + 8] = 0.0;

            v3rhosigma2[12 * g + 1] = 0.0;
            v3rhosigma2[12 * g + 2] = 0.0;
            v3rhosigma2[12 * g + 3] = 0.0;
            v3rhosigma2[12 * g + 4] = 0.0;
            v3rhosigma2[12 * g + 5] = 0.0;
            v3rhosigma2[12 * g + 6] = 0.0;
            v3rhosigma2[12 * g + 7] = 0.0;
            v3rhosigma2[12 * g + 8] = 0.0;
            v3rhosigma2[12 * g + 9] = 0.0;
            v3rhosigma2[12 * g + 10] = 0.0;
            v3rhosigma2[12 * g + 11] = 0.0;

            v3sigma3[10 * g + 1] = 0.0;
            v3sigma3[10 * g + 2] = 0.0;
            v3sigma3[10 * g + 3] = 0.0;
            v3sigma3[10 * g + 4] = 0.0;
            v3sigma3[10 * g + 5] = 0.0;
            v3sigma3[10 * g + 6] = 0.0;
            v3sigma3[10 * g + 7] = 0.0;
            v3sigma3[10 * g + 8] = 0.0;
            v3sigma3[10 * g + 9] = 0.0;
        }
    }
}

void
copyWeights(double*       screenedWeights,
            const int32_t gridBlockPosition,
            const double* weights,
            const int32_t nGridPoints)
{
    for (int32_t g = 0; g < nGridPoints; g++)
    {
        screenedWeights[g] = weights[gridBlockPosition + g];
    }
}

}  // namespace gridscreen<|MERGE_RESOLUTION|>--- conflicted
+++ resolved
@@ -166,7 +166,6 @@
 }
 
 void
-<<<<<<< HEAD
 screenVxcFockForPGGA(double*               rho,
                     double*               sigma,
                     double*               exc,
@@ -192,12 +191,6 @@
                     double*               v2rho2,
                     const int32_t         npoints,
                     const double          densityThreshold)
-=======
-screenFxcFockForLDA(double*       rho,
-                    double*       v2rho2,
-                    const int32_t npoints,
-                    const double  densityThreshold)
->>>>>>> 5c6c3969
 {
     for (int32_t g = 0; g < npoints; g++)
     {
