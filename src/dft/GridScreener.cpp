//
//                           VELOXCHEM 1.0-RC2
//         ----------------------------------------------------
//                     An Electronic Structure Code
//
//  Copyright © 2018-2021 by VeloxChem developers. All rights reserved.
//  Contact: https://veloxchem.org/contact
//
//  SPDX-License-Identifier: LGPL-3.0-or-later
//
//  This file is part of VeloxChem.
//
//  VeloxChem is free software: you can redistribute it and/or modify it under
//  the terms of the GNU Lesser General Public License as published by the Free
//  Software Foundation, either version 3 of the License, or (at your option)
//  any later version.
//
//  VeloxChem is distributed in the hope that it will be useful, but WITHOUT
//  ANY WARRANTY; without even the implied warranty of MERCHANTABILITY or
//  FITNESS FOR A PARTICULAR PURPOSE. See the GNU Lesser General Public
//  License for more details.
//
//  You should have received a copy of the GNU Lesser General Public License
//  along with VeloxChem. If not, see <https://www.gnu.org/licenses/>.

#include "GridScreener.hpp"

namespace gridscreen {  // gridscreen namespace

void
screenVxcFockForLDA(double*       rho,
                    double*       exc,
                    double*       vrho,
                    const int32_t npoints,
                    const double  densityThreshold)
{
    for (int32_t g = 0; g < npoints; g++)
    {
        // rho_a
        if (std::fabs(rho[2 * g + 0]) <= densityThreshold)
        {
            vrho[2 * g + 0] = 0.0;
        }

        // rho_b
        if (std::fabs(rho[2 * g + 1]) <= densityThreshold)
        {
            vrho[2 * g + 1] = 0.0;
        }

        // rho
        if (std::fabs(rho[2 * g + 0] + rho[2 * g + 1]) <= densityThreshold)
        {
            exc[g] = 0.0;
        }
    }
}

void
screenVxcFockForGGA(double*       rho,
                    double*       sigma,
                    double*       exc,
                    double*       vrho,
                    double*       vsigma,
                    const int32_t npoints,
                    const double  densityThreshold)
{
    double densityThresholdSquared = densityThreshold * densityThreshold;

    for (int32_t g = 0; g < npoints; g++)
    {
        // rho_a and sigma_aa
        if ((std::fabs(rho[2 * g + 0]) <= densityThreshold) ||
            (std::fabs(sigma[3 * g + 0]) <= densityThresholdSquared))
        {
            vrho[2 * g + 0] = 0.0;

            vsigma[3 * g + 0] = 0.0;
            vsigma[3 * g + 1] = 0.0;
        }

        // rho_b and sigma_bb
        if ((std::fabs(rho[2 * g + 1]) <= densityThreshold) ||
            (std::fabs(sigma[3 * g + 2]) <= densityThresholdSquared))
        {
            vrho[2 * g + 1] = 0.0;

            vsigma[3 * g + 1] = 0.0;
            vsigma[3 * g + 2] = 0.0;
        }

        // rho
        if (std::fabs(rho[2 * g + 0] + rho[2 * g + 1]) <= densityThreshold)
        {
            exc[g] = 0.0;
        }
    }
}

void
screenVxcFockForMGGA(double*       rho,
                     double*       sigma,
                     double*       exc,
                     double*       vrho,
                     double*       vsigma,
                     double*       vlapl,
                     double*       vtau,
                     const int32_t npoints,
                     const double  densityThreshold)
{
    double densityThresholdSquared = densityThreshold * densityThreshold;

    for (int32_t g = 0; g < npoints; g++)
    {
        // rho_a and sigma_aa
        if ((std::fabs(rho[2 * g + 0]) <= densityThreshold) ||
            (std::fabs(sigma[3 * g + 0]) <= densityThresholdSquared))
        {
            vrho[2 * g + 0] = 0.0;

            vsigma[3 * g + 0] = 0.0;
            vsigma[3 * g + 1] = 0.0;

            vlapl[2 * g + 0] = 0.0;

            vtau[2 * g + 0] = 0.0;
        }

        // rho_b and sigma_bb
        if ((std::fabs(rho[2 * g + 1]) <= densityThreshold) ||
            (std::fabs(sigma[3 * g + 2]) <= densityThresholdSquared))
        {
            vrho[2 * g + 1] = 0.0;

            vsigma[3 * g + 1] = 0.0;
            vsigma[3 * g + 2] = 0.0;

            vlapl[2 * g + 1] = 0.0;

            vtau[2 * g + 1] = 0.0;
        }

        // rho
        if (std::fabs(rho[2 * g + 0] + rho[2 * g + 1]) <= densityThreshold)
        {
            exc[g] = 0.0;
        }
    }
}

void
screenVxcFockForPLDA(double*       rho,
                     double*       exc,
                     double*       vrho,
                     const int32_t npoints,
                     const double  densityThreshold)
{
    for (int32_t g = 0; g < npoints; g++)
    {
        // rho
        if (std::fabs(rho[2 * g + 0]) <= densityThreshold)
        {
            exc[g] = 0.0;
        }
    }
}

void
screenFxcFockForLDA(double*       rho,
                    double*       v2rho2,
                    const int32_t npoints,
                    const double  densityThreshold)
{
    for (int32_t g = 0; g < npoints; g++)
    {
        // rho_a
        if (std::fabs(rho[2 * g + 0]) <= densityThreshold)
        {
            v2rho2[3 * g + 0] = 0.0;
            v2rho2[3 * g + 1] = 0.0;
        }

        // rho_b
        if (std::fabs(rho[2 * g + 1]) <= densityThreshold)
        {
            v2rho2[3 * g + 1] = 0.0;
            v2rho2[3 * g + 2] = 0.0;
        }
    }
}

void
screenFxcFockForGGA(double*       rho,
                    double*       sigma,
                    double*       vrho,
                    double*       vsigma,
                    double*       v2rho2,
                    double*       v2rhosigma,
                    double*       v2sigma2,
                    const int32_t npoints,
                    const double  densityThreshold)
{
    double densityThresholdSquared = densityThreshold * densityThreshold;

    for (int32_t g = 0; g < npoints; g++)
    {
        // rho_a and sigma_aa
        if ((std::fabs(rho[2 * g + 0]) <= densityThreshold) ||
            (std::fabs(sigma[3 * g + 0]) <= densityThresholdSquared))
        {
            vrho[2 * g + 0] = 0.0;

            vsigma[3 * g + 0] = 0.0;
            vsigma[3 * g + 1] = 0.0;

            v2rho2[3 * g + 0] = 0.0;
            v2rho2[3 * g + 1] = 0.0;

            v2rhosigma[6 * g + 0] = 0.0;
            v2rhosigma[6 * g + 1] = 0.0;
            v2rhosigma[6 * g + 2] = 0.0;
            v2rhosigma[6 * g + 3] = 0.0;
            v2rhosigma[6 * g + 4] = 0.0;

            v2sigma2[6 * g + 0] = 0.0;
            v2sigma2[6 * g + 1] = 0.0;
            v2sigma2[6 * g + 2] = 0.0;
            v2sigma2[6 * g + 3] = 0.0;
            v2sigma2[6 * g + 4] = 0.0;
        }

        // rho_b and sigma_bb
        if ((std::fabs(rho[2 * g + 1]) <= densityThreshold) ||
            (std::fabs(sigma[3 * g + 2]) <= densityThresholdSquared))
        {
            vrho[2 * g + 1] = 0.0;

            v2rho2[3 * g + 1] = 0.0;
            v2rho2[3 * g + 2] = 0.0;

            vsigma[3 * g + 1] = 0.0;
            vsigma[3 * g + 2] = 0.0;

            v2rhosigma[6 * g + 1] = 0.0;
            v2rhosigma[6 * g + 2] = 0.0;
            v2rhosigma[6 * g + 3] = 0.0;
            v2rhosigma[6 * g + 4] = 0.0;
            v2rhosigma[6 * g + 5] = 0.0;

            v2sigma2[6 * g + 1] = 0.0;
            v2sigma2[6 * g + 2] = 0.0;
            v2sigma2[6 * g + 3] = 0.0;
            v2sigma2[6 * g + 4] = 0.0;
            v2sigma2[6 * g + 5] = 0.0;
        }
    }
}

void
<<<<<<< HEAD
screenFxcFockForMGGA(double*                rho, 
                    double*                sigma, 
                    double*                lapl, 
                    double*                tau,
                    double*                v2rho2, 
                    double*                v2rhosigma,
                    double*                v2rholapl,
                    double*                v2rhotau,
                    double*                v2sigma2,
                    double*                v2sigmalapl,
                    double*                v2sigmatau,
                    double*                v2lapl2,
                    double*                v2lapltau,
                    double*                v2tau2,
                    const int32_t         npoints,
                    const double          densityThreshold)
{

    double densityThresholdSquared = densityThreshold * densityThreshold;

    for (int32_t g = 0; g < npoints; g++)
    {
        // rho_a and sigma_aa tau_a lap_a
        if ((std::fabs(rho[2 * g + 0]) <= densityThreshold) ||
            (std::fabs(tau[2 * g + 0]) <= densityThreshold) ||
            (std::fabs(lapl[2 * g + 0]) <= densityThreshold) ||
            (std::fabs(sigma[3 * g + 0]) <= densityThresholdSquared))
        {
            v2rho2[3 * g + 0] = 0.0;
            v2rho2[3 * g + 1] = 0.0;

            v2rholapl[4 * g + 0] = 0.0;
            v2rholapl[4 * g + 1] = 0.0;
            v2rholapl[4 * g + 2] = 0.0;

            v2rhotau[4 * g + 0] = 0.0;
            v2rhotau[4 * g + 1] = 0.0;
            v2rhotau[4 * g + 2] = 0.0;

            v2lapl2[3 * g + 0] = 0.0;
            v2lapl2[3 * g + 1] = 0.0;

            v2lapltau[4 * g + 0] = 0.0;
            v2lapltau[4 * g + 1] = 0.0;
            v2lapltau[4 * g + 2] = 0.0;

            v2tau2[3 * g + 0] = 0.0;
            v2tau2[3 * g + 1] = 0.0;

            v2sigmalapl[6 * g + 0] = 0.0;
            v2sigmalapl[6 * g + 1] = 0.0;
            v2sigmalapl[6 * g + 2] = 0.0;
            v2sigmalapl[6 * g + 3] = 0.0;
            v2sigmalapl[6 * g + 4] = 0.0;

            v2sigmatau[6 * g + 0] = 0.0;
            v2sigmatau[6 * g + 1] = 0.0;
            v2sigmatau[6 * g + 2] = 0.0;
            v2sigmatau[6 * g + 3] = 0.0;
            v2sigmatau[6 * g + 4] = 0.0;

            v2rhosigma[6 * g + 0] = 0.0;
            v2rhosigma[6 * g + 1] = 0.0;
            v2rhosigma[6 * g + 2] = 0.0;
            v2rhosigma[6 * g + 3] = 0.0;
            v2rhosigma[6 * g + 4] = 0.0;

            v2sigma2[6 * g + 0] = 0.0;
            v2sigma2[6 * g + 1] = 0.0;
            v2sigma2[6 * g + 2] = 0.0;
            v2sigma2[6 * g + 3] = 0.0;
            v2sigma2[6 * g + 4] = 0.0;

        }

        // rho_b and sigma_bb tau_b lap_b
        if ((std::fabs(rho[2 * g + 1]) <= densityThreshold) ||
            (std::fabs(tau[2 * g + 1]) <= densityThreshold) ||
            (std::fabs(lapl[2 * g + 1]) <= densityThreshold) ||
            (std::fabs(sigma[3 * g + 2]) <= densityThresholdSquared))
        {
            v2rho2[3 * g + 1] = 0.0;
            v2rho2[3 * g + 2] = 0.0;

            v2lapl2[3 * g + 1] = 0.0;
            v2lapl2[3 * g + 2] = 0.0;

            v2tau2[3 * g + 1] = 0.0;
            v2tau2[3 * g + 2] = 0.0;

            v2rholapl[4 * g + 1] = 0.0;
            v2rholapl[4 * g + 2] = 0.0;
            v2rholapl[4 * g + 3] = 0.0;

            v2rhotau[4 * g + 1] = 0.0;
            v2rhotau[4 * g + 2] = 0.0;
            v2rhotau[4 * g + 3] = 0.0;

            v2lapltau[4 * g + 1] = 0.0;
            v2lapltau[4 * g + 2] = 0.0;
            v2lapltau[4 * g + 3] = 0.0;

            v2sigmalapl[6 * g + 1] = 0.0;
            v2sigmalapl[6 * g + 2] = 0.0;
            v2sigmalapl[6 * g + 3] = 0.0;
            v2sigmalapl[6 * g + 4] = 0.0;
            v2sigmalapl[6 * g + 5] = 0.0;

            v2sigmatau[6 * g + 1] = 0.0;
            v2sigmatau[6 * g + 2] = 0.0;
            v2sigmatau[6 * g + 3] = 0.0;
            v2sigmatau[6 * g + 4] = 0.0;
            v2sigmatau[6 * g + 5] = 0.0;

            v2rhosigma[6 * g + 1] = 0.0;
            v2rhosigma[6 * g + 2] = 0.0;
            v2rhosigma[6 * g + 3] = 0.0;
            v2rhosigma[6 * g + 4] = 0.0;
            v2rhosigma[6 * g + 5] = 0.0;

            v2sigma2[6 * g + 1] = 0.0;
            v2sigma2[6 * g + 2] = 0.0;
            v2sigma2[6 * g + 3] = 0.0;
            v2sigma2[6 * g + 4] = 0.0;
            v2sigma2[6 * g + 5] = 0.0;
        }
    }
}

void
screenKxcFockForLDA(double*               rho,
                    double*               v2rho2,
                    double*               v3rho3,
                    const int32_t         npoints,
                    const double          densityThreshold)
{
    for (int32_t g = 0; g < npoints; g++)
    {
        // rho_a
        if (std::fabs(rho[2 * g + 0]) <= densityThreshold)
        {
            v2rho2[3 * g + 0] = 0.0;
            v2rho2[3 * g + 1] = 0.0;

            v3rho3[4 * g + 0] = 0.0;
            v3rho3[4 * g + 1] = 0.0;
            v3rho3[4 * g + 2] = 0.0;
        }

        // rho_b
        if (std::fabs(rho[2 * g + 1]) <= densityThreshold)
        {
            v2rho2[3 * g + 1] = 0.0;
            v2rho2[3 * g + 2] = 0.0;

            v3rho3[4 * g + 1] = 0.0;
            v3rho3[4 * g + 2] = 0.0;
            v3rho3[4 * g + 3] = 0.0;
        }
    }
}

void
screenLxcFockForLDA(double*               rho,
                    double*               v2rho2,
                    double*               v3rho3,
                    double*               v4rho4,
                    const int32_t         npoints,
                    const double          densityThreshold)
{
    for (int32_t g = 0; g < npoints; g++)
    {
        // rho_a
        if (std::fabs(rho[2 * g + 0]) <= densityThreshold)
        {
            v2rho2[3 * g + 0] = 0.0;
            v2rho2[3 * g + 1] = 0.0;

            v3rho3[4 * g + 0] = 0.0;
            v3rho3[4 * g + 1] = 0.0;
            v3rho3[4 * g + 2] = 0.0;

            v4rho4[5 * g + 0] = 0.0;
            v4rho4[5 * g + 1] = 0.0;
            v4rho4[5 * g + 2] = 0.0;
            v4rho4[5 * g + 3] = 0.0;
        }

        // rho_b
        if (std::fabs(rho[2 * g + 1]) <= densityThreshold)
        {
            v2rho2[3 * g + 1] = 0.0;
            v2rho2[3 * g + 2] = 0.0;

            v3rho3[4 * g + 1] = 0.0;
            v3rho3[4 * g + 2] = 0.0;
            v3rho3[4 * g + 3] = 0.0;

            v4rho4[5 * g + 1] = 0.0;
            v4rho4[5 * g + 2] = 0.0;
            v4rho4[5 * g + 3] = 0.0;
            v4rho4[5 * g + 4] = 0.0;
        }
    }
}

void
screenKxcFockForGGA(double*               rho,
                    double*               sigma,
                    double*               vrho,
                    double*               vsigma,
                    double*               v2rho2,
                    double*               v2rhosigma,
                    double*               v2sigma2,
                    double*               v3rho3,
                    double*               v3rho2sigma,
                    double*               v3rhosigma2,
                    double*               v3sigma3,
                    const int32_t         npoints,
                    const double          densityThreshold)
{
    double densityThresholdSquared = densityThreshold * densityThreshold;

    for (int32_t g = 0; g < npoints; g++)
    {
        // rho_a and sigma_aa
        if ((std::fabs(rho[2 * g + 0]) <= densityThreshold) ||
            (std::fabs(sigma[3 * g + 0]) <= densityThresholdSquared))
        {
            vrho[2 * g + 0] = 0.0;

            vsigma[3 * g + 0] = 0.0;
            vsigma[3 * g + 1] = 0.0;

            v2rho2[3 * g + 0] = 0.0;
            v2rho2[3 * g + 1] = 0.0;

            v2rhosigma[6 * g + 0] = 0.0;
            v2rhosigma[6 * g + 1] = 0.0;
            v2rhosigma[6 * g + 2] = 0.0;
            v2rhosigma[6 * g + 3] = 0.0;
            v2rhosigma[6 * g + 4] = 0.0;

            v2sigma2[6 * g + 0] = 0.0;
            v2sigma2[6 * g + 1] = 0.0;
            v2sigma2[6 * g + 2] = 0.0;
            v2sigma2[6 * g + 3] = 0.0;
            v2sigma2[6 * g + 4] = 0.0;

            v3rho3[4 * g + 0] = 0.0;
            v3rho3[4 * g + 1] = 0.0;
            v3rho3[4 * g + 2] = 0.0;

            v3rho2sigma[9 * g + 0] = 0.0;
            v3rho2sigma[9 * g + 1] = 0.0;
            v3rho2sigma[9 * g + 2] = 0.0;
            v3rho2sigma[9 * g + 3] = 0.0;
            v3rho2sigma[9 * g + 4] = 0.0;
            v3rho2sigma[9 * g + 5] = 0.0;
            v3rho2sigma[9 * g + 6] = 0.0;
            v3rho2sigma[9 * g + 7] = 0.0;

            v3rhosigma2[12 * g + 0] = 0.0;
            v3rhosigma2[12 * g + 1] = 0.0;
            v3rhosigma2[12 * g + 2] = 0.0;
            v3rhosigma2[12 * g + 3] = 0.0;
            v3rhosigma2[12 * g + 4] = 0.0;
            v3rhosigma2[12 * g + 5] = 0.0;
            v3rhosigma2[12 * g + 6] = 0.0;
            v3rhosigma2[12 * g + 7] = 0.0;
            v3rhosigma2[12 * g + 8] = 0.0;
            v3rhosigma2[12 * g + 9] = 0.0;
            v3rhosigma2[12 * g + 10] = 0.0;

            v3sigma3[10 * g + 0] = 0.0;
            v3sigma3[10 * g + 1] = 0.0;
            v3sigma3[10 * g + 2] = 0.0;
            v3sigma3[10 * g + 3] = 0.0;
            v3sigma3[10 * g + 4] = 0.0;
            v3sigma3[10 * g + 5] = 0.0;
            v3sigma3[10 * g + 6] = 0.0;
            v3sigma3[10 * g + 7] = 0.0;
            v3sigma3[10 * g + 8] = 0.0;
        }

        // rho_b and sigma_bb
        if ((std::fabs(rho[2 * g + 1]) <= densityThreshold) ||
            (std::fabs(sigma[3 * g + 2]) <= densityThresholdSquared))
        {
            vrho[2 * g + 1] = 0.0;

            vsigma[3 * g + 1] = 0.0;
            vsigma[3 * g + 2] = 0.0;

            v2rho2[3 * g + 1] = 0.0;
            v2rho2[3 * g + 2] = 0.0;

            v2rhosigma[6 * g + 1] = 0.0;
            v2rhosigma[6 * g + 2] = 0.0;
            v2rhosigma[6 * g + 3] = 0.0;
            v2rhosigma[6 * g + 4] = 0.0;
            v2rhosigma[6 * g + 5] = 0.0;

            v2sigma2[6 * g + 1] = 0.0;
            v2sigma2[6 * g + 2] = 0.0;
            v2sigma2[6 * g + 3] = 0.0;
            v2sigma2[6 * g + 4] = 0.0;
            v2sigma2[6 * g + 5] = 0.0;

            v3rho3[4 * g + 1] = 0.0;
            v3rho3[4 * g + 2] = 0.0;
            v3rho3[4 * g + 3] = 0.0;

            v3rho2sigma[9 * g + 1] = 0.0;
            v3rho2sigma[9 * g + 2] = 0.0;
            v3rho2sigma[9 * g + 3] = 0.0;
            v3rho2sigma[9 * g + 4] = 0.0;
            v3rho2sigma[9 * g + 5] = 0.0;
            v3rho2sigma[9 * g + 6] = 0.0;
            v3rho2sigma[9 * g + 7] = 0.0;
            v3rho2sigma[9 * g + 8] = 0.0;

            v3rhosigma2[12 * g + 1] = 0.0;
            v3rhosigma2[12 * g + 2] = 0.0;
            v3rhosigma2[12 * g + 3] = 0.0;
            v3rhosigma2[12 * g + 4] = 0.0;
            v3rhosigma2[12 * g + 5] = 0.0;
            v3rhosigma2[12 * g + 6] = 0.0;
            v3rhosigma2[12 * g + 7] = 0.0;
            v3rhosigma2[12 * g + 8] = 0.0;
            v3rhosigma2[12 * g + 9] = 0.0;
            v3rhosigma2[12 * g + 10] = 0.0;
            v3rhosigma2[12 * g + 11] = 0.0;

            v3sigma3[10 * g + 1] = 0.0;
            v3sigma3[10 * g + 2] = 0.0;
            v3sigma3[10 * g + 3] = 0.0;
            v3sigma3[10 * g + 4] = 0.0;
            v3sigma3[10 * g + 5] = 0.0;
            v3sigma3[10 * g + 6] = 0.0;
            v3sigma3[10 * g + 7] = 0.0;
            v3sigma3[10 * g + 8] = 0.0;
            v3sigma3[10 * g + 9] = 0.0;
        }
    }
}

void
screenLxcFockForGGA(double*               rho,
                    double*               sigma,
                    double*               vrho,
                    double*               vsigma,
                    double*               v2rho2,
                    double*               v2rhosigma,
                    double*               v2sigma2,
                    double*               v3rho3,
                    double*               v3rho2sigma,
                    double*               v3rhosigma2,
                    double*               v3sigma3,
                    double*               v4rho4,
                    double*               v4rho3sigma,
                    double*               v4rho2sigma2,
                    double*               v4rhosigma3,
                    double*               v4sigma4,
                    const int32_t         npoints,
                    const double          densityThreshold)
{
    double densityThresholdSquared = densityThreshold * densityThreshold;

    for (int32_t g = 0; g < npoints; g++)
    {
        // rho_a and sigma_aa
        if ((std::fabs(rho[2 * g + 0]) <= densityThreshold) ||
            (std::fabs(sigma[3 * g + 0]) <= densityThresholdSquared))
        {
            vrho[2 * g + 0] = 0.0;

            vsigma[3 * g + 0] = 0.0;
            vsigma[3 * g + 1] = 0.0;

            v2rho2[3 * g + 0] = 0.0;
            v2rho2[3 * g + 1] = 0.0;

            v2rhosigma[6 * g + 0] = 0.0;
            v2rhosigma[6 * g + 1] = 0.0;
            v2rhosigma[6 * g + 2] = 0.0;
            v2rhosigma[6 * g + 3] = 0.0;
            v2rhosigma[6 * g + 4] = 0.0;

            v2sigma2[6 * g + 0] = 0.0;
            v2sigma2[6 * g + 1] = 0.0;
            v2sigma2[6 * g + 2] = 0.0;
            v2sigma2[6 * g + 3] = 0.0;
            v2sigma2[6 * g + 4] = 0.0;

            v3rho3[4 * g + 0] = 0.0;
            v3rho3[4 * g + 1] = 0.0;
            v3rho3[4 * g + 2] = 0.0;

            v3rho2sigma[9 * g + 0] = 0.0;
            v3rho2sigma[9 * g + 1] = 0.0;
            v3rho2sigma[9 * g + 2] = 0.0;
            v3rho2sigma[9 * g + 3] = 0.0;
            v3rho2sigma[9 * g + 4] = 0.0;
            v3rho2sigma[9 * g + 5] = 0.0;
            v3rho2sigma[9 * g + 6] = 0.0;
            v3rho2sigma[9 * g + 7] = 0.0;

            v3rhosigma2[12 * g + 0] = 0.0;
            v3rhosigma2[12 * g + 1] = 0.0;
            v3rhosigma2[12 * g + 2] = 0.0;
            v3rhosigma2[12 * g + 3] = 0.0;
            v3rhosigma2[12 * g + 4] = 0.0;
            v3rhosigma2[12 * g + 5] = 0.0;
            v3rhosigma2[12 * g + 6] = 0.0;
            v3rhosigma2[12 * g + 7] = 0.0;
            v3rhosigma2[12 * g + 8] = 0.0;
            v3rhosigma2[12 * g + 9] = 0.0;
            v3rhosigma2[12 * g + 10] = 0.0;

            v3sigma3[10 * g + 0] = 0.0;
            v3sigma3[10 * g + 1] = 0.0;
            v3sigma3[10 * g + 2] = 0.0;
            v3sigma3[10 * g + 3] = 0.0;
            v3sigma3[10 * g + 4] = 0.0;
            v3sigma3[10 * g + 5] = 0.0;
            v3sigma3[10 * g + 6] = 0.0;
            v3sigma3[10 * g + 7] = 0.0;
            v3sigma3[10 * g + 8] = 0.0;

            v4rho4[5 * g + 0] = 0.0;
            v4rho4[5 * g + 1] = 0.0;
            v4rho4[5 * g + 2] = 0.0;
            v4rho4[5 * g + 3] = 0.0;

            v4rho3sigma[12 * g + 0]  = 0.0;
            v4rho3sigma[12 * g + 1]  = 0.0;
            v4rho3sigma[12 * g + 2]  = 0.0;
            v4rho3sigma[12 * g + 3]  = 0.0;
            v4rho3sigma[12 * g + 4]  = 0.0;
            v4rho3sigma[12 * g + 5]  = 0.0;
            v4rho3sigma[12 * g + 6]  = 0.0;
            v4rho3sigma[12 * g + 7]  = 0.0;
            v4rho3sigma[12 * g + 8]  = 0.0;
            v4rho3sigma[12 * g + 9]  = 0.0;
            v4rho3sigma[12 * g + 10] = 0.0;

            v4rho2sigma2[18 * g + 0]  = 0.0;
            v4rho2sigma2[18 * g + 1]  = 0.0;
            v4rho2sigma2[18 * g + 2]  = 0.0;
            v4rho2sigma2[18 * g + 3]  = 0.0;
            v4rho2sigma2[18 * g + 4]  = 0.0;
            v4rho2sigma2[18 * g + 5]  = 0.0;
            v4rho2sigma2[18 * g + 6]  = 0.0;
            v4rho2sigma2[18 * g + 7]  = 0.0;
            v4rho2sigma2[18 * g + 8]  = 0.0;
            v4rho2sigma2[18 * g + 9]  = 0.0;
            v4rho2sigma2[18 * g + 10] = 0.0;
            v4rho2sigma2[18 * g + 11] = 0.0;
            v4rho2sigma2[18 * g + 12] = 0.0;
            v4rho2sigma2[18 * g + 13] = 0.0;
            v4rho2sigma2[18 * g + 14] = 0.0;
            v4rho2sigma2[18 * g + 15] = 0.0;
            v4rho2sigma2[18 * g + 16] = 0.0;

            v4rhosigma3[20 * g + 0]  = 0.0;
            v4rhosigma3[20 * g + 1]  = 0.0;
            v4rhosigma3[20 * g + 2]  = 0.0;
            v4rhosigma3[20 * g + 3]  = 0.0;
            v4rhosigma3[20 * g + 4]  = 0.0;
            v4rhosigma3[20 * g + 5]  = 0.0;
            v4rhosigma3[20 * g + 6]  = 0.0;
            v4rhosigma3[20 * g + 7]  = 0.0;
            v4rhosigma3[20 * g + 8]  = 0.0;
            v4rhosigma3[20 * g + 9]  = 0.0;
            v4rhosigma3[20 * g + 10] = 0.0;
            v4rhosigma3[20 * g + 11] = 0.0;
            v4rhosigma3[20 * g + 12] = 0.0;
            v4rhosigma3[20 * g + 13] = 0.0;
            v4rhosigma3[20 * g + 14] = 0.0;
            v4rhosigma3[20 * g + 15] = 0.0;
            v4rhosigma3[20 * g + 16] = 0.0;
            v4rhosigma3[20 * g + 17] = 0.0;
            v4rhosigma3[20 * g + 18] = 0.0;

            v4sigma4[15 * g + 0]  = 0.0;
            v4sigma4[15 * g + 1]  = 0.0;
            v4sigma4[15 * g + 2]  = 0.0;
            v4sigma4[15 * g + 3]  = 0.0;
            v4sigma4[15 * g + 4]  = 0.0;
            v4sigma4[15 * g + 5]  = 0.0;
            v4sigma4[15 * g + 6]  = 0.0;
            v4sigma4[15 * g + 7]  = 0.0;
            v4sigma4[15 * g + 8]  = 0.0;
            v4sigma4[15 * g + 9]  = 0.0;
            v4sigma4[15 * g + 10] = 0.0;
            v4sigma4[15 * g + 11] = 0.0;
            v4sigma4[15 * g + 12] = 0.0;
            v4sigma4[15 * g + 13] = 0.0;
        }

        // rho_b and sigma_bb
        if ((std::fabs(rho[2 * g + 1]) <= densityThreshold) ||
            (std::fabs(sigma[3 * g + 2]) <= densityThresholdSquared))
        {
            vrho[2 * g + 1] = 0.0;

            vsigma[3 * g + 1] = 0.0;
            vsigma[3 * g + 2] = 0.0;

            v2rho2[3 * g + 1] = 0.0;
            v2rho2[3 * g + 2] = 0.0;

            v2rhosigma[6 * g + 1] = 0.0;
            v2rhosigma[6 * g + 2] = 0.0;
            v2rhosigma[6 * g + 3] = 0.0;
            v2rhosigma[6 * g + 4] = 0.0;
            v2rhosigma[6 * g + 5] = 0.0;

            v2sigma2[6 * g + 1] = 0.0;
            v2sigma2[6 * g + 2] = 0.0;
            v2sigma2[6 * g + 3] = 0.0;
            v2sigma2[6 * g + 4] = 0.0;
            v2sigma2[6 * g + 5] = 0.0;

            v3rho3[4 * g + 1] = 0.0;
            v3rho3[4 * g + 2] = 0.0;
            v3rho3[4 * g + 3] = 0.0;

            v3rho2sigma[9 * g + 1] = 0.0;
            v3rho2sigma[9 * g + 2] = 0.0;
            v3rho2sigma[9 * g + 3] = 0.0;
            v3rho2sigma[9 * g + 4] = 0.0;
            v3rho2sigma[9 * g + 5] = 0.0;
            v3rho2sigma[9 * g + 6] = 0.0;
            v3rho2sigma[9 * g + 7] = 0.0;
            v3rho2sigma[9 * g + 8] = 0.0;

            v3rhosigma2[12 * g + 1] = 0.0;
            v3rhosigma2[12 * g + 2] = 0.0;
            v3rhosigma2[12 * g + 3] = 0.0;
            v3rhosigma2[12 * g + 4] = 0.0;
            v3rhosigma2[12 * g + 5] = 0.0;
            v3rhosigma2[12 * g + 6] = 0.0;
            v3rhosigma2[12 * g + 7] = 0.0;
            v3rhosigma2[12 * g + 8] = 0.0;
            v3rhosigma2[12 * g + 9] = 0.0;
            v3rhosigma2[12 * g + 10] = 0.0;
            v3rhosigma2[12 * g + 11] = 0.0;

            v3sigma3[10 * g + 1] = 0.0;
            v3sigma3[10 * g + 2] = 0.0;
            v3sigma3[10 * g + 3] = 0.0;
            v3sigma3[10 * g + 4] = 0.0;
            v3sigma3[10 * g + 5] = 0.0;
            v3sigma3[10 * g + 6] = 0.0;
            v3sigma3[10 * g + 7] = 0.0;
            v3sigma3[10 * g + 8] = 0.0;
            v3sigma3[10 * g + 9] = 0.0;

            v4rho4[5 * g + 1] = 0.0;
            v4rho4[5 * g + 2] = 0.0;
            v4rho4[5 * g + 3] = 0.0;
            v4rho4[5 * g + 4] = 0.0;

            v4rho3sigma[12 * g + 1]  = 0.0;
            v4rho3sigma[12 * g + 2]  = 0.0;
            v4rho3sigma[12 * g + 3]  = 0.0;
            v4rho3sigma[12 * g + 4]  = 0.0;
            v4rho3sigma[12 * g + 5]  = 0.0;
            v4rho3sigma[12 * g + 6]  = 0.0;
            v4rho3sigma[12 * g + 7]  = 0.0;
            v4rho3sigma[12 * g + 8]  = 0.0;
            v4rho3sigma[12 * g + 9]  = 0.0;
            v4rho3sigma[12 * g + 10] = 0.0;
            v4rho3sigma[12 * g + 11] = 0.0;

            v4rho2sigma2[18 * g + 1]  = 0.0;
            v4rho2sigma2[18 * g + 2]  = 0.0;
            v4rho2sigma2[18 * g + 3]  = 0.0;
            v4rho2sigma2[18 * g + 4]  = 0.0;
            v4rho2sigma2[18 * g + 5]  = 0.0;
            v4rho2sigma2[18 * g + 6]  = 0.0;
            v4rho2sigma2[18 * g + 7]  = 0.0;
            v4rho2sigma2[18 * g + 8]  = 0.0;
            v4rho2sigma2[18 * g + 9]  = 0.0;
            v4rho2sigma2[18 * g + 10] = 0.0;
            v4rho2sigma2[18 * g + 11] = 0.0;
            v4rho2sigma2[18 * g + 12] = 0.0;
            v4rho2sigma2[18 * g + 13] = 0.0;
            v4rho2sigma2[18 * g + 14] = 0.0;
            v4rho2sigma2[18 * g + 15] = 0.0;
            v4rho2sigma2[18 * g + 16] = 0.0;
            v4rho2sigma2[18 * g + 17] = 0.0;

            v4rhosigma3[20 * g + 1]  = 0.0;
            v4rhosigma3[20 * g + 2]  = 0.0;
            v4rhosigma3[20 * g + 3]  = 0.0;
            v4rhosigma3[20 * g + 4]  = 0.0;
            v4rhosigma3[20 * g + 5]  = 0.0;
            v4rhosigma3[20 * g + 6]  = 0.0;
            v4rhosigma3[20 * g + 7]  = 0.0;
            v4rhosigma3[20 * g + 8]  = 0.0;
            v4rhosigma3[20 * g + 9]  = 0.0;
            v4rhosigma3[20 * g + 10] = 0.0;
            v4rhosigma3[20 * g + 11] = 0.0;
            v4rhosigma3[20 * g + 12] = 0.0;
            v4rhosigma3[20 * g + 13] = 0.0;
            v4rhosigma3[20 * g + 14] = 0.0;
            v4rhosigma3[20 * g + 15] = 0.0;
            v4rhosigma3[20 * g + 16] = 0.0;
            v4rhosigma3[20 * g + 17] = 0.0;
            v4rhosigma3[20 * g + 18] = 0.0;
            v4rhosigma3[20 * g + 19] = 0.0;

            v4sigma4[15 * g + 1]  = 0.0;
            v4sigma4[15 * g + 2]  = 0.0;
            v4sigma4[15 * g + 3]  = 0.0;
            v4sigma4[15 * g + 4]  = 0.0;
            v4sigma4[15 * g + 5]  = 0.0;
            v4sigma4[15 * g + 6]  = 0.0;
            v4sigma4[15 * g + 7]  = 0.0;
            v4sigma4[15 * g + 8]  = 0.0;
            v4sigma4[15 * g + 9]  = 0.0;
            v4sigma4[15 * g + 10] = 0.0;
            v4sigma4[15 * g + 11] = 0.0;
            v4sigma4[15 * g + 12] = 0.0;
            v4sigma4[15 * g + 13] = 0.0;
            v4sigma4[15 * g + 14] = 0.0;
        }
    }
}

int32_t
screenDensityForLDA(std::vector<int32_t>& gridPointInds,
                    double*               rho,
                    const int32_t         npoints,
                    const double          densityThreshold)
=======
screenKxcFockForLDA(double*       rho,
                    double*       v2rho2,
                    double*       v3rho3,
                    const int32_t npoints,
                    const double  densityThreshold)
>>>>>>> d0708563
{
    for (int32_t g = 0; g < npoints; g++)
    {
        // rho_a
        if (std::fabs(rho[2 * g + 0]) <= densityThreshold)
        {
            v2rho2[3 * g + 0] = 0.0;
            v2rho2[3 * g + 1] = 0.0;

            v3rho3[4 * g + 0] = 0.0;
            v3rho3[4 * g + 1] = 0.0;
            v3rho3[4 * g + 2] = 0.0;
        }

        // rho_b
        if (std::fabs(rho[2 * g + 1]) <= densityThreshold)
        {
            v2rho2[3 * g + 1] = 0.0;
            v2rho2[3 * g + 2] = 0.0;

            v3rho3[4 * g + 1] = 0.0;
            v3rho3[4 * g + 2] = 0.0;
            v3rho3[4 * g + 3] = 0.0;
        }
    }
}

void
screenKxcFockForGGA(double*       rho,
                    double*       sigma,
                    double*       vrho,
                    double*       vsigma,
                    double*       v2rho2,
                    double*       v2rhosigma,
                    double*       v2sigma2,
                    double*       v3rho3,
                    double*       v3rho2sigma,
                    double*       v3rhosigma2,
                    double*       v3sigma3,
                    const int32_t npoints,
                    const double  densityThreshold)
{
    double densityThresholdSquared = densityThreshold * densityThreshold;

    for (int32_t g = 0; g < npoints; g++)
    {
        // rho_a and sigma_aa
        if ((std::fabs(rho[2 * g + 0]) <= densityThreshold) ||
            (std::fabs(sigma[3 * g + 0]) <= densityThresholdSquared))
        {
            vrho[2 * g + 0] = 0.0;

            vsigma[3 * g + 0] = 0.0;
            vsigma[3 * g + 1] = 0.0;

            v2rho2[3 * g + 0] = 0.0;
            v2rho2[3 * g + 1] = 0.0;

            v2rhosigma[6 * g + 0] = 0.0;
            v2rhosigma[6 * g + 1] = 0.0;
            v2rhosigma[6 * g + 2] = 0.0;
            v2rhosigma[6 * g + 3] = 0.0;
            v2rhosigma[6 * g + 4] = 0.0;

            v2sigma2[6 * g + 0] = 0.0;
            v2sigma2[6 * g + 1] = 0.0;
            v2sigma2[6 * g + 2] = 0.0;
            v2sigma2[6 * g + 3] = 0.0;
            v2sigma2[6 * g + 4] = 0.0;

            v3rho3[4 * g + 0] = 0.0;
            v3rho3[4 * g + 1] = 0.0;
            v3rho3[4 * g + 2] = 0.0;

            v3rho2sigma[9 * g + 0] = 0.0;
            v3rho2sigma[9 * g + 1] = 0.0;
            v3rho2sigma[9 * g + 2] = 0.0;
            v3rho2sigma[9 * g + 3] = 0.0;
            v3rho2sigma[9 * g + 4] = 0.0;
            v3rho2sigma[9 * g + 5] = 0.0;
            v3rho2sigma[9 * g + 6] = 0.0;
            v3rho2sigma[9 * g + 7] = 0.0;

            v3rhosigma2[12 * g + 0] = 0.0;
            v3rhosigma2[12 * g + 1] = 0.0;
            v3rhosigma2[12 * g + 2] = 0.0;
            v3rhosigma2[12 * g + 3] = 0.0;
            v3rhosigma2[12 * g + 4] = 0.0;
            v3rhosigma2[12 * g + 5] = 0.0;
            v3rhosigma2[12 * g + 6] = 0.0;
            v3rhosigma2[12 * g + 7] = 0.0;
            v3rhosigma2[12 * g + 8] = 0.0;
            v3rhosigma2[12 * g + 9] = 0.0;
            v3rhosigma2[12 * g + 10] = 0.0;

            v3sigma3[10 * g + 0] = 0.0;
            v3sigma3[10 * g + 1] = 0.0;
            v3sigma3[10 * g + 2] = 0.0;
            v3sigma3[10 * g + 3] = 0.0;
            v3sigma3[10 * g + 4] = 0.0;
            v3sigma3[10 * g + 5] = 0.0;
            v3sigma3[10 * g + 6] = 0.0;
            v3sigma3[10 * g + 7] = 0.0;
            v3sigma3[10 * g + 8] = 0.0;
        }

        // rho_b and sigma_bb
        if ((std::fabs(rho[2 * g + 1]) <= densityThreshold) ||
            (std::fabs(sigma[3 * g + 2]) <= densityThresholdSquared))
        {
            vrho[2 * g + 1] = 0.0;

            vsigma[3 * g + 1] = 0.0;
            vsigma[3 * g + 2] = 0.0;

            v2rho2[3 * g + 1] = 0.0;
            v2rho2[3 * g + 2] = 0.0;

            v2rhosigma[6 * g + 1] = 0.0;
            v2rhosigma[6 * g + 2] = 0.0;
            v2rhosigma[6 * g + 3] = 0.0;
            v2rhosigma[6 * g + 4] = 0.0;
            v2rhosigma[6 * g + 5] = 0.0;

            v2sigma2[6 * g + 1] = 0.0;
            v2sigma2[6 * g + 2] = 0.0;
            v2sigma2[6 * g + 3] = 0.0;
            v2sigma2[6 * g + 4] = 0.0;
            v2sigma2[6 * g + 5] = 0.0;

            v3rho3[4 * g + 1] = 0.0;
            v3rho3[4 * g + 2] = 0.0;
            v3rho3[4 * g + 3] = 0.0;

            v3rho2sigma[9 * g + 1] = 0.0;
            v3rho2sigma[9 * g + 2] = 0.0;
            v3rho2sigma[9 * g + 3] = 0.0;
            v3rho2sigma[9 * g + 4] = 0.0;
            v3rho2sigma[9 * g + 5] = 0.0;
            v3rho2sigma[9 * g + 6] = 0.0;
            v3rho2sigma[9 * g + 7] = 0.0;
            v3rho2sigma[9 * g + 8] = 0.0;

            v3rhosigma2[12 * g + 1] = 0.0;
            v3rhosigma2[12 * g + 2] = 0.0;
            v3rhosigma2[12 * g + 3] = 0.0;
            v3rhosigma2[12 * g + 4] = 0.0;
            v3rhosigma2[12 * g + 5] = 0.0;
            v3rhosigma2[12 * g + 6] = 0.0;
            v3rhosigma2[12 * g + 7] = 0.0;
            v3rhosigma2[12 * g + 8] = 0.0;
            v3rhosigma2[12 * g + 9] = 0.0;
            v3rhosigma2[12 * g + 10] = 0.0;
            v3rhosigma2[12 * g + 11] = 0.0;

            v3sigma3[10 * g + 1] = 0.0;
            v3sigma3[10 * g + 2] = 0.0;
            v3sigma3[10 * g + 3] = 0.0;
            v3sigma3[10 * g + 4] = 0.0;
            v3sigma3[10 * g + 5] = 0.0;
            v3sigma3[10 * g + 6] = 0.0;
            v3sigma3[10 * g + 7] = 0.0;
            v3sigma3[10 * g + 8] = 0.0;
            v3sigma3[10 * g + 9] = 0.0;
        }
    }
}

void
copyWeights(double*       screenedWeights,
            const int32_t gridBlockPosition,
            const double* weights,
            const int32_t nGridPoints)
{
    for (int32_t g = 0; g < nGridPoints; g++)
    {
        screenedWeights[g] = weights[gridBlockPosition + g];
    }
}

}  // namespace gridscreen<|MERGE_RESOLUTION|>--- conflicted
+++ resolved
@@ -257,7 +257,6 @@
 }
 
 void
-<<<<<<< HEAD
 screenFxcFockForMGGA(double*                rho, 
                     double*                sigma, 
                     double*                lapl, 
@@ -275,7 +274,6 @@
                     const int32_t         npoints,
                     const double          densityThreshold)
 {
-
     double densityThresholdSquared = densityThreshold * densityThreshold;
 
     for (int32_t g = 0; g < npoints; g++)
@@ -388,11 +386,11 @@
 }
 
 void
-screenKxcFockForLDA(double*               rho,
-                    double*               v2rho2,
-                    double*               v3rho3,
-                    const int32_t         npoints,
-                    const double          densityThreshold)
+screenKxcFockForLDA(double*       rho,
+                    double*       v2rho2,
+                    double*       v3rho3,
+                    const int32_t npoints,
+                    const double  densityThreshold)
 {
     for (int32_t g = 0; g < npoints; g++)
     {
@@ -416,6 +414,521 @@
             v3rho3[4 * g + 1] = 0.0;
             v3rho3[4 * g + 2] = 0.0;
             v3rho3[4 * g + 3] = 0.0;
+        }
+    }
+}
+
+void
+screenKxcFockForGGA(double*       rho,
+                    double*       sigma,
+                    double*       vrho,
+                    double*       vsigma,
+                    double*       v2rho2,
+                    double*       v2rhosigma,
+                    double*       v2sigma2,
+                    double*       v3rho3,
+                    double*       v3rho2sigma,
+                    double*       v3rhosigma2,
+                    double*       v3sigma3,
+                    const int32_t npoints,
+                    const double  densityThreshold)
+{
+    double densityThresholdSquared = densityThreshold * densityThreshold;
+
+    for (int32_t g = 0; g < npoints; g++)
+    {
+        // rho_a and sigma_aa
+        if ((std::fabs(rho[2 * g + 0]) <= densityThreshold) ||
+            (std::fabs(sigma[3 * g + 0]) <= densityThresholdSquared))
+        {
+            vrho[2 * g + 0] = 0.0;
+
+            vsigma[3 * g + 0] = 0.0;
+            vsigma[3 * g + 1] = 0.0;
+
+            v2rho2[3 * g + 0] = 0.0;
+            v2rho2[3 * g + 1] = 0.0;
+
+            v2rhosigma[6 * g + 0] = 0.0;
+            v2rhosigma[6 * g + 1] = 0.0;
+            v2rhosigma[6 * g + 2] = 0.0;
+            v2rhosigma[6 * g + 3] = 0.0;
+            v2rhosigma[6 * g + 4] = 0.0;
+
+            v2sigma2[6 * g + 0] = 0.0;
+            v2sigma2[6 * g + 1] = 0.0;
+            v2sigma2[6 * g + 2] = 0.0;
+            v2sigma2[6 * g + 3] = 0.0;
+            v2sigma2[6 * g + 4] = 0.0;
+
+            v3rho3[4 * g + 0] = 0.0;
+            v3rho3[4 * g + 1] = 0.0;
+            v3rho3[4 * g + 2] = 0.0;
+
+            v3rho2sigma[9 * g + 0] = 0.0;
+            v3rho2sigma[9 * g + 1] = 0.0;
+            v3rho2sigma[9 * g + 2] = 0.0;
+            v3rho2sigma[9 * g + 3] = 0.0;
+            v3rho2sigma[9 * g + 4] = 0.0;
+            v3rho2sigma[9 * g + 5] = 0.0;
+            v3rho2sigma[9 * g + 6] = 0.0;
+            v3rho2sigma[9 * g + 7] = 0.0;
+
+            v3rhosigma2[12 * g + 0] = 0.0;
+            v3rhosigma2[12 * g + 1] = 0.0;
+            v3rhosigma2[12 * g + 2] = 0.0;
+            v3rhosigma2[12 * g + 3] = 0.0;
+            v3rhosigma2[12 * g + 4] = 0.0;
+            v3rhosigma2[12 * g + 5] = 0.0;
+            v3rhosigma2[12 * g + 6] = 0.0;
+            v3rhosigma2[12 * g + 7] = 0.0;
+            v3rhosigma2[12 * g + 8] = 0.0;
+            v3rhosigma2[12 * g + 9] = 0.0;
+            v3rhosigma2[12 * g + 10] = 0.0;
+
+            v3sigma3[10 * g + 0] = 0.0;
+            v3sigma3[10 * g + 1] = 0.0;
+            v3sigma3[10 * g + 2] = 0.0;
+            v3sigma3[10 * g + 3] = 0.0;
+            v3sigma3[10 * g + 4] = 0.0;
+            v3sigma3[10 * g + 5] = 0.0;
+            v3sigma3[10 * g + 6] = 0.0;
+            v3sigma3[10 * g + 7] = 0.0;
+            v3sigma3[10 * g + 8] = 0.0;
+        }
+
+        // rho_b and sigma_bb
+        if ((std::fabs(rho[2 * g + 1]) <= densityThreshold) ||
+            (std::fabs(sigma[3 * g + 2]) <= densityThresholdSquared))
+        {
+            vrho[2 * g + 1] = 0.0;
+
+            vsigma[3 * g + 1] = 0.0;
+            vsigma[3 * g + 2] = 0.0;
+
+            v2rho2[3 * g + 1] = 0.0;
+            v2rho2[3 * g + 2] = 0.0;
+
+            v2rhosigma[6 * g + 1] = 0.0;
+            v2rhosigma[6 * g + 2] = 0.0;
+            v2rhosigma[6 * g + 3] = 0.0;
+            v2rhosigma[6 * g + 4] = 0.0;
+            v2rhosigma[6 * g + 5] = 0.0;
+
+            v2sigma2[6 * g + 1] = 0.0;
+            v2sigma2[6 * g + 2] = 0.0;
+            v2sigma2[6 * g + 3] = 0.0;
+            v2sigma2[6 * g + 4] = 0.0;
+            v2sigma2[6 * g + 5] = 0.0;
+
+            v3rho3[4 * g + 1] = 0.0;
+            v3rho3[4 * g + 2] = 0.0;
+            v3rho3[4 * g + 3] = 0.0;
+
+            v3rho2sigma[9 * g + 1] = 0.0;
+            v3rho2sigma[9 * g + 2] = 0.0;
+            v3rho2sigma[9 * g + 3] = 0.0;
+            v3rho2sigma[9 * g + 4] = 0.0;
+            v3rho2sigma[9 * g + 5] = 0.0;
+            v3rho2sigma[9 * g + 6] = 0.0;
+            v3rho2sigma[9 * g + 7] = 0.0;
+            v3rho2sigma[9 * g + 8] = 0.0;
+
+            v3rhosigma2[12 * g + 1] = 0.0;
+            v3rhosigma2[12 * g + 2] = 0.0;
+            v3rhosigma2[12 * g + 3] = 0.0;
+            v3rhosigma2[12 * g + 4] = 0.0;
+            v3rhosigma2[12 * g + 5] = 0.0;
+            v3rhosigma2[12 * g + 6] = 0.0;
+            v3rhosigma2[12 * g + 7] = 0.0;
+            v3rhosigma2[12 * g + 8] = 0.0;
+            v3rhosigma2[12 * g + 9] = 0.0;
+            v3rhosigma2[12 * g + 10] = 0.0;
+            v3rhosigma2[12 * g + 11] = 0.0;
+
+            v3sigma3[10 * g + 1] = 0.0;
+            v3sigma3[10 * g + 2] = 0.0;
+            v3sigma3[10 * g + 3] = 0.0;
+            v3sigma3[10 * g + 4] = 0.0;
+            v3sigma3[10 * g + 5] = 0.0;
+            v3sigma3[10 * g + 6] = 0.0;
+            v3sigma3[10 * g + 7] = 0.0;
+            v3sigma3[10 * g + 8] = 0.0;
+            v3sigma3[10 * g + 9] = 0.0;
+        }
+    }
+}
+
+void
+screenKxcFockForMGGA(double*              rho,
+                    double*               sigma,
+                    double*               lapl,
+                    double*               tau,
+                    double*               v3rho3,
+                    double*               v3rho2sigma,
+                    double*               v3rho2lapl,
+                    double*               v3rho2tau,
+                    double*               v3rhosigma2,
+                    double*               v3rhosigmalapl,
+                    double*               v3rhosigmatau,
+                    double*               v3rholapl2,
+                    double*               v3rholapltau,
+                    double*               v3rhotau2,
+                    double*               v3sigma3,
+                    double*               v3sigma2lapl,
+                    double*               v3sigma2tau,
+                    double*               v3sigmalapl2,
+                    double*               v3sigmalapltau,
+                    double*               v3sigmatau2,
+                    double*               v3lapl3,
+                    double*               v3lapl2tau,
+                    double*               v3lapltau2,
+                    double*               v3tau3,
+                    const int32_t         npoints,
+                    const double          densityThreshold)
+{
+    double densityThresholdSquared = densityThreshold * densityThreshold;
+
+    for (int32_t g = 0; g < npoints; g++)
+    {
+        // rho_a and sigma_aa tau_a lap_a
+        if ((std::fabs(rho[2 * g + 0]) <= densityThreshold) ||
+            (std::fabs(tau[2 * g + 0]) <= densityThreshold) ||
+            (std::fabs(lapl[2 * g + 0]) <= densityThreshold) ||
+            (std::fabs(sigma[3 * g + 0]) <= densityThresholdSquared))
+        {
+                v3rho3[4 * g + 0] = 0;
+                v3rho3[4 * g + 1] = 0;
+                v3rho3[4 * g + 2] = 0;
+
+                v3rho2lapl[6 * g + 0] = 0;
+                v3rho2lapl[6 * g + 1] = 0;
+                v3rho2lapl[6 * g + 2] = 0;
+                v3rho2lapl[6 * g + 3] = 0;
+                v3rho2lapl[6 * g + 4] = 0;
+
+                v3rho2tau[6 * g + 0] = 0;
+                v3rho2tau[6 * g + 1] = 0;
+                v3rho2tau[6 * g + 2] = 0;
+                v3rho2tau[6 * g + 3] = 0;
+                v3rho2tau[6 * g + 4] = 0;
+
+                v3rholapl2[6 * g + 0] = 0;
+                v3rholapl2[6 * g + 1] = 0;
+                v3rholapl2[6 * g + 2] = 0;
+                v3rholapl2[6 * g + 3] = 0;
+                v3rholapl2[6 * g + 4] = 0;
+
+                v3rholapltau[8 * g + 0] = 0;
+                v3rholapltau[8 * g + 1] = 0;
+                v3rholapltau[8 * g + 2] = 0;
+                v3rholapltau[8 * g + 3] = 0;
+                v3rholapltau[8 * g + 4] = 0;
+                v3rholapltau[8 * g + 5] = 0;
+                v3rholapltau[8 * g + 6] = 0;
+
+                v3rhotau2[6 * g + 0] = 0;
+                v3rhotau2[6 * g + 1] = 0;
+                v3rhotau2[6 * g + 2] = 0;
+                v3rhotau2[6 * g + 3] = 0;
+                v3rhotau2[6 * g + 4] = 0;
+
+                v3sigma2lapl[12 * g + 0] = 0;
+                v3sigma2lapl[12 * g + 1] = 0;
+                v3sigma2lapl[12 * g + 2] = 0;
+                v3sigma2lapl[12 * g + 3] = 0;
+                v3sigma2lapl[12 * g + 4] = 0;
+                v3sigma2lapl[12 * g + 5] = 0;
+                v3sigma2lapl[12 * g + 6] = 0;
+                v3sigma2lapl[12 * g + 7] = 0;
+                v3sigma2lapl[12 * g + 8] = 0;
+                v3sigma2lapl[12 * g + 9] = 0;
+                v3sigma2lapl[12 * g + 10] = 0;
+
+                v3rhosigmalapl[12 * g + 0] = 0;
+                v3rhosigmalapl[12 * g + 1] = 0;
+                v3rhosigmalapl[12 * g + 2] = 0;
+                v3rhosigmalapl[12 * g + 3] = 0;
+                v3rhosigmalapl[12 * g + 4] = 0;
+                v3rhosigmalapl[12 * g + 5] = 0;
+                v3rhosigmalapl[12 * g + 6] = 0;
+                v3rhosigmalapl[12 * g + 7] = 0;
+                v3rhosigmalapl[12 * g + 8] = 0;
+                v3rhosigmalapl[12 * g + 9] = 0;
+                v3rhosigmalapl[12 * g + 10] = 0;
+
+                v3rhosigmatau[12 * g + 0] = 0;
+                v3rhosigmatau[12 * g + 1] = 0;
+                v3rhosigmatau[12 * g + 2] = 0;
+                v3rhosigmatau[12 * g + 3] = 0;
+                v3rhosigmatau[12 * g + 4] = 0;
+                v3rhosigmatau[12 * g + 5] = 0;
+                v3rhosigmatau[12 * g + 6] = 0;
+                v3rhosigmatau[12 * g + 7] = 0;
+                v3rhosigmatau[12 * g + 8] = 0;
+                v3rhosigmatau[12 * g + 9] = 0;
+                v3rhosigmatau[12 * g + 10] = 0;
+
+                v3sigma2tau[12 * g + 0] = 0;
+                v3sigma2tau[12 * g + 1] = 0;
+                v3sigma2tau[12 * g + 2] = 0;
+                v3sigma2tau[12 * g + 3] = 0;
+                v3sigma2tau[12 * g + 4] = 0;
+                v3sigma2tau[12 * g + 5] = 0;
+                v3sigma2tau[12 * g + 6] = 0;
+                v3sigma2tau[12 * g + 7] = 0;
+                v3sigma2tau[12 * g + 8] = 0;
+                v3sigma2tau[12 * g + 9] = 0;
+                v3sigma2tau[12 * g + 10] = 0;
+
+                v3sigmalapl2[9 * g + 0] = 0;
+                v3sigmalapl2[9 * g + 1] = 0;
+                v3sigmalapl2[9 * g + 2] = 0;
+                v3sigmalapl2[9 * g + 3] = 0;
+                v3sigmalapl2[9 * g + 4] = 0;
+                v3sigmalapl2[9 * g + 5] = 0;
+                v3sigmalapl2[9 * g + 6] = 0;
+                v3sigmalapl2[9 * g + 7] = 0;
+
+                v3sigmalapltau[12 * g + 0] = 0;
+                v3sigmalapltau[12 * g + 1] = 0;
+                v3sigmalapltau[12 * g + 2] = 0;
+                v3sigmalapltau[12 * g + 3] = 0;
+                v3sigmalapltau[12 * g + 4] = 0;
+                v3sigmalapltau[12 * g + 5] = 0;
+                v3sigmalapltau[12 * g + 6] = 0;
+                v3sigmalapltau[12 * g + 7] = 0;
+                v3sigmalapltau[12 * g + 8] = 0;
+                v3sigmalapltau[12 * g + 9] = 0;
+                v3sigmalapltau[12 * g + 10] = 0;
+
+                v3sigmatau2[9 * g + 0] = 0;
+                v3sigmatau2[9 * g + 1] = 0;
+                v3sigmatau2[9 * g + 2] = 0;
+                v3sigmatau2[9 * g + 3] = 0;
+                v3sigmatau2[9 * g + 4] = 0;
+                v3sigmatau2[9 * g + 5] = 0;
+                v3sigmatau2[9 * g + 6] = 0;
+                v3sigmatau2[9 * g + 7] = 0;
+
+                v3lapl3[4 * g + 0] = 0;
+                v3lapl3[4 * g + 1] = 0;
+                v3lapl3[4 * g + 2] = 0;
+
+                v3lapl2tau[6 * g + 0] = 0;
+                v3lapl2tau[6 * g + 1] = 0;
+                v3lapl2tau[6 * g + 2] = 0;
+                v3lapl2tau[6 * g + 3] = 0;
+                v3lapl2tau[6 * g + 4] = 0;
+
+                v3lapltau2[6 * g + 0] = 0;
+                v3lapltau2[6 * g + 1] = 0;
+                v3lapltau2[6 * g + 2] = 0;
+                v3lapltau2[6 * g + 3] = 0;
+                v3lapltau2[6 * g + 4] = 0;
+
+                v3tau3[4 * g + 0] = 0;
+                v3tau3[4 * g + 1] = 0;
+                v3tau3[4 * g + 2] = 0;
+
+                v3rho2sigma[9 * g + 0] = 0;
+                v3rho2sigma[9 * g + 1] = 0;
+                v3rho2sigma[9 * g + 2] = 0;
+                v3rho2sigma[9 * g + 3] = 0;
+                v3rho2sigma[9 * g + 4] = 0;
+                v3rho2sigma[9 * g + 5] = 0;
+                v3rho2sigma[9 * g + 6] = 0;
+
+                v3rhosigma2[12 * g + 0] = 0;
+                v3rhosigma2[12 * g + 1] = 0;
+                v3rhosigma2[12 * g + 2] = 0;
+                v3rhosigma2[12 * g + 3] = 0;
+                v3rhosigma2[12 * g + 4] = 0;
+                v3rhosigma2[12 * g + 5] = 0;
+                v3rhosigma2[12 * g + 6] = 0;
+                v3rhosigma2[12 * g + 7] = 0;
+                v3rhosigma2[12 * g + 8] = 0;
+                v3rhosigma2[12 * g + 9] = 0;
+                v3rhosigma2[12 * g + 10] = 0;
+
+                v3sigma3[10 * g + 0] = 0;
+                v3sigma3[10 * g + 1] = 0;
+                v3sigma3[10 * g + 2] = 0;
+                v3sigma3[10 * g + 3] = 0;
+                v3sigma3[10 * g + 4] = 0;
+                v3sigma3[10 * g + 5] = 0;
+                v3sigma3[10 * g + 6] = 0;
+                v3sigma3[10 * g + 7] = 0;
+                v3sigma3[10 * g + 8] = 0;
+        }
+
+        // rho_b and sigma_bb tau_b lap_b
+        if ((std::fabs(rho[2 * g + 1]) <= densityThreshold) ||
+            (std::fabs(tau[2 * g + 1]) <= densityThreshold) ||
+            (std::fabs(lapl[2 * g + 1]) <= densityThreshold) ||
+            (std::fabs(sigma[3 * g + 2]) <= densityThresholdSquared))
+        {
+                v3rho3[4 * g + 1] = 0;
+                v3rho3[4 * g + 2] = 0;
+                v3rho3[4 * g + 3] = 0;
+
+                v3rho2lapl[6 * g + 1] = 0;
+                v3rho2lapl[6 * g + 2] = 0;
+                v3rho2lapl[6 * g + 3] = 0;
+                v3rho2lapl[6 * g + 4] = 0;
+                v3rho2lapl[6 * g + 5] = 0;
+
+                v3rho2tau[6 * g + 1] = 0;
+                v3rho2tau[6 * g + 2] = 0;
+                v3rho2tau[6 * g + 3] = 0;
+                v3rho2tau[6 * g + 4] = 0;
+                v3rho2tau[6 * g + 5] = 0;
+
+                v3rholapl2[6 * g + 1] = 0;
+                v3rholapl2[6 * g + 2] = 0;
+                v3rholapl2[6 * g + 3] = 0;
+                v3rholapl2[6 * g + 4] = 0;
+                v3rholapl2[6 * g + 5] = 0;
+
+                v3rholapltau[8 * g + 1] = 0;
+                v3rholapltau[8 * g + 2] = 0;
+                v3rholapltau[8 * g + 3] = 0;
+                v3rholapltau[8 * g + 4] = 0;
+                v3rholapltau[8 * g + 5] = 0;
+                v3rholapltau[8 * g + 6] = 0;
+                v3rholapltau[8 * g + 7] = 0;
+
+                v3rhotau2[6 * g + 1] = 0;
+                v3rhotau2[6 * g + 2] = 0;
+                v3rhotau2[6 * g + 3] = 0;
+                v3rhotau2[6 * g + 4] = 0;
+                v3rhotau2[6 * g + 5] = 0;
+
+                v3sigma2lapl[12 * g + 1] = 0;
+                v3sigma2lapl[12 * g + 2] = 0;
+                v3sigma2lapl[12 * g + 3] = 0;
+                v3sigma2lapl[12 * g + 4] = 0;
+                v3sigma2lapl[12 * g + 5] = 0;
+                v3sigma2lapl[12 * g + 6] = 0;
+                v3sigma2lapl[12 * g + 7] = 0;
+                v3sigma2lapl[12 * g + 8] = 0;
+                v3sigma2lapl[12 * g + 9] = 0;
+                v3sigma2lapl[12 * g + 10] = 0;
+                v3sigma2lapl[12 * g + 11] = 0;
+
+                v3rhosigmalapl[12 * g + 1] = 0;
+                v3rhosigmalapl[12 * g + 2] = 0;
+                v3rhosigmalapl[12 * g + 3] = 0;
+                v3rhosigmalapl[12 * g + 4] = 0;
+                v3rhosigmalapl[12 * g + 5] = 0;
+                v3rhosigmalapl[12 * g + 6] = 0;
+                v3rhosigmalapl[12 * g + 7] = 0;
+                v3rhosigmalapl[12 * g + 8] = 0;
+                v3rhosigmalapl[12 * g + 9] = 0;
+                v3rhosigmalapl[12 * g + 10] = 0;
+                v3rhosigmalapl[12 * g + 11] = 0;
+
+                v3rhosigmatau[12 * g + 1] = 0;
+                v3rhosigmatau[12 * g + 2] = 0;
+                v3rhosigmatau[12 * g + 3] = 0;
+                v3rhosigmatau[12 * g + 4] = 0;
+                v3rhosigmatau[12 * g + 5] = 0;
+                v3rhosigmatau[12 * g + 6] = 0;
+                v3rhosigmatau[12 * g + 7] = 0;
+                v3rhosigmatau[12 * g + 8] = 0;
+                v3rhosigmatau[12 * g + 9] = 0;
+                v3rhosigmatau[12 * g + 10] = 0;
+                v3rhosigmatau[12 * g + 11] = 0;
+
+                v3sigma2tau[12 * g + 1] = 0;
+                v3sigma2tau[12 * g + 2] = 0;
+                v3sigma2tau[12 * g + 3] = 0;
+                v3sigma2tau[12 * g + 4] = 0;
+                v3sigma2tau[12 * g + 5] = 0;
+                v3sigma2tau[12 * g + 6] = 0;
+                v3sigma2tau[12 * g + 7] = 0;
+                v3sigma2tau[12 * g + 8] = 0;
+                v3sigma2tau[12 * g + 9] = 0;
+                v3sigma2tau[12 * g + 10] = 0;
+                v3sigma2tau[12 * g + 11] = 0;
+
+                v3sigmalapl2[9 * g + 1] = 0;
+                v3sigmalapl2[9 * g + 2] = 0;
+                v3sigmalapl2[9 * g + 3] = 0;
+                v3sigmalapl2[9 * g + 4] = 0;
+                v3sigmalapl2[9 * g + 5] = 0;
+                v3sigmalapl2[9 * g + 6] = 0;
+                v3sigmalapl2[9 * g + 7] = 0;
+                v3sigmalapl2[9 * g + 8] = 0;
+
+                v3sigmalapltau[12 * g + 1] = 0;
+                v3sigmalapltau[12 * g + 2] = 0;
+                v3sigmalapltau[12 * g + 3] = 0;
+                v3sigmalapltau[12 * g + 4] = 0;
+                v3sigmalapltau[12 * g + 5] = 0;
+                v3sigmalapltau[12 * g + 6] = 0;
+                v3sigmalapltau[12 * g + 7] = 0;
+                v3sigmalapltau[12 * g + 8] = 0;
+                v3sigmalapltau[12 * g + 9] = 0;
+                v3sigmalapltau[12 * g + 10] = 0;
+                v3sigmalapltau[12 * g + 11] = 0;
+
+                v3sigmatau2[9 * g + 1] = 0;
+                v3sigmatau2[9 * g + 2] = 0;
+                v3sigmatau2[9 * g + 3] = 0;
+                v3sigmatau2[9 * g + 4] = 0;
+                v3sigmatau2[9 * g + 5] = 0;
+                v3sigmatau2[9 * g + 6] = 0;
+                v3sigmatau2[9 * g + 7] = 0;
+                v3sigmatau2[9 * g + 8] = 0;
+
+                v3lapl3[4 * g + 1] = 0;
+                v3lapl3[4 * g + 2] = 0;
+                v3lapl3[4 * g + 3] = 0;
+
+                v3lapl2tau[6 * g + 1] = 0;
+                v3lapl2tau[6 * g + 2] = 0;
+                v3lapl2tau[6 * g + 3] = 0;
+                v3lapl2tau[6 * g + 4] = 0;
+                v3lapl2tau[6 * g + 5] = 0;
+
+                v3lapltau2[6 * g + 1] = 0;
+                v3lapltau2[6 * g + 2] = 0;
+                v3lapltau2[6 * g + 3] = 0;
+                v3lapltau2[6 * g + 4] = 0;
+                v3lapltau2[6 * g + 5] = 0;
+
+                v3tau3[4 * g + 1] = 0;
+                v3tau3[4 * g + 2] = 0;
+                v3tau3[4 * g + 3] = 0;
+
+                v3rho2sigma[9 * g + 1] = 0;
+                v3rho2sigma[9 * g + 2] = 0;
+                v3rho2sigma[9 * g + 3] = 0;
+                v3rho2sigma[9 * g + 4] = 0;
+                v3rho2sigma[9 * g + 5] = 0;
+                v3rho2sigma[9 * g + 6] = 0;
+                v3rho2sigma[9 * g + 7] = 0;
+
+                v3rhosigma2[12 * g + 1] = 0;
+                v3rhosigma2[12 * g + 2] = 0;
+                v3rhosigma2[12 * g + 3] = 0;
+                v3rhosigma2[12 * g + 4] = 0;
+                v3rhosigma2[12 * g + 5] = 0;
+                v3rhosigma2[12 * g + 6] = 0;
+                v3rhosigma2[12 * g + 7] = 0;
+                v3rhosigma2[12 * g + 8] = 0;
+                v3rhosigma2[12 * g + 9] = 0;
+                v3rhosigma2[12 * g + 10] = 0;
+
+                v3sigma3[10 * g + 1] = 0;
+                v3sigma3[10 * g + 2] = 0;
+                v3sigma3[10 * g + 3] = 0;
+                v3sigma3[10 * g + 4] = 0;
+                v3sigma3[10 * g + 5] = 0;
+                v3sigma3[10 * g + 6] = 0;
+                v3sigma3[10 * g + 7] = 0;
+                v3sigma3[10 * g + 8] = 0;
         }
     }
 }
@@ -460,147 +973,6 @@
             v4rho4[5 * g + 2] = 0.0;
             v4rho4[5 * g + 3] = 0.0;
             v4rho4[5 * g + 4] = 0.0;
-        }
-    }
-}
-
-void
-screenKxcFockForGGA(double*               rho,
-                    double*               sigma,
-                    double*               vrho,
-                    double*               vsigma,
-                    double*               v2rho2,
-                    double*               v2rhosigma,
-                    double*               v2sigma2,
-                    double*               v3rho3,
-                    double*               v3rho2sigma,
-                    double*               v3rhosigma2,
-                    double*               v3sigma3,
-                    const int32_t         npoints,
-                    const double          densityThreshold)
-{
-    double densityThresholdSquared = densityThreshold * densityThreshold;
-
-    for (int32_t g = 0; g < npoints; g++)
-    {
-        // rho_a and sigma_aa
-        if ((std::fabs(rho[2 * g + 0]) <= densityThreshold) ||
-            (std::fabs(sigma[3 * g + 0]) <= densityThresholdSquared))
-        {
-            vrho[2 * g + 0] = 0.0;
-
-            vsigma[3 * g + 0] = 0.0;
-            vsigma[3 * g + 1] = 0.0;
-
-            v2rho2[3 * g + 0] = 0.0;
-            v2rho2[3 * g + 1] = 0.0;
-
-            v2rhosigma[6 * g + 0] = 0.0;
-            v2rhosigma[6 * g + 1] = 0.0;
-            v2rhosigma[6 * g + 2] = 0.0;
-            v2rhosigma[6 * g + 3] = 0.0;
-            v2rhosigma[6 * g + 4] = 0.0;
-
-            v2sigma2[6 * g + 0] = 0.0;
-            v2sigma2[6 * g + 1] = 0.0;
-            v2sigma2[6 * g + 2] = 0.0;
-            v2sigma2[6 * g + 3] = 0.0;
-            v2sigma2[6 * g + 4] = 0.0;
-
-            v3rho3[4 * g + 0] = 0.0;
-            v3rho3[4 * g + 1] = 0.0;
-            v3rho3[4 * g + 2] = 0.0;
-
-            v3rho2sigma[9 * g + 0] = 0.0;
-            v3rho2sigma[9 * g + 1] = 0.0;
-            v3rho2sigma[9 * g + 2] = 0.0;
-            v3rho2sigma[9 * g + 3] = 0.0;
-            v3rho2sigma[9 * g + 4] = 0.0;
-            v3rho2sigma[9 * g + 5] = 0.0;
-            v3rho2sigma[9 * g + 6] = 0.0;
-            v3rho2sigma[9 * g + 7] = 0.0;
-
-            v3rhosigma2[12 * g + 0] = 0.0;
-            v3rhosigma2[12 * g + 1] = 0.0;
-            v3rhosigma2[12 * g + 2] = 0.0;
-            v3rhosigma2[12 * g + 3] = 0.0;
-            v3rhosigma2[12 * g + 4] = 0.0;
-            v3rhosigma2[12 * g + 5] = 0.0;
-            v3rhosigma2[12 * g + 6] = 0.0;
-            v3rhosigma2[12 * g + 7] = 0.0;
-            v3rhosigma2[12 * g + 8] = 0.0;
-            v3rhosigma2[12 * g + 9] = 0.0;
-            v3rhosigma2[12 * g + 10] = 0.0;
-
-            v3sigma3[10 * g + 0] = 0.0;
-            v3sigma3[10 * g + 1] = 0.0;
-            v3sigma3[10 * g + 2] = 0.0;
-            v3sigma3[10 * g + 3] = 0.0;
-            v3sigma3[10 * g + 4] = 0.0;
-            v3sigma3[10 * g + 5] = 0.0;
-            v3sigma3[10 * g + 6] = 0.0;
-            v3sigma3[10 * g + 7] = 0.0;
-            v3sigma3[10 * g + 8] = 0.0;
-        }
-
-        // rho_b and sigma_bb
-        if ((std::fabs(rho[2 * g + 1]) <= densityThreshold) ||
-            (std::fabs(sigma[3 * g + 2]) <= densityThresholdSquared))
-        {
-            vrho[2 * g + 1] = 0.0;
-
-            vsigma[3 * g + 1] = 0.0;
-            vsigma[3 * g + 2] = 0.0;
-
-            v2rho2[3 * g + 1] = 0.0;
-            v2rho2[3 * g + 2] = 0.0;
-
-            v2rhosigma[6 * g + 1] = 0.0;
-            v2rhosigma[6 * g + 2] = 0.0;
-            v2rhosigma[6 * g + 3] = 0.0;
-            v2rhosigma[6 * g + 4] = 0.0;
-            v2rhosigma[6 * g + 5] = 0.0;
-
-            v2sigma2[6 * g + 1] = 0.0;
-            v2sigma2[6 * g + 2] = 0.0;
-            v2sigma2[6 * g + 3] = 0.0;
-            v2sigma2[6 * g + 4] = 0.0;
-            v2sigma2[6 * g + 5] = 0.0;
-
-            v3rho3[4 * g + 1] = 0.0;
-            v3rho3[4 * g + 2] = 0.0;
-            v3rho3[4 * g + 3] = 0.0;
-
-            v3rho2sigma[9 * g + 1] = 0.0;
-            v3rho2sigma[9 * g + 2] = 0.0;
-            v3rho2sigma[9 * g + 3] = 0.0;
-            v3rho2sigma[9 * g + 4] = 0.0;
-            v3rho2sigma[9 * g + 5] = 0.0;
-            v3rho2sigma[9 * g + 6] = 0.0;
-            v3rho2sigma[9 * g + 7] = 0.0;
-            v3rho2sigma[9 * g + 8] = 0.0;
-
-            v3rhosigma2[12 * g + 1] = 0.0;
-            v3rhosigma2[12 * g + 2] = 0.0;
-            v3rhosigma2[12 * g + 3] = 0.0;
-            v3rhosigma2[12 * g + 4] = 0.0;
-            v3rhosigma2[12 * g + 5] = 0.0;
-            v3rhosigma2[12 * g + 6] = 0.0;
-            v3rhosigma2[12 * g + 7] = 0.0;
-            v3rhosigma2[12 * g + 8] = 0.0;
-            v3rhosigma2[12 * g + 9] = 0.0;
-            v3rhosigma2[12 * g + 10] = 0.0;
-            v3rhosigma2[12 * g + 11] = 0.0;
-
-            v3sigma3[10 * g + 1] = 0.0;
-            v3sigma3[10 * g + 2] = 0.0;
-            v3sigma3[10 * g + 3] = 0.0;
-            v3sigma3[10 * g + 4] = 0.0;
-            v3sigma3[10 * g + 5] = 0.0;
-            v3sigma3[10 * g + 6] = 0.0;
-            v3sigma3[10 * g + 7] = 0.0;
-            v3sigma3[10 * g + 8] = 0.0;
-            v3sigma3[10 * g + 9] = 0.0;
         }
     }
 }
@@ -891,186 +1263,6 @@
     }
 }
 
-int32_t
-screenDensityForLDA(std::vector<int32_t>& gridPointInds,
-                    double*               rho,
-                    const int32_t         npoints,
-                    const double          densityThreshold)
-=======
-screenKxcFockForLDA(double*       rho,
-                    double*       v2rho2,
-                    double*       v3rho3,
-                    const int32_t npoints,
-                    const double  densityThreshold)
->>>>>>> d0708563
-{
-    for (int32_t g = 0; g < npoints; g++)
-    {
-        // rho_a
-        if (std::fabs(rho[2 * g + 0]) <= densityThreshold)
-        {
-            v2rho2[3 * g + 0] = 0.0;
-            v2rho2[3 * g + 1] = 0.0;
-
-            v3rho3[4 * g + 0] = 0.0;
-            v3rho3[4 * g + 1] = 0.0;
-            v3rho3[4 * g + 2] = 0.0;
-        }
-
-        // rho_b
-        if (std::fabs(rho[2 * g + 1]) <= densityThreshold)
-        {
-            v2rho2[3 * g + 1] = 0.0;
-            v2rho2[3 * g + 2] = 0.0;
-
-            v3rho3[4 * g + 1] = 0.0;
-            v3rho3[4 * g + 2] = 0.0;
-            v3rho3[4 * g + 3] = 0.0;
-        }
-    }
-}
-
-void
-screenKxcFockForGGA(double*       rho,
-                    double*       sigma,
-                    double*       vrho,
-                    double*       vsigma,
-                    double*       v2rho2,
-                    double*       v2rhosigma,
-                    double*       v2sigma2,
-                    double*       v3rho3,
-                    double*       v3rho2sigma,
-                    double*       v3rhosigma2,
-                    double*       v3sigma3,
-                    const int32_t npoints,
-                    const double  densityThreshold)
-{
-    double densityThresholdSquared = densityThreshold * densityThreshold;
-
-    for (int32_t g = 0; g < npoints; g++)
-    {
-        // rho_a and sigma_aa
-        if ((std::fabs(rho[2 * g + 0]) <= densityThreshold) ||
-            (std::fabs(sigma[3 * g + 0]) <= densityThresholdSquared))
-        {
-            vrho[2 * g + 0] = 0.0;
-
-            vsigma[3 * g + 0] = 0.0;
-            vsigma[3 * g + 1] = 0.0;
-
-            v2rho2[3 * g + 0] = 0.0;
-            v2rho2[3 * g + 1] = 0.0;
-
-            v2rhosigma[6 * g + 0] = 0.0;
-            v2rhosigma[6 * g + 1] = 0.0;
-            v2rhosigma[6 * g + 2] = 0.0;
-            v2rhosigma[6 * g + 3] = 0.0;
-            v2rhosigma[6 * g + 4] = 0.0;
-
-            v2sigma2[6 * g + 0] = 0.0;
-            v2sigma2[6 * g + 1] = 0.0;
-            v2sigma2[6 * g + 2] = 0.0;
-            v2sigma2[6 * g + 3] = 0.0;
-            v2sigma2[6 * g + 4] = 0.0;
-
-            v3rho3[4 * g + 0] = 0.0;
-            v3rho3[4 * g + 1] = 0.0;
-            v3rho3[4 * g + 2] = 0.0;
-
-            v3rho2sigma[9 * g + 0] = 0.0;
-            v3rho2sigma[9 * g + 1] = 0.0;
-            v3rho2sigma[9 * g + 2] = 0.0;
-            v3rho2sigma[9 * g + 3] = 0.0;
-            v3rho2sigma[9 * g + 4] = 0.0;
-            v3rho2sigma[9 * g + 5] = 0.0;
-            v3rho2sigma[9 * g + 6] = 0.0;
-            v3rho2sigma[9 * g + 7] = 0.0;
-
-            v3rhosigma2[12 * g + 0] = 0.0;
-            v3rhosigma2[12 * g + 1] = 0.0;
-            v3rhosigma2[12 * g + 2] = 0.0;
-            v3rhosigma2[12 * g + 3] = 0.0;
-            v3rhosigma2[12 * g + 4] = 0.0;
-            v3rhosigma2[12 * g + 5] = 0.0;
-            v3rhosigma2[12 * g + 6] = 0.0;
-            v3rhosigma2[12 * g + 7] = 0.0;
-            v3rhosigma2[12 * g + 8] = 0.0;
-            v3rhosigma2[12 * g + 9] = 0.0;
-            v3rhosigma2[12 * g + 10] = 0.0;
-
-            v3sigma3[10 * g + 0] = 0.0;
-            v3sigma3[10 * g + 1] = 0.0;
-            v3sigma3[10 * g + 2] = 0.0;
-            v3sigma3[10 * g + 3] = 0.0;
-            v3sigma3[10 * g + 4] = 0.0;
-            v3sigma3[10 * g + 5] = 0.0;
-            v3sigma3[10 * g + 6] = 0.0;
-            v3sigma3[10 * g + 7] = 0.0;
-            v3sigma3[10 * g + 8] = 0.0;
-        }
-
-        // rho_b and sigma_bb
-        if ((std::fabs(rho[2 * g + 1]) <= densityThreshold) ||
-            (std::fabs(sigma[3 * g + 2]) <= densityThresholdSquared))
-        {
-            vrho[2 * g + 1] = 0.0;
-
-            vsigma[3 * g + 1] = 0.0;
-            vsigma[3 * g + 2] = 0.0;
-
-            v2rho2[3 * g + 1] = 0.0;
-            v2rho2[3 * g + 2] = 0.0;
-
-            v2rhosigma[6 * g + 1] = 0.0;
-            v2rhosigma[6 * g + 2] = 0.0;
-            v2rhosigma[6 * g + 3] = 0.0;
-            v2rhosigma[6 * g + 4] = 0.0;
-            v2rhosigma[6 * g + 5] = 0.0;
-
-            v2sigma2[6 * g + 1] = 0.0;
-            v2sigma2[6 * g + 2] = 0.0;
-            v2sigma2[6 * g + 3] = 0.0;
-            v2sigma2[6 * g + 4] = 0.0;
-            v2sigma2[6 * g + 5] = 0.0;
-
-            v3rho3[4 * g + 1] = 0.0;
-            v3rho3[4 * g + 2] = 0.0;
-            v3rho3[4 * g + 3] = 0.0;
-
-            v3rho2sigma[9 * g + 1] = 0.0;
-            v3rho2sigma[9 * g + 2] = 0.0;
-            v3rho2sigma[9 * g + 3] = 0.0;
-            v3rho2sigma[9 * g + 4] = 0.0;
-            v3rho2sigma[9 * g + 5] = 0.0;
-            v3rho2sigma[9 * g + 6] = 0.0;
-            v3rho2sigma[9 * g + 7] = 0.0;
-            v3rho2sigma[9 * g + 8] = 0.0;
-
-            v3rhosigma2[12 * g + 1] = 0.0;
-            v3rhosigma2[12 * g + 2] = 0.0;
-            v3rhosigma2[12 * g + 3] = 0.0;
-            v3rhosigma2[12 * g + 4] = 0.0;
-            v3rhosigma2[12 * g + 5] = 0.0;
-            v3rhosigma2[12 * g + 6] = 0.0;
-            v3rhosigma2[12 * g + 7] = 0.0;
-            v3rhosigma2[12 * g + 8] = 0.0;
-            v3rhosigma2[12 * g + 9] = 0.0;
-            v3rhosigma2[12 * g + 10] = 0.0;
-            v3rhosigma2[12 * g + 11] = 0.0;
-
-            v3sigma3[10 * g + 1] = 0.0;
-            v3sigma3[10 * g + 2] = 0.0;
-            v3sigma3[10 * g + 3] = 0.0;
-            v3sigma3[10 * g + 4] = 0.0;
-            v3sigma3[10 * g + 5] = 0.0;
-            v3sigma3[10 * g + 6] = 0.0;
-            v3sigma3[10 * g + 7] = 0.0;
-            v3sigma3[10 * g + 8] = 0.0;
-            v3sigma3[10 * g + 9] = 0.0;
-        }
-    }
-}
-
 void
 copyWeights(double*       screenedWeights,
             const int32_t gridBlockPosition,
