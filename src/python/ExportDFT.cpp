--- conflicted
+++ resolved
@@ -282,11 +282,8 @@
              "basis"_a,
              "molecularGrid"_a,
              "xcFuncLabel"_a,
-<<<<<<< HEAD
              "quadMode"_a)
         .def("pdft", &pdft_from_numpy);
-=======
-             "quadMode"_a);
     
     // CXCMolecularGradient class
 
@@ -315,7 +312,6 @@
             "basis"_a, 
             "molecularGrid"_a,
             "xcFuncLabel"_a);
->>>>>>> e8b870dc
 
     // CDensityGrid class
 
