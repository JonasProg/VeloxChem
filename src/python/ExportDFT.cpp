//
//                           VELOXCHEM 1.0-RC2
//         ----------------------------------------------------
//                     An Electronic Structure Code
//
//  Copyright © 2018-2021 by VeloxChem developers. All rights reserved.
//  Contact: https://veloxchem.org/contact
//
//  SPDX-License-Identifier: LGPL-3.0-or-later
//
//  This file is part of VeloxChem.
//
//  VeloxChem is free software: you can redistribute it and/or modify it under
//  the terms of the GNU Lesser General Public License as published by the Free
//  Software Foundation, either version 3 of the License, or (at your option)
//  any later version.
//
//  VeloxChem is distributed in the hope that it will be useful, but WITHOUT
//  ANY WARRANTY; without even the implied warranty of MERCHANTABILITY or
//  FITNESS FOR A PARTICULAR PURPOSE. See the GNU Lesser General Public
//  License for more details.
//
//  You should have received a copy of the GNU Lesser General Public License
//  along with VeloxChem. If not, see <https://www.gnu.org/licenses/>.

#include "ExportDFT.hpp"

#include <pybind11/numpy.h>
#include <pybind11/operators.h>
#include <pybind11/stl.h>
#include <pybind11/pybind11.h>
#include <pybind11/stl.h>

#include <memory>
#include <string>

#include "DensityGrid.hpp"
#include "DensityGridDriver.hpp"
#include "ExportGeneral.hpp"
#include "FunctionalParser.hpp"
#include "GridDriver.hpp"
#include "MolecularGrid.hpp"
#include "XCFuncType.hpp"
#include "XCFunctional.hpp"
#include "XCIntegrator.hpp"
#include "XCMolecularGradient.hpp"
#include "DenseMatrix.hpp"

namespace py = pybind11;
using namespace py::literals;

namespace vlx_dft {  // vlx_dft namespace

// Exports classes/functions in src/dft to python

void
export_dft(py::module& m)
{
    // xcfun enum class

    // clang-format off
    py::enum_<xcfun>(m, "xcfun")
        .value("lda", xcfun::lda)
        .value("gga", xcfun::gga)
        .value("mgga", xcfun::mgga);
    // clang-format on

    // CAOKohnShamMatrix class

    PyClass<CAOKohnShamMatrix>(m, "AOKohnShamMatrix")
        .def(py::init<>())
        .def(py::init<int32_t, int32_t, bool>(), "nrows"_a, "ncols"_a, "is_rest"_a)
        .def("__str__", &CAOKohnShamMatrix::getString)
        .def("get_matrix", &CAOKohnShamMatrix::getReferenceToKohnSham, "Gets constant reference to specific Kohn-Sham matrix.", "beta"_a = false)
        .def(
            "reduce_sum",
            [](CAOKohnShamMatrix& self, int32_t rank, int32_t nodes, py::object py_comm) -> void {
                auto comm = vlx_general::get_mpi_comm(py_comm);
                self.reduce_sum(rank, nodes, *comm);
            },
            "Performs reduce_sum for AOKohnShamMatrix object",
            "rank"_a,
            "nodes"_a,
            "py_comm"_a)
        .def(
            "collect",
            [](CAOKohnShamMatrix& self, int32_t rank, int32_t nodes, py::object py_comm, int32_t source) -> void {
                auto comm = vlx_general::get_mpi_comm(py_comm);
                self.collect(rank, nodes, *comm, source);
            },
            "Collects AOKohnShamMatrix object.",
            "rank"_a,
            "nodes"_a,
            "py_comm"_a,
            "source"_a)
        .def("get_electrons", &CAOKohnShamMatrix::getNumberOfElectrons, "Gets number of electrons obtained by integrating Kohn-Sham matrix.")
        .def("get_energy", &CAOKohnShamMatrix::getExchangeCorrelationEnergy, "Gets exchange-correlation energy associated with Kohn-Sham matrix.")
        .def(py::self == py::self);

    // CXCFunctional class

    PyClass<CXCFunctional>(m, "XCFunctional")
        .def(py::init<>())
        .def("get_frac_exact_exchange",
             &CXCFunctional::getFractionOfExactExchange,
             "Gets fraction of exact Hatree-Fock exchange in exchange-correlation functional.")
        .def("get_func_type", &CXCFunctional::getFunctionalType, "Gets type of exchange-correlation functional.")
        .def("get_func_label", &CXCFunctional::getLabel, "Gets label of exchange-correlation functional.")
        .def("is_hybrid",
             &CXCFunctional::isHybridFunctional,
             "Determines if exchange-correlation functional is of hybrid type i.e. non-zero fraction of exact Hatree-Fock exchange.")
        .def("is_undefined", &CXCFunctional::isUndefined, "Determines if exchange-correlation function is undefined.")
        .def(py::self == py::self);

    // CMolecularGrid class

    PyClass<CMolecularGrid>(m, "MolecularGrid")
        .def(py::init<>())
        .def(py::init<const CMolecularGrid&>())
        .def("number_of_points", &CMolecularGrid::getNumberOfGridPoints)
        .def(
            "x_to_numpy",
            [](const CMolecularGrid& self) -> py::array_t<double> {
                return vlx_general::pointer_to_numpy(self.getCoordinatesX(), self.getNumberOfGridPoints());
            },
            "Gets X coordinates of grid as numpy array.")
        .def(
            "y_to_numpy",
            [](const CMolecularGrid& self) -> py::array_t<double> {
                return vlx_general::pointer_to_numpy(self.getCoordinatesY(), self.getNumberOfGridPoints());
            },
            "Gets Y coordinates of grid as numpy array.")
        .def(
            "z_to_numpy",
            [](const CMolecularGrid& self) -> py::array_t<double> {
                return vlx_general::pointer_to_numpy(self.getCoordinatesZ(), self.getNumberOfGridPoints());
            },
            "Gets Z coordinates of grid as numpy array.")
        .def(
            "w_to_numpy",
            [](const CMolecularGrid& self) -> py::array_t<double> {
                return vlx_general::pointer_to_numpy(self.getWeights(), self.getNumberOfGridPoints());
            },
            "Gets weights of grid as numpy array.")
        .def(
            "distribute",
            [](CMolecularGrid& self, int32_t rank, int32_t nodes, py::object py_comm) -> void {
                auto comm = vlx_general::get_mpi_comm(py_comm);
                self.distribute(rank, nodes, *comm);
            },
            "Distributes MolecularGrid object.",
            "rank"_a,
            "nodes"_a,
            "py_comm"_a)
        .def(
            "broadcast",
            [](CMolecularGrid& self, int32_t rank, py::object py_comm) -> void {
                auto comm = vlx_general::get_mpi_comm(py_comm);
                self.broadcast(rank, *comm);
            },
            "Broadcasts MolecularGrid object.",
            "rank"_a,
            "py_comm"_a)
        .def(py::self == py::self);

    // CGridDriver class

    PyClass<CGridDriver>(m, "GridDriver")
        .def(py::init(&vlx_general::create<CGridDriver>), "comm"_a = py::none())
        .def("generate",
             &CGridDriver::generate,
             "Generates molecular grid for molecule. Errors are printed to output stream. Grid generation is distributed within domain of MPI "
             "communicator.",
             "molecule"_a)
        .def("set_level",
             &CGridDriver::setLevel,
             "Sets accuracy level for grid generation. Level: 1-6, where 1 is coarse grid, 5 is ultrafine grid, 6 special benchmarking grid.",
             "gridLevel"_a);

    // CDensityGridDriver class

    PyClass<CDensityGridDriver>(m, "DensityGridDriver")
        .def(py::init(&vlx_general::create<CDensityGridDriver>), "comm"_a = py::none())
        .def(
            "generate",
            [](CDensityGridDriver&     self,
               const CAODensityMatrix& aoDensityMatrix,
               const CMolecule&        molecule,
               const CMolecularBasis&  basis,
               const CMolecularGrid&   molecularGrid,
               const std::string&      xcFunctionalType) -> CDensityGrid {
                return self.generate(aoDensityMatrix, molecule, basis, molecularGrid, to_xcfun(xcFunctionalType));
            },
            "Generates partitioned density grid for given molecule and type of exchange-correlation functional. Density grid generation is "
            "distributed within domain of MPI communicator.",
            "aoDensityMatrix"_a,
            "molecule"_a,
            "basis"_a,
            "molecularGrid"_a,
            "xcFunctionalType"_a);

    // CXCIntegrator class

    PyClass<CXCIntegrator>(m, "XCIntegrator")
        .def(py::init(&vlx_general::create<CXCIntegrator>), "comm"_a = py::none())
        .def("integrate",
             py::overload_cast<const CAODensityMatrix&, const CMolecule&, const CMolecularBasis&, const CMolecularGrid&, const std::string&>(
                 &CXCIntegrator::integrate, py::const_),
             "Integrate exchange-correlation functional contribution to zero order Kohn-Sham matrix.",
             "aoDensityMatrix"_a,
             "molecule"_a,
             "basis"_a,
             "molecularGrid"_a,
             "xcFuncLabel"_a)
        .def("integrate",
             py::overload_cast<CAOFockMatrix&,
                               const CAODensityMatrix&,
                               const CAODensityMatrix&,
                               const CMolecule&,
                               const CMolecularBasis&,
                               const CMolecularGrid&,
                               const std::string&>(&CXCIntegrator::integrate, py::const_),
             "Integrate exchange-correlation functional contribution to first order Fock matrices and adds it to AO Fock matrix.",
             "aoFockMatrix"_a,
             "rwDensityMatrix"_a,
             "gsDensityMatrix"_a,
             "molecule"_a,
             "basis"_a,
             "molecularGrid"_a,
             "xcFuncLabel"_a)
        .def("integrate",
             py::overload_cast<CAOFockMatrix&,
                               const CAODensityMatrix&,
                               const CAODensityMatrix&,
                               const CAODensityMatrix&,
                               const CMolecule&,
                               const CMolecularBasis&,
                               const CMolecularGrid&,
                               const std::string&,
                               const std::string&>(&CXCIntegrator::integrate, py::const_),
             "Integrate exchange-correlation functional contribution to first order Fock matrices and adds it to AO Fock matrix.",
             "aoFockMatrix"_a,
             "rwDensityMatrix"_a,
             "rw12DensityMatrix"_a,
             "gsDensityMatrix"_a,
             "molecule"_a,
             "basis"_a,
             "molecularGrid"_a,
<<<<<<< HEAD
             "xcFuncLabel"_a);
    
    // CXCMolecularGradient class

    PyClass<CXCMolecularGradient>(m, "XCMolecularGradient")
        .def(py::init(&vlx_general::create<CXCMolecularGradient>), "comm"_a = py::none())
        .def(
            "integrate",
            [](      CXCMolecularGradient& self,
               const std::vector<int32_t>& idsAtomic,
               const CAODensityMatrix&     aoDensityMatrix,
               const CMolecule&            molecule,
               const CMolecularBasis&      basis,
               const CMolecularGrid&       molecularGrid,
               const std::string&          xcFuncLabel) -> py::array_t<double> {
                    auto molgrad = self.integrate(idsAtomic, aoDensityMatrix,
                                                  molecule, basis,
                                                  molecularGrid, xcFuncLabel);
                    return vlx_general::pointer_to_numpy(molgrad.values(),
                                                         molgrad.getNumberOfRows(),
                                                         molgrad.getNumberOfColumns());
             },
            "Integrates exchange-correlation contribution to moleculargradient.",
            "idsAtomic"_a,
            "aoDensityMatrix"_a,
            "molecule"_a,
            "basis"_a, 
            "molecularGrid"_a,
            "xcFuncLabel"_a);
=======
             "xcFuncLabel"_a,
             "quadMode"_a);

    // CDensityGrid class

    PyClass<CDensityGrid>(m, "DensityGrid")
        .def(py::init<>())
        .def(py::init<const CDensityGrid&>())
        .def("number_of_points", &CDensityGrid::getNumberOfGridPoints)
        .def("number_of_density_matrices", &CDensityGrid::getNumberOfDensityMatrices)
        .def(
            "density_aa_to_numpy",
            [](const CDensityGrid& self, int32_t iDensityMatrix) -> py::array_t<double> {
                return vlx_general::pointer_to_numpy(self.alphaDensity(iDensityMatrix), self.getNumberOfGridPoints());
            },
            "Gets alpha density on grid as numpy array.",
            "iDensityMatrix"_a)
        .def(
            "density_bb_to_numpy",
            [](const CDensityGrid& self, int32_t iDensityMatrix) -> py::array_t<double> {
                return vlx_general::pointer_to_numpy(self.betaDensity(iDensityMatrix), self.getNumberOfGridPoints());
            },
            "Gets beta density on grid as numpy array.",
            "iDensityMatrix"_a)
        .def(
            "gradient_norm_aa_to_numpy",
            [](const CDensityGrid& self, int32_t iDensityMatrix) -> py::array_t<double> {
                return vlx_general::pointer_to_numpy(self.alphaDensityGradient(iDensityMatrix), self.getNumberOfGridPoints());
            },
            "Gets alpha density gradient norm on grid as numpy array.",
            "iDensityMatrix"_a)
        .def(
            "gradient_norm_bb_to_numpy",
            [](const CDensityGrid& self, int32_t iDensityMatrix) -> py::array_t<double> {
                return vlx_general::pointer_to_numpy(self.betaDensityGradient(iDensityMatrix), self.getNumberOfGridPoints());
            },
            "Gets beta density gradient norm on grid as numpy array.",
            "iDensityMatrix"_a)
        .def(
            "gradient_product_ab_to_numpy",
            [](const CDensityGrid& self, int32_t iDensityMatrix) -> py::array_t<double> {
                return vlx_general::pointer_to_numpy(self.mixedDensityGradient(iDensityMatrix), self.getNumberOfGridPoints());
            },
            "Gets mixed density gradient product on grid as numpy array.",
            "iDensityMatrix"_a)
        .def(
            "gradient_x_aa_to_numpy",
            [](const CDensityGrid& self, int32_t iDensityMatrix) -> py::array_t<double> {
                return vlx_general::pointer_to_numpy(self.alphaDensityGradientX(iDensityMatrix), self.getNumberOfGridPoints());
            },
            "Gets alpha density gradient X component on grid as numpy array.",
            "iDensityMatrix"_a)
        .def(
            "gradient_y_aa_to_numpy",
            [](const CDensityGrid& self, int32_t iDensityMatrix) -> py::array_t<double> {
                return vlx_general::pointer_to_numpy(self.alphaDensityGradientY(iDensityMatrix), self.getNumberOfGridPoints());
            },
            "Gets alpha density gradient Y component on grid as numpy array.",
            "iDensityMatrix"_a)
        .def(
            "gradient_z_aa_to_numpy",
            [](const CDensityGrid& self, int32_t iDensityMatrix) -> py::array_t<double> {
                return vlx_general::pointer_to_numpy(self.alphaDensityGradientZ(iDensityMatrix), self.getNumberOfGridPoints());
            },
            "Gets alpha density gradient Z component on grid as numpy array.",
            "iDensityMatrix"_a)
        .def(
            "gradient_x_bb_to_numpy",
            [](const CDensityGrid& self, int32_t iDensityMatrix) -> py::array_t<double> {
                return vlx_general::pointer_to_numpy(self.betaDensityGradientX(iDensityMatrix), self.getNumberOfGridPoints());
            },
            "Gets beta density gradient X component on grid as numpy array.",
            "iDensityMatrix"_a)
        .def(
            "gradient_y_bb_to_numpy",
            [](const CDensityGrid& self, int32_t iDensityMatrix) -> py::array_t<double> {
                return vlx_general::pointer_to_numpy(self.betaDensityGradientY(iDensityMatrix), self.getNumberOfGridPoints());
            },
            "Gets beta density gradient Y component on grid as numpy array.",
            "iDensityMatrix"_a)
        .def(
            "gradient_z_bb_to_numpy",
            [](const CDensityGrid& self, int32_t iDensityMatrix) -> py::array_t<double> {
                return vlx_general::pointer_to_numpy(self.betaDensityGradientZ(iDensityMatrix), self.getNumberOfGridPoints());
            },
            "Gets beta density gradient Z component on grid as numpy array.",
            "iDensityMatrix"_a)
        .def(py::self == py::self);
>>>>>>> ff6a7135

    // exposing functions

    m.def("to_xcfun", &to_xcfun, "Converts string label to its enumerate class value.", "label"_a);

    m.def("available_functionals", &vxcfuncs::getAvailableFunctionals, "Gets a list of available exchange-correlation functionals.");

    m.def("parse_xc_func",
          &vxcfuncs::getExchangeCorrelationFunctional,
          "Converts exchange-correlation functional label to exchange-correlation functional object.",
          "xcLabel"_a);
}

}  // namespace vlx_dft<|MERGE_RESOLUTION|>--- conflicted
+++ resolved
@@ -246,9 +246,9 @@
              "molecule"_a,
              "basis"_a,
              "molecularGrid"_a,
-<<<<<<< HEAD
-             "xcFuncLabel"_a);
-    
+             "xcFuncLabel"_a,
+             "quadMode"_a);
+
     // CXCMolecularGradient class
 
     PyClass<CXCMolecularGradient>(m, "XCMolecularGradient")
@@ -276,9 +276,6 @@
             "basis"_a, 
             "molecularGrid"_a,
             "xcFuncLabel"_a);
-=======
-             "xcFuncLabel"_a,
-             "quadMode"_a);
 
     // CDensityGrid class
 
@@ -365,7 +362,6 @@
             "Gets beta density gradient Z component on grid as numpy array.",
             "iDensityMatrix"_a)
         .def(py::self == py::self);
->>>>>>> ff6a7135
 
     // exposing functions
 
