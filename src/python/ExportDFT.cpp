--- conflicted
+++ resolved
@@ -246,8 +246,8 @@
              "molecule"_a,
              "basis"_a,
              "molecularGrid"_a,
-<<<<<<< HEAD
-             "xcFuncLabel"_a);
+             "xcFuncLabel"_a,
+             "quadMode"_a);
     
     // CXCMolecularGradient class
 
@@ -276,9 +276,6 @@
             "basis"_a, 
             "molecularGrid"_a,
             "xcFuncLabel"_a);
-=======
-             "xcFuncLabel"_a,
-             "quadMode"_a);
 
     // CDensityGrid class
 
@@ -365,7 +362,6 @@
             "Gets beta density gradient Z component on grid as numpy array.",
             "iDensityMatrix"_a)
         .def(py::self == py::self);
->>>>>>> b1869c9d
 
     // exposing functions
 
