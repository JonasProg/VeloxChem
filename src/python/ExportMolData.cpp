//
//                           VELOXCHEM 1.0-RC2
//         ----------------------------------------------------
//                     An Electronic Structure Code
//
//  Copyright © 2018-2021 by VeloxChem developers. All rights reserved.
//  Contact: https://veloxchem.org/contact
//
//  SPDX-License-Identifier: LGPL-3.0-or-later
//
//  This file is part of VeloxChem.
//
//  VeloxChem is free software: you can redistribute it and/or modify it under
//  the terms of the GNU Lesser General Public License as published by the Free
//  Software Foundation, either version 3 of the License, or (at your option)
//  any later version.
//
//  VeloxChem is distributed in the hope that it will be useful, but WITHOUT
//  ANY WARRANTY; without even the implied warranty of MERCHANTABILITY or
//  FITNESS FOR A PARTICULAR PURPOSE. See the GNU Lesser General Public
//  License for more details.
//
//  You should have received a copy of the GNU Lesser General Public License
//  along with VeloxChem. If not, see <https://www.gnu.org/licenses/>.

#include "ExportMolData.hpp"

#include <mpi.h>
#include <pybind11/operators.h>
#include <pybind11/pybind11.h>
#include <pybind11/stl.h>

#include <memory>
#include <string>
#include <vector>

#include "ChemicalElement.hpp"
#include "Codata.hpp"
#include "CoordinationNumber.hpp"
#include "DispersionModel.hpp"
#include "ErrorHandler.hpp"
#include "ExportGeneral.hpp"
#include "Molecule.hpp"
#include "PartialCharges.hpp"
#include "StringFormat.hpp"
#include "AtomicRadii.hpp"

namespace py = pybind11;
using namespace py::literals;

namespace vlx_moldata {  // vlx_moldata namespace

// Helper function for CMolecule constructor

static std::shared_ptr<CMolecule>
CMolecule_from_coords(const std::vector<std::string>& labels, const std::vector<double>& coords_raw, const std::string& units)
{
    // NOTE:
    // The C++ Molecule constructor expects the coordinates to be arranged as 3 x natoms,
    // namely {x1, x2, x3, x4, ..., y1, y2, y3, y4, ..., z1, z2, z3, z4, ...}

    // sanity check

    std::string errmol("Molecule: Inconsistent lengths of lists");

    errors::assertMsgCritical(coords_raw.size() == labels.size() * 3, errmol);

    // scaling factor

    auto scale = 1.0;

    if ((units.length() >= 3) && (fstr::upcase(units) == std::string("ANGSTROM").substr(0, units.length())))
    {
        scale = 1.0 / units::getBohrValueInAngstroms();
    }
    else if ((fstr::upcase(units) == std::string("AU")) || (fstr::upcase(units) == std::string("BOHR")))
    {
        scale = 1.0;
    }
    else
    {
        std::string errunit("Molecule: Invalid unit for coordinates");

        errors::assertMsgCritical(false, errunit);
    }

    std::vector<double> coords_au(coords_raw.size());

    for (size_t i = 0; i < coords_au.size(); i++)
    {
        coords_au[i] = coords_raw[i] * scale;
    }

    // form charge, mass, label and elemental ID vectors

    std::string errelm("Molecule: Unsupported chemical element");

    std::vector<double> charges;

    std::vector<double> masses;

    std::vector<int32_t> idselem;

    const int32_t natoms = static_cast<int32_t>(labels.size());

    for (int32_t i = 0; i < natoms; i++)
    {
        CChemicalElement chemelm;

        auto err = chemelm.setAtomType(fstr::upcase(labels[i]));

        errors::assertMsgCritical(err, errelm);

        charges.push_back(chemelm.getAtomicCharge());

        masses.push_back(chemelm.getAtomicMass());

        idselem.push_back(chemelm.getIdentifier());
    }

    // form molecule

    return std::make_shared<CMolecule>(coords_au, charges, masses, labels, idselem);
}

static std::shared_ptr<CMolecule>
CMolecule_from_array(const std::vector<std::string>&                labels,
                     const py::array_t<double, py::array::f_style>& py_coords,
                     const std::string&                             units = std::string("angstrom"))
{
    // NOTE:
    // The Python Molecule constructor expects the coordinates as a 2d numpy array,
    // namely np.array([[x1, y1, z1], [x2, y2, z2], [x3, y3, z3], [x4, y4, z4], ...])

    // sanity check

    std::string errmol("Molecule: Inconsistent size");

    errors::assertMsgCritical(py_coords.shape(0) == static_cast<ssize_t>(labels.size()), errmol);

    errors::assertMsgCritical(py_coords.shape(1) == 3, errmol);

    // form coordinate vector

    std::vector<double> coords(py_coords.size());

    std::memcpy(coords.data(), py_coords.data(), py_coords.size() * sizeof(double));

    return CMolecule_from_coords(labels, coords, units);
}

static std::shared_ptr<CMolecule>
CMolecule_from_array_2(const std::vector<int32_t>& idselem, const py::array_t<double>& py_coords, const std::string& units = std::string("angstrom"))
{
    std::vector<std::string> labels;

    std::string errelm("Molecule: Unsupported element id");

    for (size_t i = 0; i < idselem.size(); i++)
    {
        CChemicalElement chemelm;

        auto err = chemelm.setAtomType(idselem[i]);

        errors::assertMsgCritical(err, errelm);

        labels.push_back(chemelm.getName());
    }

    return CMolecule_from_array(labels, py_coords, units);
}

<<<<<<< HEAD
// Helper function for getting number of alpha/beta electrons

static int32_t
CMolecule_alpha_elec(const CMolecule& self)
{
    int32_t nelec = self.getNumberOfElectrons();

    int32_t mult_1 = self.getMultiplicity() - 1;

    return (nelec + mult_1) / 2;
}

static int32_t
CMolecule_beta_elec(const CMolecule& self)
{
    int32_t nelec = self.getNumberOfElectrons();

    int32_t mult_1 = self.getMultiplicity() - 1;

    return (nelec - mult_1) / 2;
}

// Helper function for getting coordinates as numpy array

static py::array_t<double>
CMolecule_x_to_numpy(const CMolecule& self)
{
    return vlx_general::pointer_to_numpy(self.getCoordinatesX(), self.getNumberOfAtoms());
}

static py::array_t<double>
CMolecule_y_to_numpy(const CMolecule& self)
{
    return vlx_general::pointer_to_numpy(self.getCoordinatesY(), self.getNumberOfAtoms());
}

static py::array_t<double>
CMolecule_z_to_numpy(const CMolecule& self)
{
    return vlx_general::pointer_to_numpy(self.getCoordinatesZ(), self.getNumberOfAtoms());
}

// Helper function for getting coodination number for molecule

static py::array_t<double>
CMolecule_coordination_numbers(const CMolecule& self)
{
    auto cn = coordnum::getCoordinationNumber(self);

    return vlx_general::pointer_to_numpy(cn.data(), static_cast<int32_t>(cn.size()));
}

// Helper function for getting partial charges for molecule

static py::array_t<double>
CMolecule_partial_charges(const CMolecule& self)
{
    auto chg = parchg::getPartialCharges(self, self.getCharge());

    return vlx_general::pointer_to_numpy(chg.data(), static_cast<int32_t>(chg.size()));
}

// Helper function for getting VDW radii for molecule

static py::array_t<double>
CMolecule_vdw_radii_to_numpy(const CMolecule& self)
{
    auto atomradii = self.getVdwRadii();

    return vlx_general::pointer_to_numpy(atomradii.data(), static_cast<int32_t>(atomradii.size()));
}

// Helper function for getting MK radii for molecule

static py::array_t<double>
CMolecule_mk_radii_to_numpy(const CMolecule& self)
{
    auto atomradii = self.getMkRadii();

    return vlx_general::pointer_to_numpy(atomradii.data(), static_cast<int32_t>(atomradii.size()));
}

// Helper function for getting covalent radii for molecule

static py::array_t<double>
CMolecule_covalent_radii_to_numpy(const CMolecule& self)
{
    auto atomradii = self.getCovalentRadii();

    return vlx_general::pointer_to_numpy(atomradii.data(), static_cast<int32_t>(atomradii.size()));
}

// Helper function for getting nuclear charges for molecule

static py::array_t<int32_t>
CMolecule_elem_ids_to_numpy(const CMolecule& self)
{
    return vlx_general::pointer_to_numpy(self.getIdsElemental(), self.getNumberOfAtoms());
}

// Helper function for getting masses for molecule

static py::array_t<double>
CMolecule_masses_to_numpy(const CMolecule& self)
{
    auto masses = self.getMasses();

    return vlx_general::pointer_to_numpy(masses.data(), masses.size());
}

// Helper function for getting elemental composition

static py::list
CMolecule_get_elem_comp(const CMolecule& self)
{
    py::list elemcomp;

    auto elmlist = self.getElementalComposition();

    for (auto p = elmlist.cbegin(); p != elmlist.cend(); ++p)
    {
        elemcomp.append(*p);
    }

    return elemcomp;
}

=======
>>>>>>> 61ef30d8
// Helper function for checking multiplicity of molecule

static void
CMolecule_check_multiplicity(const CMolecule& self)
{
    auto multip = self.getMultiplicity() % 2;

    auto nelec = self.getNumberOfElectrons() % 2;

    bool flag = true;

    if ((multip == 0) && (nelec != 1)) flag = false;

    if ((multip == 1) && (nelec != 0)) flag = false;

    std::string errmult("Molecule.check_multiplicity: Incompatible multiplicity and number of electrons");

    errors::assertMsgCritical(flag, errmult);
}

// Helper function for checking proximity of atoms

static void
CMolecule_check_proximity(const CMolecule& self, const double minDistance)
{
    std::string errproxi("Molecule.check_proximity: Atoms too close");

    errors::assertMsgCritical(self.checkProximity(minDistance), errproxi);
}

// Exports classes/functions in src/moldata to python

void
export_moldata(py::module& m)
{
    // CMolecule class

    PyClass<CMolecule>(m, "Molecule")
        .def(py::init<>())
        .def(py::init<const CMolecule&>())
        .def(py::init<const CMolecule&, const CMolecule&>())
        .def(py::init(&CMolecule_from_array), "symbols"_a, "coordinates"_a, "units"_a = std::string("angstrom"))
        .def(py::init(&CMolecule_from_array_2), "Zs"_a, "coordinates"_a, "units"_a = std::string("angstrom"))
        .def("get_string", &CMolecule::printGeometry, "Prints geometry of molecule as table to output stream.")
        .def("set_charge", &CMolecule::setCharge, "Sets charge of molecule object.", "charge"_a)
        .def("get_charge", &CMolecule::getCharge, "Gets charge of molecule.")
        .def("set_multiplicity", &CMolecule::setMultiplicity, "Sets spin multiplicity of molecule object.", "multiplicity"_a)
        .def("get_multiplicity", &CMolecule::getMultiplicity, "Gets spin multiplicity of molecule.")
        .def("check_multiplicity", &CMolecule_check_multiplicity, "Checks multiplicity of molecule.")
        .def("check_proximity", &CMolecule_check_proximity, "Checks proximity of atoms.", "minDistance"_a)
        .def("get_elemental_composition", &CMolecule::getElementalComposition, "Gets set of unique chemical elements in molecule.")
        .def("nuclear_repulsion_energy",
             &CMolecule::getNuclearRepulsionEnergy,
             "Gets nuclear repulsion energy for molecule assuming point charge model for nucleus.")
        .def("get_sub_molecule",
             &CMolecule::getSubMolecule,
             "Creates a sub-molecule object by slicing the molecule object.",
             "startIndex"_a,
             "numAtoms"_a)
        .def("number_of_atoms", vlx_general::overload_cast_<>()(&CMolecule::getNumberOfAtoms, py::const_), "Gets total number of atoms in molecule.")
        .def("number_of_atoms",
             vlx_general::overload_cast_<const int32_t>()(&CMolecule::getNumberOfAtoms, py::const_),
             "Gets number of atoms belonging to specific chemical element in molecule.",
             "idElemental"_a)
        .def("number_of_atoms",
             vlx_general::overload_cast_<const int32_t, const int32_t, const int32_t>()(&CMolecule::getNumberOfAtoms, py::const_),
             "Gets number of atoms belonging to specific chemical element in list of atoms in molecule.",
             "iAtom"_a,
             "nAtoms"_a,
             "idElemental"_a)
<<<<<<< HEAD
        .def("number_of_electrons", &CMolecule::getNumberOfElectrons)
        .def("number_of_alpha_electrons", &CMolecule_alpha_elec)
        .def("number_of_beta_electrons", &CMolecule_beta_elec)
        .def("nuclear_repulsion_energy", &CMolecule::getNuclearRepulsionEnergy)
        .def("x_to_numpy", &CMolecule_x_to_numpy)
        .def("y_to_numpy", &CMolecule_y_to_numpy)
        .def("z_to_numpy", &CMolecule_z_to_numpy)
        .def("coordination_numbers", &CMolecule_coordination_numbers)
        .def("partial_charges", &CMolecule_partial_charges)
        .def("vdw_radii_to_numpy", &CMolecule_vdw_radii_to_numpy)
        .def("mk_radii_to_numpy", &CMolecule_mk_radii_to_numpy)
        .def("covalent_radii_to_numpy", &CMolecule_covalent_radii_to_numpy)
        .def("elem_ids_to_numpy", &CMolecule_elem_ids_to_numpy)
        .def("masses_to_numpy", &CMolecule_masses_to_numpy)
        .def("get_elemental_composition", &CMolecule_get_elem_comp)
        .def("broadcast", &CMolecule_broadcast)
=======
        .def("number_of_electrons", &CMolecule::getNumberOfElectrons, "Gets a number of electrons in molecule.")
        .def(
            "number_of_alpha_electrons",
            [](const CMolecule& self) -> int32_t {
                int32_t nelec  = self.getNumberOfElectrons();
                int32_t mult_1 = self.getMultiplicity() - 1;
                return (nelec + mult_1) / 2;
            },
            "Gets number of alpha electrons.")
        .def(
            "number_of_beta_electrons",
            [](const CMolecule& self) -> int32_t {
                int32_t nelec  = self.getNumberOfElectrons();
                int32_t mult_1 = self.getMultiplicity() - 1;
                return (nelec - mult_1) / 2;
            },
            "Gets number of beta electrons.")
        .def(
            "x_to_numpy",
            [](const CMolecule& self) -> py::array_t<double> {
                return vlx_general::pointer_to_numpy(self.getCoordinatesX(), self.getNumberOfAtoms());
            },
            "Gets X coordinates as numpy array.")
        .def(
            "y_to_numpy",
            [](const CMolecule& self) -> py::array_t<double> {
                return vlx_general::pointer_to_numpy(self.getCoordinatesY(), self.getNumberOfAtoms());
            },
            "Gets Y coordinates as numpy array.")
        .def(
            "z_to_numpy",
            [](const CMolecule& self) -> py::array_t<double> {
                return vlx_general::pointer_to_numpy(self.getCoordinatesZ(), self.getNumberOfAtoms());
            },
            "Gets Z coordinates as numpy array.")
        .def(
            "partial_charges",
            [](const CMolecule& self) -> py::array_t<double> {
                auto chg = parchg::getPartialCharges(self, self.getCharge());
                return vlx_general::pointer_to_numpy(chg.data(), static_cast<int32_t>(chg.size()));
            },
            "Gets partial charges for molecule.")
        .def(
            "vdw_radii_to_numpy",
            [](const CMolecule& self) -> py::array_t<double> {
                auto atomradii = self.getVdwRadii();
                return vlx_general::pointer_to_numpy(atomradii.data(), static_cast<int32_t>(atomradii.size()));
            },
            "Gets VDW radii for molecule.")
        .def(
            "elem_ids_to_numpy",
            [](const CMolecule& self) -> py::array_t<int32_t> {
                return vlx_general::pointer_to_numpy(self.getIdsElemental(), self.getNumberOfAtoms());
            },
            "Gets nuclear charges for molecule.")
        .def(
            "masses_to_numpy",
            [](const CMolecule& self) -> py::array_t<double> {
                auto masses = self.getMasses();
                return vlx_general::pointer_to_numpy(masses.data(), masses.size());
            },
            "Gets masses for molecule.")
        .def(
            "broadcast",
            [](CMolecule& self, int32_t rank, py::object py_comm) -> void {
                auto comm = vlx_general::get_mpi_comm(py_comm);
                self.broadcast(rank, *comm);
            },
            "Broadcasts Molecule object.",
            "rank"_a,
            "py_comm"_a)
>>>>>>> 61ef30d8
        .def(py::self == py::self);

    // CChemicalElement class

    PyClass<CChemicalElement>(m, "ChemicalElement")
        .def(py::init<>())
        .def("set_atom_type",
             vlx_general::overload_cast_<const std::string&>()(&CChemicalElement::setAtomType),
             "Sets chemical element properties using name of chemical element.",
             "atomLabel"_a)
        .def("set_atom_type",
             vlx_general::overload_cast_<const int32_t>()(&CChemicalElement::setAtomType),
             "Sets chemical element object properties using chemical element number.",
             "idElemental"_a)
        .def("get_name", &CChemicalElement::getName, "Gets name of chemical element.")
        .def(py::self == py::self);

    // CDispersionModel class

    PyClass<CDispersionModel>(m, "DispersionModel")
        .def(py::init<>())
        .def("compute",
             &CDispersionModel::compute,
             "Computes dispersion energy and gradient for a given molecule and a given density functional.",
             "molecule"_a,
             "xcLabel"_a)
        .def("get_energy", &CDispersionModel::getEnergy, "Gets dispersion energy.")
        .def("get_gradient", &CDispersionModel::getGradient, "Gets dispersion gradient.");
}

}  // namespace vlx_moldata<|MERGE_RESOLUTION|>--- conflicted
+++ resolved
@@ -170,136 +170,6 @@
     return CMolecule_from_array(labels, py_coords, units);
 }
 
-<<<<<<< HEAD
-// Helper function for getting number of alpha/beta electrons
-
-static int32_t
-CMolecule_alpha_elec(const CMolecule& self)
-{
-    int32_t nelec = self.getNumberOfElectrons();
-
-    int32_t mult_1 = self.getMultiplicity() - 1;
-
-    return (nelec + mult_1) / 2;
-}
-
-static int32_t
-CMolecule_beta_elec(const CMolecule& self)
-{
-    int32_t nelec = self.getNumberOfElectrons();
-
-    int32_t mult_1 = self.getMultiplicity() - 1;
-
-    return (nelec - mult_1) / 2;
-}
-
-// Helper function for getting coordinates as numpy array
-
-static py::array_t<double>
-CMolecule_x_to_numpy(const CMolecule& self)
-{
-    return vlx_general::pointer_to_numpy(self.getCoordinatesX(), self.getNumberOfAtoms());
-}
-
-static py::array_t<double>
-CMolecule_y_to_numpy(const CMolecule& self)
-{
-    return vlx_general::pointer_to_numpy(self.getCoordinatesY(), self.getNumberOfAtoms());
-}
-
-static py::array_t<double>
-CMolecule_z_to_numpy(const CMolecule& self)
-{
-    return vlx_general::pointer_to_numpy(self.getCoordinatesZ(), self.getNumberOfAtoms());
-}
-
-// Helper function for getting coodination number for molecule
-
-static py::array_t<double>
-CMolecule_coordination_numbers(const CMolecule& self)
-{
-    auto cn = coordnum::getCoordinationNumber(self);
-
-    return vlx_general::pointer_to_numpy(cn.data(), static_cast<int32_t>(cn.size()));
-}
-
-// Helper function for getting partial charges for molecule
-
-static py::array_t<double>
-CMolecule_partial_charges(const CMolecule& self)
-{
-    auto chg = parchg::getPartialCharges(self, self.getCharge());
-
-    return vlx_general::pointer_to_numpy(chg.data(), static_cast<int32_t>(chg.size()));
-}
-
-// Helper function for getting VDW radii for molecule
-
-static py::array_t<double>
-CMolecule_vdw_radii_to_numpy(const CMolecule& self)
-{
-    auto atomradii = self.getVdwRadii();
-
-    return vlx_general::pointer_to_numpy(atomradii.data(), static_cast<int32_t>(atomradii.size()));
-}
-
-// Helper function for getting MK radii for molecule
-
-static py::array_t<double>
-CMolecule_mk_radii_to_numpy(const CMolecule& self)
-{
-    auto atomradii = self.getMkRadii();
-
-    return vlx_general::pointer_to_numpy(atomradii.data(), static_cast<int32_t>(atomradii.size()));
-}
-
-// Helper function for getting covalent radii for molecule
-
-static py::array_t<double>
-CMolecule_covalent_radii_to_numpy(const CMolecule& self)
-{
-    auto atomradii = self.getCovalentRadii();
-
-    return vlx_general::pointer_to_numpy(atomradii.data(), static_cast<int32_t>(atomradii.size()));
-}
-
-// Helper function for getting nuclear charges for molecule
-
-static py::array_t<int32_t>
-CMolecule_elem_ids_to_numpy(const CMolecule& self)
-{
-    return vlx_general::pointer_to_numpy(self.getIdsElemental(), self.getNumberOfAtoms());
-}
-
-// Helper function for getting masses for molecule
-
-static py::array_t<double>
-CMolecule_masses_to_numpy(const CMolecule& self)
-{
-    auto masses = self.getMasses();
-
-    return vlx_general::pointer_to_numpy(masses.data(), masses.size());
-}
-
-// Helper function for getting elemental composition
-
-static py::list
-CMolecule_get_elem_comp(const CMolecule& self)
-{
-    py::list elemcomp;
-
-    auto elmlist = self.getElementalComposition();
-
-    for (auto p = elmlist.cbegin(); p != elmlist.cend(); ++p)
-    {
-        elemcomp.append(*p);
-    }
-
-    return elemcomp;
-}
-
-=======
->>>>>>> 61ef30d8
 // Helper function for checking multiplicity of molecule
 
 static void
@@ -370,24 +240,6 @@
              "iAtom"_a,
              "nAtoms"_a,
              "idElemental"_a)
-<<<<<<< HEAD
-        .def("number_of_electrons", &CMolecule::getNumberOfElectrons)
-        .def("number_of_alpha_electrons", &CMolecule_alpha_elec)
-        .def("number_of_beta_electrons", &CMolecule_beta_elec)
-        .def("nuclear_repulsion_energy", &CMolecule::getNuclearRepulsionEnergy)
-        .def("x_to_numpy", &CMolecule_x_to_numpy)
-        .def("y_to_numpy", &CMolecule_y_to_numpy)
-        .def("z_to_numpy", &CMolecule_z_to_numpy)
-        .def("coordination_numbers", &CMolecule_coordination_numbers)
-        .def("partial_charges", &CMolecule_partial_charges)
-        .def("vdw_radii_to_numpy", &CMolecule_vdw_radii_to_numpy)
-        .def("mk_radii_to_numpy", &CMolecule_mk_radii_to_numpy)
-        .def("covalent_radii_to_numpy", &CMolecule_covalent_radii_to_numpy)
-        .def("elem_ids_to_numpy", &CMolecule_elem_ids_to_numpy)
-        .def("masses_to_numpy", &CMolecule_masses_to_numpy)
-        .def("get_elemental_composition", &CMolecule_get_elem_comp)
-        .def("broadcast", &CMolecule_broadcast)
-=======
         .def("number_of_electrons", &CMolecule::getNumberOfElectrons, "Gets a number of electrons in molecule.")
         .def(
             "number_of_alpha_electrons",
@@ -438,6 +290,20 @@
             },
             "Gets VDW radii for molecule.")
         .def(
+            "mk_radii_to_numpy",
+            [](const CMolecule& self) ->py::array_t<double> {
+                auto atomradii = self.getMkRadii();
+                return vlx_general::pointer_to_numpy(atomradii.data(), static_cast<int32_t>(atomradii.size()));
+            },
+            "Gets MK radii for molecule.")
+        .def(
+            "covalent_radii_to_numpy",
+            [](const CMolecule& self) ->py::array_t<double> {
+                auto atomradii = self.getCovalentRadii();
+                return vlx_general::pointer_to_numpy(atomradii.data(), static_cast<int32_t>(atomradii.size()));
+            },
+            "Gets covalent radii for molecule.")
+        .def(
             "elem_ids_to_numpy",
             [](const CMolecule& self) -> py::array_t<int32_t> {
                 return vlx_general::pointer_to_numpy(self.getIdsElemental(), self.getNumberOfAtoms());
@@ -459,7 +325,6 @@
             "Broadcasts Molecule object.",
             "rank"_a,
             "py_comm"_a)
->>>>>>> 61ef30d8
         .def(py::self == py::self);
 
     // CChemicalElement class
