--- conflicted
+++ resolved
@@ -43,12 +43,8 @@
 #include "Molecule.hpp"
 #include "PartialCharges.hpp"
 #include "StringFormat.hpp"
-<<<<<<< HEAD
-#include "VdwRadii.hpp"
 #include "CommonNeighbors.hpp"
-=======
 #include "AtomicRadii.hpp"
->>>>>>> 1053e826
 
 namespace py = pybind11;
 using namespace py::literals;
@@ -351,20 +347,6 @@
 
     PyClass<CDispersionModel>(m, "DispersionModel")
         .def(py::init<>())
-<<<<<<< HEAD
-        .def("compute", &CDispersionModel::compute)
-        .def("get_energy", &CDispersionModel::getEnergy)
-        .def("get_gradient", &CDispersionModel::getGradient);
-    
-    // CCommonNeighbors class
-
-    PyClass<CCommonNeighbors>(m, "CommonNeighbors")
-        .def(py::init<>())
-        .def(py::init<const CMolecule&, const double>())
-        .def("generate", &CCommonNeighbors::generate)
-        .def("comp_cna", &CCommonNeighbors::compJaccardIndex)
-        .def("__repr__", &CCommonNeighbors::getSignaturesRepr);
-=======
         .def("compute",
              &CDispersionModel::compute,
              "Computes dispersion energy and gradient for a given molecule and a given density functional.",
@@ -372,7 +354,15 @@
              "xcLabel"_a)
         .def("get_energy", &CDispersionModel::getEnergy, "Gets dispersion energy.")
         .def("get_gradient", &CDispersionModel::getGradient, "Gets dispersion gradient.");
->>>>>>> 1053e826
+    
+    // CCommonNeighbors class
+
+    PyClass<CCommonNeighbors>(m, "CommonNeighbors")
+        .def(py::init<>())
+        .def(py::init<const CMolecule&, const double>())
+        .def("generate", &CCommonNeighbors::generate)
+        .def("comp_cna", &CCommonNeighbors::compJaccardIndex)
+        .def("__repr__", &CCommonNeighbors::getSignaturesRepr);
 }
 
 }  // namespace vlx_moldata