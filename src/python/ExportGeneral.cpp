--- conflicted
+++ resolved
@@ -193,23 +193,7 @@
         .def("first", &CTwoIndexes::first, "Gets first index from pair of indexes.")
         .def("second", &CTwoIndexes::second, "Gets second index from pair of indexes.");
 
-<<<<<<< HEAD
-    m.def("bohr_in_angstroms", &units::getBohrValueInAngstroms);
-
-    m.def("hartree_in_ev", &units::getHartreeValueInElectronVolts);
-
-    m.def("hartree_in_kcalpermol", &units::getHartreeValueInKiloCaloriePerMole);
-
-    m.def("hartree_in_inverse_nm", &units::getHartreeValueInInverseNanometer);
-
-    m.def("dipole_in_debye", &units::getDipoleInDebye);
-
-    m.def("rotatory_strength_in_cgs", &units::getRotatoryStrengthInCGS);
-
-    m.def("to_angular_momentum", &string_to_angular_momentum);
-=======
     // exposing functions
->>>>>>> 61ef30d8
 
     m.def("mpi_master", &mpi::master, "Gets default rank of master MPI process.");
     m.def("mpi_initialized", &mpi::initialized, "Check if MPI has been initialized.");
