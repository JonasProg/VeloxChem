--- conflicted
+++ resolved
@@ -176,12 +176,6 @@
 
     PyClass<CAtomBasis>(m, "AtomBasis")
         .def(py::init<>())
-<<<<<<< HEAD
-        .def("add_basis_function", &CAtomBasis::addBasisFunction)
-        .def("set_elemental_id", &CAtomBasis::setIdElemental)
-        .def("get_elemental_id", &CAtomBasis::getIdElemental)
-=======
->>>>>>> 61ef30d8
         .def("__repr__", &CAtomBasis::repr)
         .def("add_basis_function", &CAtomBasis::addBasisFunction, "Adds basis function object to atom basis.", "basisFunction"_a)
         .def("set_elemental_id", &CAtomBasis::setIdElemental, "Sets identifier of chemical element in atom basis.", "idElemental"_a)
@@ -388,15 +382,6 @@
 
     // exposing functions
 
-<<<<<<< HEAD
-    m.def("get_dimer_ao_indices", &aoindices::getDimerAOIndices);
-
-    m.def("ao_matrix_to_veloxchem", &gtotra::to_veloxchem);
-
-    m.def("ao_matrix_to_dalton", &gtotra::to_dalton);
-
-    m.def("get_basis_function_indices_for_atom", &gtotra::getBasisFunctionIndicesForAtom);
-=======
     m.def("get_dimer_ao_indices",
           &aoindices::getDimerAOIndices,
           "Gets AO indices of the two molecules in a molecular dimer.",
@@ -413,7 +398,13 @@
           "molecule"_a);
 
     m.def("ao_matrix_to_dalton", &gtotra::to_dalton, "Transforms AO matrix from VeloxChem to Dalton format.", "matrix"_a, "basis"_a, "molecule"_a);
->>>>>>> 61ef30d8
+
+    m.def("get_basis_function_indices_for_atom",
+          &gtotra::getBasisFunctionIndicesForAtom,
+          "Gets basis function indices for an atom.",
+          "molecule"_a,
+          "basis"_a,
+          "atomIdx"_a);
 }
 
 }  // namespace vlx_orbdata