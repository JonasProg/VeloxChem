--- conflicted
+++ resolved
@@ -121,13 +121,6 @@
             key: val[0] for key, val in self._input_keywords['gradient'].items()
         }
 
-<<<<<<< HEAD
-        grad_dict['tamm_dancoff'] = rsp_dict['tamm_dancoff']
-
-        # TODO: decide what to do with this keyword: directly in 
-        # orbrsp dictionary? not needed in response dict
-=======
->>>>>>> f93ec9f3
         if 'tamm_dancoff' in rsp_dict.keys():
             grad_dict['tamm_dancoff'] = rsp_dict['tamm_dancoff']
             orbrsp_dict['tamm_dancoff'] = rsp_dict['tamm_dancoff'] 
