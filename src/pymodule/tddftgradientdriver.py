#
#                           VELOXCHEM 1.0-RC3
#         ----------------------------------------------------
#                     An Electronic Structure Code
#
#  Copyright © 2018-2022 by VeloxChem developers. All rights reserved.
#  Contact: https://veloxchem.org/contact
#
#  SPDX-License-Identifier: LGPL-3.0-or-later
#
#  This file is part of VeloxChem.
#
#  VeloxChem is free software: you can redistribute it and/or modify it under
#  the terms of the GNU Lesser General Public License as published by the Free
#  Software Foundation, either version 3 of the License, or (at your option)
#  any later version.
#
#  VeloxChem is distributed in the hope that it will be useful, but WITHOUT
#  ANY WARRANTY; without even the implied warranty of MERCHANTABILITY or
#  FITNESS FOR A PARTICULAR PURPOSE. See the GNU Lesser General Public
#  License for more details.
#
#  You should have received a copy of the GNU Lesser General Public License
#  along with VeloxChem. If not, see <https://www.gnu.org/licenses/>.
import numpy as np
import time as tm

from .veloxchemlib import mpi_master
from .veloxchemlib import AODensityMatrix
from .veloxchemlib import AOFockMatrix
from .veloxchemlib import denmat
from .veloxchemlib import fockmat
from .veloxchemlib import XCIntegrator
from .tddftorbitalresponse import TddftOrbitalResponse
from .molecule import Molecule
from .firstorderprop import FirstOrderProperties
from .lrsolver import LinearResponseSolver
from .gradientdriver import GradientDriver
from .scfgradientdriver import ScfGradientDriver
from .errorhandler import assert_msg_critical
from .inputparser import (parse_input, parse_seq_fixed)
from .sanitychecks import dft_sanity_check

# For PySCF integral derivatives
from .import_from_pyscf import overlap_deriv
from .import_from_pyscf import hcore_deriv
from .import_from_pyscf import eri_deriv

class TddftGradientDriver(GradientDriver):
    """
    Implements the analytic gradient driver for excited states at the
    Tamm-Dancoff approximation (TDA) and random phase approximation (RPA)
    level based on an SCF ground state (both HF and DFT).

    :param comm:
        The MPI communicator.
    :param ostream:
        The output stream.

    Instance variables
        - gradient: The gradient.
        - tamm_dancoff: Flag if Tamm-Dancoff approximation is employed.
        - state_deriv_index: The excited state of interest.
        - do_first_order_prop: Controls the printout of first-order properties.
        - relaxed_dipole_moment: The relaxed excited-state dipole moment.
        - delta_h: The displacement for finite difference.
        - do_four_point: Flag for four-point finite difference.
    """

    def __init__(self, comm=None, ostream=None):
        """
        Initializes gradient driver.
        """

        super().__init__(comm, ostream)

        self.flag = 'RPA Gradient Driver'

        # flag on whether RPA or TDA is calculated
        self.tamm_dancoff = False

        # excited state information; if it is set to None, 
        # all available states will be calculated.
        self.state_deriv_index = None

        self.do_first_order_prop = False
        self.relaxed_dipole_moment = None

        # TODO: remove relaxed_dipole_moment (not input variable)
        self._input_keywords['gradient'].update({
            'tamm_dancoff': ('bool', 'whether RPA or TDA is calculated'),
            'state_deriv_index': ('seq_fixed_int', 'excited state information'),
            'do_first_order_prop': ('bool', 'do first-order property'),
            'relaxed_dipole_moment': ( 'float','relaxed excited-state dipole moment'),
            }
        )

    def update_settings(self, grad_dict, rsp_dict, orbrsp_dict=None, method_dict=None):
        """
        Updates settings in gradient driver.

        :param grad_dict:
            The input dictionary of gradient settings group.
        :param rsp_dict:
            The input dictionary of response settings  group.
        :param orbrsp_dict:
            The input dictionary of orbital response settings group.
        :param method_dict:
            The input dicitonary of method settings group.
        """

        if method_dict is None:
            method_dict = {}

        if orbrsp_dict is None:
            orbrsp_dict = {}

        super().update_settings(grad_dict, method_dict)

        grad_keywords = {
            key: val[0] for key, val in self._input_keywords['gradient'].items()
        }

<<<<<<< HEAD
        grad_dict['tamm_dancoff'] = rsp_dict['tamm_dancoff']
=======
        # TODO: decide what to do with this keyword: directly in 
        # orbrsp dictionary? not needed in response dict
        if 'tamm_dancoff' in rsp_dict.keys():
            grad_dict['tamm_dancoff'] = rsp_dict['tamm_dancoff']
>>>>>>> 1e6c1c54

        parse_input(self, grad_keywords, grad_dict)

        if self.tamm_dancoff:
            self.flag = 'TDA Gradient Driver'
        
        if self.state_deriv_index is not None:
            orbrsp_dict['state_deriv_index'] = self.state_deriv_index

        self.grad_dict = dict(grad_dict)
        self.rsp_dict = dict(rsp_dict)
        self.method_dict = dict(method_dict)
        self.orbrsp_dict = dict(orbrsp_dict)

    def compute(self, molecule, basis, scf_drv, rsp_drv, rsp_results):
        """
        Performs calculation of analytical or numerical gradient.

        :param molecule:
            The molecule.
        :param basis:
            The AO basis set.
        :param rsp_drv:
            The RPA or TDA driver.
        :param rsp_results:
            The results from the RPA or TDA calculation.
        """

        # sanity checks
        dft_sanity_check(self, 'compute')

        if self.rank == mpi_master():
            all_states = list(np.arange(1, len(rsp_results['eigenvalues'])+1))
            if self.state_deriv_index is not None:
                error_message =  'TdscfGradientDriver: some of the '
                error_message += 'selected states have not been calculated.'
                assert_msg_critical(
                    set(self.state_deriv_index).issubset(all_states),
                        error_message)
            else:
                self.state_deriv_index = all_states

            if self.numerical:
                self.print_header(self.state_deriv_index[:1])
            else:
                self.print_header(self.state_deriv_index)

        start_time = tm.time()

        # NOTE: the numerical gradient is calculated for the first state only.
        if self.numerical:
            scf_drv.ostream.mute()
            self.compute_numerical(molecule, basis, scf_drv, rsp_drv, rsp_results)
            scf_drv.ostream.unmute()
        else:
            self.compute_analytical(molecule, basis, scf_drv, rsp_results)

        if self.rank == mpi_master():
            self.print_geometry(molecule)
            if self.numerical:
                self.print_gradient(molecule, self.state_deriv_index[:1])
            else:
                self.print_gradient(molecule, self.state_deriv_index)

            valstr = '*** Time spent in gradient calculation: '
            valstr += '{:.2f} sec ***'.format(tm.time() - start_time)
            self.ostream.print_header(valstr)
            self.ostream.print_blank()
            self.ostream.flush()

    def compute_analytical(self, molecule, basis, scf_drv, rsp_results):
        """
        Performs calculation of analytical gradient.

        :param molecule:
            The molecule.
        :param basis:
            The AO basis set.
        :param scf_drv:
            The SCF driver.
        :param rsp_results:
            The results of the RPA or TDA calculation.
        """

        # TODO: these are not used??
        # select orbital response driver
        if self.tamm_dancoff:
            method = 'TDA'
        else:
            method = 'RPA'

        # SCF results
        scf_tensors = scf_drv.scf_tensors

        # compute orbital response
        orbrsp_drv = TddftOrbitalResponse(self.comm, self.ostream)
        orbrsp_drv.update_settings(self.orbrsp_dict, self.rsp_dict,
                                   self.method_dict)
        orbrsp_drv.compute(molecule, basis, scf_tensors,
                           rsp_results)

        orbrsp_results = orbrsp_drv.cphf_results
        omega_ao = orbrsp_drv.compute_omega(molecule, basis, scf_tensors)

        if self.rank == mpi_master():
            # only alpha part
            gs_dm = scf_drv.scf_tensors['D_alpha']
            nocc = molecule.number_of_alpha_electrons()
            natm = molecule.number_of_atoms()
            mo = scf_tensors['C']
            mo_occ = mo[:, :nocc]
            mo_vir = mo[:, nocc:]
            nocc = mo_occ.shape[1]
            nvir = mo_vir.shape[1]
            nao = mo_occ.shape[0]

            # TODO: check variable names and make sure they are consistent
            # with cphfsolver.
            # spin summation already included
            x_plus_y_ao = orbrsp_results['x_plus_y_ao']
            x_minus_y_ao = orbrsp_results['x_minus_y_ao']

            # CPHF/CPKS coefficients (lambda Lagrange multipliers)
            cphf_ov = orbrsp_results['cphf_ov']
            unrelaxed_density_ao = orbrsp_results['unrelaxed_density_ao']
            cphf_ao = np.einsum('mi,sia,na->smn', mo_occ, cphf_ov, mo_vir)
            # WIP multi_dot
            dof = x_plus_y_ao.shape[0]
            #cphf_ao = np.array([
            #    np.linalg.multi_dot([mo_occ, cphf_ov[x], mo_vir.T])
            #    for x in range(dof)
            #])
            relaxed_density_ao = ( unrelaxed_density_ao + 2.0 * cphf_ao
                        + 2.0 * cphf_ao.transpose(0,2,1) )
        else:
            dof = None

        dof = self.comm.bcast(dof, root=mpi_master())

        # ground state gradient
        t1 = tm.time()
        gs_grad_drv = ScfGradientDriver()
        gs_grad_drv.update_settings(self.grad_dict, self.method_dict)

        gs_grad_drv.ostream.mute()
        gs_grad_drv.compute(molecule, basis, scf_drv)
        gs_grad_drv.ostream.unmute()
        t2 = tm.time()

        if self.rank == mpi_master():
            if gs_grad_drv.numerical:
                gs_gradient_type = "Numerical GS gradient"
            else:
                gs_gradient_type = "Analytical GS gradient"
            self.ostream.print_info(gs_gradient_type
                                    + ' computed in'
                                    + ' {:.2f} sec.'.format(t2 - t1))
            self.ostream.print_blank()
            self.ostream.flush()

            self.gradient = np.zeros((dof, natm, 3))
            self.gradient += gs_grad_drv.get_gradient()

            # loop over atoms and contract integral derivatives
            # with density matrices
            # add the corresponding contribution to the gradient
            for i in range(natm):
                t0 = tm.time()
                # taking integral derivatives from pyscf
                d_ovlp = overlap_deriv(molecule, basis, i)
                d_hcore = hcore_deriv(molecule, basis, i)
                d_eri = eri_deriv(molecule, basis, i)

#                t2 = tm.time()
#                self.ostream.print_info('Import of integral derivatives'
#                        + ' took {:.2f} sec.'.format(t2 - t0)
#                    )
#                self.ostream.flush()
                self.gradient[:,i] += 1.0 * np.einsum('smn,xmn->sx',
                        relaxed_density_ao, d_hcore)
#                t3 = tm.time()
#                self.ostream.print_info('Core Hamiltonian derivative'
#                        + ' contribution computed in {:.2f} sec.'.format(t3 - t2)
#                    )
#                self.ostream.flush()
                self.gradient[:,i] += 1.0 * np.einsum('smn,xmn->sx',
                                    2.0 * omega_ao, d_ovlp)
#                t4 = tm.time()
#                self.ostream.print_info("Overlap derivative contribution "
#                        + ' computed in {:.2f} sec.'.format(t4 - t3)
#                    )
#                self.ostream.flush()
                if self._dft:
                    if self.xcfun.is_hybrid():
                        frac_K = self.xcfun.get_frac_exact_exchange()
                    else:
                        frac_K = 0.0
                else:
                    frac_K = 1.0

                self.gradient[:,i] += 2.0 * np.einsum('mt,snp,xmtnp->sx', gs_dm,
                                    relaxed_density_ao, d_eri)
                self.gradient[:,i] += -1.0 * frac_K * np.einsum('mt,snp,xmnpt->sx',
                                    gs_dm, relaxed_density_ao, d_eri)
                self.gradient[:,i] += 1.0 * np.einsum('smn,spt,xtpmn->sx',
                                    x_plus_y_ao,
                                    x_plus_y_ao - x_plus_y_ao.transpose(0,2,1),
                                    d_eri)
                self.gradient[:,i] += -0.5 * frac_K * np.einsum(
                                    'smn,spt,xtnmp->sx', x_plus_y_ao,
                                    x_plus_y_ao - x_plus_y_ao.transpose(0,2,1),
                                    d_eri)
                self.gradient[:,i] += 1.0 * np.einsum('smn,spt,xtpmn->sx',
                                  x_minus_y_ao,
                                  x_minus_y_ao + x_minus_y_ao.transpose(0,2,1),
                                  d_eri)
                self.gradient[:,i] += -0.5 * frac_K * np.einsum('smn,spt,xtnmp->sx',
                                x_minus_y_ao, x_minus_y_ao + x_minus_y_ao.transpose(0,2,1),
                                d_eri)
#                t5 = tm.time()
#                self.ostream.print_info('Two electron integral derivatives'
#                                    + ' computed in {:.2f} sec.'.format(t5 - t4))
#                self.ostream.print_blank()
#                self.ostream.flush()

                # WIP: multi_dot
                #for s in range(dof):
                #    for x in range(3):
                #        self.gradient[s,i,x] += np.linalg.multi_dot([
                #            relaxed_density_ao[s].reshape(nao**2),
                #            (d_hcore[x].T).reshape(nao**2)
                #        ])
                #        self.gradient[s,i,x] += np.linalg.multi_dot([
                #            2.0 * omega_ao[s].reshape(nao**2),
                #            (d_ovlp[x].T).reshape(nao**2)
                #        ])
                #        self.gradient[s,i,x] += 2.0 * np.linalg.multi_dot([
                #            gs_dm.reshape(nao**2),
                #            d_eri[x].transpose(1,0,3,2).reshape(nao**2,nao**2),
                #            relaxed_density_ao[s].reshape(nao**2)
                #        ])
                #        self.gradient[s,i,x] += - frac_K * np.linalg.multi_dot([
                #           gs_dm.reshape(nao**2),
                #           d_eri[x].transpose(3,0,2,1).reshape(nao**2,nao**2),
                #           relaxed_density_ao[s].reshape(nao**2)
                #        ])
                #        self.gradient[s,i,x] += np.linalg.multi_dot([
                #            x_plus_y_ao[s].reshape(nao**2),
                #            d_eri[x].transpose(3,2,0,1).reshape(nao**2,nao**2),
                #            (x_plus_y_ao[s] - x_plus_y_ao[s].T).reshape(nao**2)
                #        ])
                #        self.gradient[s,i,x] += - 0.5 * frac_K * np.linalg.multi_dot([
                #            x_plus_y_ao[s].reshape(nao**2),
                #            d_eri[x].transpose(1,2,0,3).reshape(nao**2,nao**2),
                #            (x_plus_y_ao[s] - x_plus_y_ao[s].T).reshape(nao**2)
                #        ])
                #        self.gradient[s,i,x] += np.linalg.multi_dot([
                #            x_minus_y_ao[s].reshape(nao**2),
                #            d_eri[x].transpose(3,2,0,1).reshape(nao**2,nao**2),
                #            (x_minus_y_ao[s] + x_minus_y_ao[s].T).reshape(nao**2)
                #        ])
                #        self.gradient[s,i,x] -= 0.5 * frac_K * np.linalg.multi_dot([
                #            x_minus_y_ao[s].reshape(nao**2),
                #            d_eri[x].transpose(1,2,0,3).reshape(nao**2,nao**2),
                #            (x_minus_y_ao[s] + x_minus_y_ao[s].T).reshape(nao**2)
                #        ])
                        

        # TODO: enable multiple DMs for DFT to avoid for-loops.
        if self._dft:
            xcfun_label = scf_drv.xcfun.get_func_label()

            for s in range(dof):
                if self.rank == mpi_master():
                    gs_dm = scf_drv.scf_tensors['D_alpha']
                    gs_density = AODensityMatrix([gs_dm], denmat.rest)

                    rhow_dm = 0.5 * relaxed_density_ao[s]
                    rhow_dm_sym = 0.5 * (rhow_dm + rhow_dm.T)
                    rhow_den_sym = AODensityMatrix([rhow_dm_sym], denmat.rest)

                    x_minus_y_sym = 0.5 * (x_minus_y_ao[s] + x_minus_y_ao[s].T)
                    x_minus_y_den_sym = AODensityMatrix([x_minus_y_sym],
                                                        denmat.rest)
                else:
                    gs_density = AODensityMatrix()
                    rhow_den_sym = AODensityMatrix()
                    x_minus_y_den_sym = AODensityMatrix()

                gs_density.broadcast(self.rank, self.comm)
                rhow_den_sym.broadcast(self.rank, self.comm)
                x_minus_y_den_sym.broadcast(self.rank, self.comm)

                tddft_xcgrad = self.grad_tddft_xc_contrib(molecule, basis,
                                               rhow_den_sym, x_minus_y_den_sym,
                                               gs_density, xcfun_label)

                if self.rank == mpi_master():
                    self.gradient[s] += tddft_xcgrad

    def compute_energy(self, molecule, basis, scf_drv, rsp_drv, rsp_results):
        """
        Computes the energy at the current position.

        :param molecule:
            The molecule.
        :param basis:
            The basis set.
        :param scf_drv:
            The SCF driver.
        :param rsp_drv:
            The linear response driver.
        :param state_deriv_index:
            The index of the excited state of interest.
        """

        if isinstance(self.state_deriv_index, int):
            # Python numbering starts at 0
            state_deriv_index = self.state_deriv_index - 1
        else:
            state_deriv_index = self.state_deriv_index[0] - 1
        scf_drv.restart = False
        scf_results = scf_drv.compute(molecule, basis)
        assert_msg_critical(scf_drv.is_converged,
                            'TddftGradientDriver: SCF did not converge')

        rsp_drv.restart = False
        rsp_results = rsp_drv.compute(molecule, basis, scf_results)
        assert_msg_critical(rsp_drv.is_converged,
                            'TddftGradientDriver: response did not converge')

        if self.rank == mpi_master():
            scf_ene = scf_results['scf_energy']
            exc_ene = rsp_results['eigenvalues'][state_deriv_index]
            total_ene = scf_ene + exc_ene
        else:
            total_ene = None
        total_ene = self.comm.bcast(total_ene, root=mpi_master())

        return total_ene

    def compute_numerical_dipole(self,
                                 molecule,
                                 ao_basis,
                                 scf_drv,
                                 rsp_drv,
                                 field_strength=1e-5):
        """
        Performs calculation of numerical dipole moment at RPA or TDA level.

        :param molecule:
            The molecule.
        :param ao_basis:
            The AO basis set.
        :param scf_drv:
            The SCF driver.
        :param rsp_drv:
            The RPA or TDA driver.
        :param field_strength:
            The strength of the external electric field.
        :return:
            The electric dipole moment vector.
        """

        scf_drv.ostream.mute()

        # numerical dipole moment of the excited states
        n_states = len(self.state_deriv_index)
        dipole_moment = np.zeros((n_states, 3))
        field = [0.0, 0.0, 0.0]

        for s in range(n_states):
            for i in range(3):
                field[i] = field_strength
                scf_drv.electric_field = field
                scf_drv.compute(molecule, ao_basis)
                scf_tensors = scf_drv.scf_tensors
                rsp_drv._is_converged = False  # only needed for RPA
                rsp_results = rsp_drv.compute(molecule, ao_basis, scf_tensors)
                exc_en_plus = rsp_results['eigenvalues'][s]
                e_plus = scf_drv.get_scf_energy() + exc_en_plus

                field[i] = -field_strength
                scf_drv.compute(molecule, ao_basis)
                rsp_drv._is_converged = False
                rsp_results = rsp_drv.compute(molecule, ao_basis,
                                              scf_drv.scf_tensors)
                exc_en_minus = rsp_results['eigenvalues'][s]
                e_minus = scf_drv.get_scf_energy() + exc_en_minus

                field[i] = 0.0
                dipole_moment[s, i] = ( -(e_plus - e_minus)
                                         / (2.0 * field_strength) )

        scf_drv.ostream.unmute()

        return dipole_moment







































































































<|MERGE_RESOLUTION|>--- conflicted
+++ resolved
@@ -121,14 +121,12 @@
             key: val[0] for key, val in self._input_keywords['gradient'].items()
         }
 
-<<<<<<< HEAD
         grad_dict['tamm_dancoff'] = rsp_dict['tamm_dancoff']
-=======
+
         # TODO: decide what to do with this keyword: directly in 
         # orbrsp dictionary? not needed in response dict
         if 'tamm_dancoff' in rsp_dict.keys():
             grad_dict['tamm_dancoff'] = rsp_dict['tamm_dancoff']
->>>>>>> 1e6c1c54
 
         parse_input(self, grad_keywords, grad_dict)
 
