--- conflicted
+++ resolved
@@ -30,17 +30,8 @@
 import time as tm
 import tempfile
 
-<<<<<<< HEAD
-from .veloxchemlib import mpi_master
-from .veloxchemlib import hartree_in_kcalpermol
-from .veloxchemlib import bohr_in_angstroms
-from .molecule import Molecule
-from .optimizationengine import OptimizationEngine
-from .errorhandler import assert_msg_critical
-from .inputparser import parse_input
 from .veloxchemlib import CommonNeighbors
-=======
-from .veloxchemlib import mpi_master, hartree_in_kcalpermol
+from .veloxchemlib import mpi_master, hartree_in_kcalpermol, bohr_in_angstroms
 from .molecule import Molecule
 from .optimizationengine import OptimizationEngine
 from .errorhandler import assert_msg_critical
@@ -48,7 +39,6 @@
 
 with redirect_stderr(StringIO()) as fg_err:
     import geometric
->>>>>>> ff6a7135
 
 
 class OptimizationDriver:
@@ -64,22 +54,15 @@
         - constraints: The constraints.
         - check_interval: The interval (number of steps) for checking
           coordinate system.
-<<<<<<< HEAD
         - max_iter: The maximum number of optimization steps.
         - filename: The filename that will be used by geomeTRIC.
         - grad_drv: The gradient driver.
-        - flag: The type of the optimization driver.
         - cna: The flag for computation of Jaccard similarity index.
         - cna_bond: The cut-off radius for chemical bond in CNA analysis.
         - cna_rcut: The cut-off radius for chemical bonds environment in
           CNA analysis.
-=======
-        - max_iter: The maximum number of optimization steps
         - transition: The flag for transition state searching.
         - hessian: The flag for computing Hessian.
-        - filename: The filename that will be used by geomeTRIC.
-        - grad_drv: The gradient driver.
->>>>>>> ff6a7135
     """
 
     def __init__(self, grad_drv):
@@ -109,14 +92,10 @@
 
         self.filename = f'veloxchem_opt_{get_datetime_string()}'
         self.grad_drv = grad_drv
-<<<<<<< HEAD
-        self.flag = flag
-        
+
         self.cna = False
         self.cna_bond = None
         self.cna_rcut = None
-        
-=======
 
         # input keywords
         self.input_keywords = {
@@ -129,6 +108,15 @@
                 'transition': ('bool', 'transition state search'),
                 'hessian': ('str_lower', 'hessian flag'),
                 'ref_xyz': ('str', 'reference geometry'),
+                'conv_energy': ('float', ''),
+                'conv_grms': ('float',  ''),
+                'conv_gmax': ('float',  ''),
+                'conv_drms': ('float',  ''),
+                'conv_dmax': ('float', ''),
+                'ref_xyz': ('str', ''),
+                'cna': ('bool', ''),
+                'cna_bond': ('float', ''),
+                'cna_rcut': ('float', ''),
             },
         }
 
@@ -138,7 +126,6 @@
         """
 
         print_keywords(self.input_keywords, self.ostream)
->>>>>>> ff6a7135
 
     def update_settings(self, opt_dict):
         """
@@ -149,23 +136,7 @@
         """
 
         opt_keywords = {
-<<<<<<< HEAD
-            'coordsys': 'str_lower',
-            'constraints': 'list',
-            'check_interval': 'int',
-            'max_iter': 'int',
-            'conv_energy': 'float', 
-            'conv_grms': 'float', 
-            'conv_gmax': 'float', 
-            'conv_drms': 'float', 
-            'conv_dmax': 'float',
-            'ref_xyz': 'str',
-            'cna': 'bool',
-            'cna_bond': 'float',
-            'cna_rcut': 'float',
-=======
             key: val[0] for key, val in self.input_keywords['optimize'].items()
->>>>>>> ff6a7135
         }
 
         parse_input(self, opt_keywords, opt_dict)
@@ -289,17 +260,13 @@
                     self.print_ic_rmsd(final_mol, self.ref_xyz)
                 else:
                     self.print_ic_rmsd(final_mol, molecule)
-<<<<<<< HEAD
                     
             if self.cna:
                 self.cna_analysis(final_mol, molecule, self.ref_xyz)
     
-=======
-
             if self.hessian in ['last', 'first+last', 'each']:
                 self.print_vib_analysis('vdata_last')
 
->>>>>>> ff6a7135
             valstr = '*** Time spent in Optimization Driver: '
             valstr += '{:.2f} sec'.format(tm.time() - start_time)
             self.ostream.print_header(valstr)
