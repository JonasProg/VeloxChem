--- conflicted
+++ resolved
@@ -1,4 +1,3 @@
-<<<<<<< HEAD
 #
 #                           VELOXCHEM 1.0-RC2
 #         ----------------------------------------------------
@@ -24,16 +23,11 @@
 #  You should have received a copy of the GNU Lesser General Public License
 #  along with VeloxChem. If not, see <https://www.gnu.org/licenses/>.
 
-from collections import Counter
+from mpi4py import MPI
+import numpy as np
+import h5py
+import sys
 import os
-
-import h5py
-=======
-from mpi4py import MPI
->>>>>>> 4b50d866
-import numpy as np
-import os
-import sys
 from collections import Counter
 
 from .scfrestdriver import ScfRestrictedDriver
@@ -57,6 +51,7 @@
         The output stream.
                 
     """
+
     def __init__(self, comm=None, ostream=None):
         """
         Initializes trajectory driver.
@@ -508,8 +503,8 @@
         for e in elements:
             k = keys[e - 1]
             atoms_data = basis[k]
-            c = Counter(line[0] for line in atoms_data
-                        if line and line[0] in "SPDFGHI")
+            c = Counter(
+                line[0] for line in atoms_data if line and line[0] in "SPDFGHI")
 
             assert_msg_critical('e>10',
                                 'Response: we currently support up to Ne')
@@ -566,8 +561,8 @@
 
         direction = ["x", "y", "z"]
         for a in range(3):
-            output_iter = '<<{};{}>>: {:15.8f} '.format(
-                direction[a], direction[a], Am[a, a])
+            output_iter = '<<{};{}>>: {:15.8f} '.format(direction[a],
+                                                        direction[a], Am[a, a])
             self.ostream.print_header(output_iter.ljust(width))
         self.ostream.print_blank()
 
