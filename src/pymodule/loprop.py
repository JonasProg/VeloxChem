--- conflicted
+++ resolved
@@ -100,20 +100,13 @@
 
             # obtain occupied & virtual orbital lists
             ao_per_atom, ao_occ, ao_vir = self.get_ao_indices(molecule, basis)
-<<<<<<< HEAD
-            
+
             # T0 transforation: re-arrange S
             T0 = np.zeros((n_ao, n_ao))
             for a in range(natoms):
-                for i,j in enumerate(re_arranged_indices): 
-                    T0[j,i] = 1
-	    
+                for i, j in enumerate(re_arranged_indices):
+                    T0[j, i] = 1
             S0 = np.linalg.multi_dot([T0.T, S, T0])
-=======
-
-            # TO transforation: re-arrange S
-            S0 = S[re_arranged_indices, :][:, re_arranged_indices]
->>>>>>> af7c09f2
 
             # T1 transformation: Gram-Schmidt
             T1 = np.zeros((n_ao, n_ao))
