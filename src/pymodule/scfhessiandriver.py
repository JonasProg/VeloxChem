#
#                           VELOXCHEM 1.0-RC3
#         ----------------------------------------------------
#                     An Electronic Structure Code
#
#  Copyright © 2018-2022 by VeloxChem developers. All rights reserved.
#  Contact: https://veloxchem.org/contact
#
#  SPDX-License-Identifier: LGPL-3.0-or-later
#
#  This file is part of VeloxChem.
#
#  VeloxChem is free software: you can redistribute it and/or modify it under
#  the terms of the GNU Lesser General Public License as published by the Free
#  Software Foundation, either version 3 of the License, or (at your option)
#  any later version.
#
#  VeloxChem is distributed in the hope that it will be useful, but WITHOUT
#  ANY WARRANTY; without even the implied warranty of MERCHANTABILITY or
#  FITNESS FOR A PARTICULAR PURPOSE. See the GNU Lesser General Public
#  License for more details.
#
#  You should have received a copy of the GNU Lesser General Public License
#  along with VeloxChem. If not, see <https://www.gnu.org/licenses/>.

from mpi4py import MPI
import numpy as np
import time as tm
import sys

from .molecule import Molecule
from .gradientdriver import GradientDriver
from .hessiandriver import HessianDriver
from .scfgradientdriver import ScfGradientDriver
from .outputstream import OutputStream
from .firstorderprop import FirstOrderProperties
from .cphfsolver import CphfSolver
from .hessianorbitalresponse import HessianOrbitalResponse
from .lrsolver import LinearResponseSolver
from .cppsolver import ComplexResponse
from .polarizabilitygradient import PolarizabilityGradient
from .profiler import Profiler
from .qqscheme import get_qq_scheme
from .dftutils import get_default_grid_level
from .veloxchemlib import mpi_master
from .veloxchemlib import ElectronRepulsionIntegralsDriver
from .veloxchemlib import denmat
from .veloxchemlib import fockmat
from .veloxchemlib import AODensityMatrix
from .veloxchemlib import AOFockMatrix
from .veloxchemlib import ElectricDipoleIntegralsDriver
from .veloxchemlib import xcfun
from .veloxchemlib import XCMolecularHessian
from .veloxchemlib import GridDriver
from .errorhandler import assert_msg_critical
from .dftutils import get_default_grid_level
from .inputparser import parse_input
from .sanitychecks import dft_sanity_check

# For PySCF integral derivatives
from .import_from_pyscf import overlap_deriv
from .import_from_pyscf import fock_deriv
from .import_from_pyscf import eri_deriv
from .import_from_pyscf import overlap_second_deriv
from .import_from_pyscf import hcore_second_deriv
from .import_from_pyscf import eri_second_deriv
from .import_from_pyscf import dipole_deriv

class ScfHessianDriver(HessianDriver):
    """
    Implements SCF Hessian driver.

    :param scf_drv:
        The SCF driver.

    Instance variables
        - hessian: The Hessian in Hartree per Bohr**2.
        - flag: The type of Hessian driver.
        - do_pople_hessian: Evaluate the Hessian the Pople or
                the Ahlrichs/Furche way.
#        - numerical: Perform numerical Hessian calculation.
        - numerical_grad: Perform numerical gradient calculation.
#        - do_four_point: Perform four-point numerical approximation.
#        - delta_h: Nuclear displacement for finite differences.
#        - do_print_hessian: Flag for printing the Hessian.
#        - do_dipole_gradient: The gradient of the dipole moment.
#        - dipole_gradient: The gradient of the dipole moment.
        - perturbed_density: The perturbed density
    """

    def __init__(self, scf_drv, comm=None, ostream=None):
        """
        Initializes SCF Hessian driver.
        """

        super().__init__(scf_drv.comm, scf_drv.ostream)

        #if comm is None:
        #    comm = MPI.COMM_WORLD

        #if ostream is None:
        #    if comm.Get_rank() == mpi_master():
        #        ostream = OutputStream(sys.stdout)
        #    else:
        #        ostream = OutputStream(None)

        ## MPI information
        #self.comm = comm
        #self.rank = self.comm.Get_rank()
        #self.nodes = self.comm.Get_size()

        #self.ostream = ostream

        self.flag = 'SCF Hessian Driver'
        self.scf_driver = scf_drv

#        self.hessian = None

#        self.numerical = False
#        self.do_four_point = False
#        self.delta_h = 0.001

        self.numerical_grad = False

        self.do_pople_hessian = False

        self.perturbed_density = None

#        self.do_dipole_gradient = False
#        self.dipole_gradient = None

        # flag for printing the Hessian
        self.do_print_hessian = False

#        self._dft = False
#        self.grid_level = None
#        self.xcfun = None

        # Timing and profiling
#        self.timing = False
#        self.profiling = False
#        self.memory_profiling = False
#        self.memory_tracing = False

        self._input_keywords['hessian'].update({
        #self._input_keywords = {
            #'hessian': {
                'do_pople_hessian': ('bool', 'whether to compute Pople Hessian'),
                'numerical_grad': ('bool', 'whether the gradient is numerical'),
#                'do_dipole_gradient': ('bool', 'whether to compute the dipole gradient'),
#                'do_print_hessian': ('bool', 'whether to print the Hessian'),
#                'timing': ('bool', 'whether timing is needed'),
#                'profiling': ('bool', 'whether profiling is needed'),
#                'memory_profiling': ('bool', 'whether to profile memory'),
#                'memory_tracing': ('bool', 'whether to trace memory'),
            #    },
#             'method_settings': {
#                'xcfun': ('str_upper', 'exchange-correlation functional'),
#                'grid_level': ('int', 'accuracy level of DFT grid'),
            #    }
            })

    def update_settings(self, method_dict, hess_dict=None, cphf_dict=None):#,
                        #rsp_dict=None, polgrad_dict=None):
        """
        Updates settings in ScfHessianDriver.

        :param method_dict:
            The input dictionary of method settings group.
        :param hess_dict:
            The input dictionary of Hessian settings group.
        :param cphf_dict:
            The input dictionary of CPHF (orbital response) settings.
        :param rsp_dict:
            The input dictionary for linear response settings
            (needed to compute the polarizability gradient).
        """

        super().update_settings(method_dict, hess_dict)

        #if method_dict is None:
        #    method_dict = {}
        #if hess_dict is None:
        #    hess_dict = {}
        if cphf_dict is None:
            cphf_dict = {}

        #hess_keywords = {
        #    key: val[0] for key, val in
        #    self._input_keywords['hessian'].items()
        #}

        #parse_input(self, hess_keywords, hess_dict)

        #method_keywords = {
        #    key: val[0]
        #    for key, val in self._input_keywords['method_settings'].items()
        #}

        #parse_input(self, method_keywords, method_dict)

        #dft_sanity_check(self, 'update_settings')

        #self.method_dict = dict(method_dict)
        #self.hess_dict = dict(hess_dict)
        self.cphf_dict = dict(cphf_dict)

    def compute(self, molecule, ao_basis):
        """
        Computes the analytical or numerical nuclear Hessian.

        :param molecule:
            The molecule.
        :param ao_basis:
            The AO basis set.
        """

        if self.rank == mpi_master():
            self.print_header()

        start_time = tm.time()

        # TODO: find a better place for the profiler?
        profiler = Profiler({
            'timing': self.timing,
            'profiling': self.profiling,
            'memory_profiling': self.memory_profiling,
            'memory_tracing': self.memory_tracing,
        })

<<<<<<< HEAD
        # TODO: remove (Iulia's comment: the "Pople" way to calculate the Hessian should be valid for both HF and DFT)
        ## Sanity check
        #if (self.pople_hessian) and (not self._dft):
        #    raise ValueError('Pople Hessian only valid for DFT')
=======
        # Sanity check
        if (self.do_pople_hessian) and (not self._dft):
            raise ValueError('Pople Hessian only valid for DFT')
>>>>>>> a3e2a9b7

        # Save the electronic energy
        self.elec_energy = self.scf_driver.get_scf_energy()

        if self.numerical:
            self.compute_numerical(molecule, ao_basis)
        else:
            self.compute_analytical(molecule, ao_basis, profiler)

        # Calculate the gradient of the dipole moment for IR intensities
        if self.do_dipole_gradient and (self.perturbed_density is not None):
            self.compute_dipole_gradient(molecule, ao_basis)

        # Calculate the analytical polarizability gradient for Raman intensities
        #if self.do_raman:
        #    self.compute_polarizability_gradient(molecule, ao_basis)

        if self.rank == mpi_master():
            # print Hessian
            if self.do_print_hessian:
                self.print_geometry(molecule)
                self.ostream.print_blank()
                self.print_hessian(molecule)

            valstr = '*** Time spent in Hessian calculation: '
            valstr += '{:.2f} sec ***'.format(tm.time() - start_time)
            self.ostream.print_header(valstr)
            self.ostream.print_blank()
            self.ostream.print_blank()
            self.ostream.flush()

    # TODO: check if compute numerical works with MPI
    def compute_numerical(self, molecule, ao_basis):
        """
        Performs the calculation of a numerical Hessian based only
        on the energy.

        :param molecule:
            The molecule.
        :param ao_basis:
            The AO basis set.
        """

        self.ostream.mute()

        # atom labels
        labels = molecule.get_labels()

        # number of atoms
        natm = molecule.number_of_atoms()

        # atom coordinates (nx3)
        coords = molecule.get_coordinates_in_bohr()

        # charge and spin multiplicity
        charge = molecule.get_charge()
        multiplicity = molecule.get_multiplicity()

        # Hessian
        hessian = np.zeros((natm, 3, natm, 3))

        # First-order properties for gradient of dipole moment
        prop = FirstOrderProperties(self.comm, self.ostream)
        # numerical gradient (3 dipole components, no. atoms x 3 atom coords)
        if self.rank == mpi_master():
            self.dipole_gradient = np.zeros((3, 3 * natm))

        self.scf_driver.restart = False
        scf_results = self.scf_driver.compute(molecule, ao_basis)
        assert_msg_critical(self.scf_driver.is_converged,
                            'ScfHessianDriver: SCF did not converge')
        energy_0 = self.scf_driver.get_scf_energy()

        for i in range(natm):
            for x in range(3):
                # Plus x
                coords[i, x] += self.delta_h
                new_mol = Molecule(labels, coords, units='au')
                new_mol.set_charge(charge)
                new_mol.set_multiplicity(multiplicity)
                scf_results = self.scf_driver.compute(new_mol, ao_basis)
                assert_msg_critical(self.scf_driver.is_converged,
                                    'ScfHessianDriver: SCF did not converge')
                energy_ixp = self.scf_driver.get_scf_energy()

                prop.compute_scf_prop(new_mol, ao_basis, scf_results)
                if self.rank == mpi_master():
                    mu_plus = prop.get_property('dipole moment')

                # Minus x
                coords[i, x] -= 2.0 * self.delta_h
                new_mol = Molecule(labels, coords, units='au')
                new_mol.set_charge(charge)
                new_mol.set_multiplicity(multiplicity)
                scf_results = self.scf_driver.compute(new_mol, ao_basis)
                assert_msg_critical(self.scf_driver.is_converged,
                                    'ScfHessianDriver: SCF did not converge')
                energy_ixm = self.scf_driver.get_scf_energy()

                prop.compute_scf_prop(new_mol, ao_basis, scf_results)
                if self.rank == mpi_master():
                    mu_minus = prop.get_property('dipole moment')

                if self.rank == mpi_master():
                    for c in range(3):
                        self.dipole_gradient[c, 3 * i + x] = (
                                (mu_plus[c] - mu_minus[c]) / (2.0 * self.delta_h))

                hessian[i, x, i, x] = ((energy_ixp - 2 * energy_0 + energy_ixm) /
                              self.delta_h**2)
                coords[i, x] += self.delta_h

                for j in range(i, natm):
                    for y in range(3):
                        if (j == i and x != y) or (j != i):
                            # Plus y
                            coords[j, y] += self.delta_h
                            new_mol = Molecule(labels, coords, units='au')
                            new_mol.set_charge(charge)
                            new_mol.set_multiplicity(multiplicity)
                            scf_results = self.scf_driver.compute(
                                new_mol, ao_basis)
                            assert_msg_critical(
                                self.scf_driver.is_converged,
                                'ScfHessianDriver: SCF did not converge')
                            energy_jyp = self.scf_driver.get_scf_energy()

                            # Plus x, plus y
                            coords[i, x] += self.delta_h
                            new_mol = Molecule(labels, coords, units='au')
                            new_mol.set_charge(charge)
                            new_mol.set_multiplicity(multiplicity)
                            scf_results = self.scf_driver.compute(
                                new_mol, ao_basis)
                            assert_msg_critical(
                                self.scf_driver.is_converged,
                                'ScfHessianDriver: SCF did not converge')
                            energy_ixp_jyp = self.scf_driver.get_scf_energy()
                            coords[i, x] -= self.delta_h

                            # Minus y
                            coords[j, y] -= 2.0 * self.delta_h
                            new_mol = Molecule(labels, coords, units='au')
                            new_mol.set_charge(charge)
                            new_mol.set_multiplicity(multiplicity)
                            scf_results = self.scf_driver.compute(
                                new_mol, ao_basis)
                            assert_msg_critical(
                                self.scf_driver.is_converged,
                                'ScfHessianDriver: SCF did not converge')
                            energy_jym = self.scf_driver.get_scf_energy()

                            # Minus x, minus y:
                            coords[i, x] -= self.delta_h
                            new_mol = Molecule(labels, coords, units='au')
                            new_mol.set_charge(charge)
                            new_mol.set_multiplicity(multiplicity)
                            scf_results = self.scf_driver.compute(
                                new_mol, ao_basis)
                            assert_msg_critical(
                                self.scf_driver.is_converged,
                                'ScfHessianDriver: SCF did not converge')
                            energy_ixm_jym = self.scf_driver.get_scf_energy()

                            coords[i, x] += self.delta_h
                            coords[j, y] += self.delta_h

                            hessian[i, x, j, y] = (
                                (energy_ixp_jyp - energy_ixp - energy_jyp +
                                 2 * energy_0 - energy_ixm - energy_jym +
                                 energy_ixm_jym) / (2 * self.delta_h**2))
                            hessian[j, y, i, x] = hessian[i, x, j, y]
        # reshaped Hessian as member variable
        self.hessian = hessian.reshape(3 * natm, 3 * natm)

        # restore scf_drv to initial state
        scf_results = self.scf_driver.compute(molecule, ao_basis)
        assert_msg_critical(self.scf_driver.is_converged,
                            'ScfHessianDriver: SCF did not converge')
        self.ostream.unmute()

    def compute_analytical(self, molecule, ao_basis, profiler):
        """
        Computes the analytical nuclear Hessian.
        So far only for restricted Hartree-Fock with PySCF integral derivatives...

        :param molecule:
            The molecule.
        :param ao_basis:
            The AO basis set.
        :param profiler:
            The profiler.
        """

        natm = molecule.number_of_atoms()
        scf_tensors = self.scf_driver.scf_tensors

        if self.rank == mpi_master(): 
            density = scf_tensors['D_alpha']
            mo = scf_tensors['C_alpha']
            nao = mo.shape[0]
            nocc = molecule.number_of_alpha_electrons()
            mo_occ = mo[:, :nocc]
            mo_vir = mo[:, nocc:]
            nvir = mo_vir.shape[1]
            mo_energies = scf_tensors['E']
            eocc = mo_energies[:nocc]
            eoo = eocc.reshape(-1, 1) + eocc #ei+ej
            omega_ao = - np.linalg.multi_dot([mo_occ, np.diag(eocc), mo_occ.T])

            gs_density = AODensityMatrix([density], denmat.rest)
        else:
            gs_density = AODensityMatrix()

        gs_density.broadcast(self.rank, self.comm)

        # Set up a CPHF solver
        cphf_solver = HessianOrbitalResponse(self.comm, self.ostream)
        cphf_solver.update_settings(self.cphf_dict, self.method_dict)

        # Solve the CPHF equations
        cphf_solver.compute(molecule, ao_basis, scf_tensors, self.scf_driver)
        
        if self.rank == mpi_master():
            hessian_first_order_derivatives = np.zeros((natm, natm, 3, 3))
            cphf_solution_dict = cphf_solver.cphf_results
            cphf_ov = cphf_solution_dict['cphf_ov'].reshape(natm, 3, nocc, nvir)
            ovlp_deriv_oo = cphf_solution_dict['ovlp_deriv_oo']

            dof = 3
            perturbed_density = np.zeros((natm, dof, nao, nao))
            for x in range(natm):
                for y in range(dof):
                    perturbed_density[x, y] = (
                            # mj,xyij,ni->xymn
                            - np.linalg.multi_dot([mo_occ, ovlp_deriv_oo[x, y].T, mo_occ.T])
                            # ma,xyia,ni->xymn
                            + np.linalg.multi_dot([mo_vir, cphf_ov[x, y].T, mo_occ.T]) 
                            # mi,xyia,na->xymn
                            + np.linalg.multi_dot([mo_occ, cphf_ov[x, y], mo_vir.T]) 
                            )

            t1 = tm.time()
        
            # Parts related to first-order integral derivatives
            if self.do_pople_hessian:
                fock_uij = cphf_solution_dict['fock_uij']

                fock_deriv_ao = cphf_solution_dict['fock_deriv_ao']

                fock_deriv_oo = np.zeros((natm, dof, nocc, nocc))
                orben_ovlp_deriv_oo = np.zeros((natm, dof, nocc, nocc))
                for x in range(natm):
                    for y in range(dof):
                        # mi,xymn,nj->xyij
                        fock_deriv_oo[x, y] = np.linalg.multi_dot([
                            mo_occ.T, fock_deriv_ao[x, y], mo_occ])
                        # ij,xyij->xyij (element-wise multiplication)
                        orben_ovlp_deriv_oo[x, y] = np.multiply(eoo, ovlp_deriv_oo[x,y])
            else:
                cphf_rhs = cphf_solution_dict['cphf_rhs'].reshape(natm, 3,
                                                                  nocc, nvir)
        else:
            ovlp_deriv_oo = None
            cphf_ov = None
            perturbed_density = None

            if self.do_pople_hessian:
                fock_uij = None
                fock_deriv_ao = None
                fock_deriv_oo = None
                orben_ovlp_deriv_oo = None
            else:
                cphf_rhs = None

        ovlp_deriv_oo = self.comm.bcast(ovlp_deriv_oo, root=mpi_master())
        cphf_ov = self.comm.bcast(cphf_ov, root=mpi_master())
        perturbed_density = self.comm.bcast(perturbed_density,
                                            root=mpi_master())

        if self.do_pople_hessian:
            fock_uij = self.comm.bcast(fock_uij, root=mpi_master())
            fock_deriv_ao = self.comm.bcast(fock_deriv_ao, root=mpi_master())
            fock_deriv_oo = self.comm.bcast(fock_deriv_oo, root=mpi_master())
            orben_ovlp_deriv_oo = self.comm.bcast(orben_ovlp_deriv_oo,
                                                 root=mpi_master())
            hessian_first_order_derivatives = self.compute_pople(molecule,
                                    ao_basis, -0.5 * ovlp_deriv_oo, cphf_ov,
                                    fock_uij, fock_deriv_oo,
                                    orben_ovlp_deriv_oo,
                                    perturbed_density, profiler)
        else:
            cphf_rhs = self.comm.bcast(cphf_rhs, root=mpi_master())
            hessian_first_order_derivatives = self.compute_furche(molecule,
                                    ao_basis, cphf_rhs, -0.5 * ovlp_deriv_oo,
                                    cphf_ov, profiler)
        # amount of exact exchange
        frac_K = 1.0

        # DFT:
        if self._dft:
            if self.scf_driver.xcfun.is_hybrid():
                frac_K = self.scf_driver.xcfun.get_frac_exact_exchange()
            else:
                frac_K = 0.0

            grid_drv = GridDriver()
            grid_level = (get_default_grid_level(self.xcfun)
                          if self.scf_driver.grid_level is None else self.scf_driver.grid_level)
            grid_drv.set_level(grid_level)

            xc_mol_hess = XCMolecularHessian()
            mol_grid = grid_drv.generate(molecule)

            hessian_dft_xc = xc_mol_hess.integrate_exc_hessian(molecule,
                                                ao_basis,
                                                gs_density, mol_grid,
                                                self.scf_driver.xcfun.get_func_label())
            hessian_dft_xc = self.comm.reduce(hessian_dft_xc, root=mpi_master())

        if self.rank == mpi_master():
            t2 = tm.time()
            self.ostream.print_info('First order derivative contributions'
                                    + ' to the Hessian computed in' +
                                     ' {:.2f} sec.'.format(t2 - t1))
            self.ostream.print_blank()
            self.ostream.flush()

            # Parts related to second-order integral derivatives
            hessian_2nd_order_derivatives = np.zeros((natm, natm, 3, 3))
            for i in range(natm):
                # do only upper triangular matrix
                for j in range(i, natm):
                    # Get integral second-order derivatives
                    ovlp_2nd_deriv_ii, ovlp_2nd_deriv_ij = overlap_second_deriv(
                                                    molecule, ao_basis, i, j)
                    hcore_2nd_deriv_ij = hcore_second_deriv(
                                            molecule, ao_basis, i, j)
                    eri_2nd_deriv_ii, eri_2nd_deriv_ij = eri_second_deriv(
                                            molecule, ao_basis, i, j)
                    if i == j:
                        # Add diagonal (same atom) contributions, 2S + 2J - K

                        # Build Fock matrices by contractig the density matrix
                        # with the second order derivatives of the two-electron
                        # integrals 

                        aux_ii_Fock_2nd_deriv_j = np.zeros((3, 3, nao, nao))
                        aux_ii_Fock_2nd_deriv_k = np.zeros((3, 3, nao, nao))
                        for x in range(dof):
                            for y in range(dof):
                                # mn,xymn->xy
                                hessian_2nd_order_derivatives[i, i, x, y] += 2.0 * (
                                        np.linalg.multi_dot([
                                            omega_ao.reshape(nao**2), 
                                            ovlp_2nd_deriv_ii[x, y].reshape(nao**2)])
                                        )
                                # kl,xymnkl->xymn
                                aux_ii_Fock_2nd_deriv_j[x, y] = np.linalg.multi_dot([
                                    density.reshape(nao**2), 
                                    (eri_2nd_deriv_ii[x, y].transpose(2,3,0,1)).reshape(nao**2,nao**2)
                                    ]).reshape(nao, nao)
                                # kl,xymknl->xymn
                                aux_ii_Fock_2nd_deriv_k[x, y] = np.linalg.multi_dot([
                                    density.reshape(nao**2), 
                                    (eri_2nd_deriv_ii[x, y].transpose(1,3,0,2)).reshape(nao**2,nao**2)
                                    ]).reshape(nao, nao)
                                # mn,xymn->xy
                                hessian_2nd_order_derivatives[i, i, x, y] += 2.0 * (
                                        np.linalg.multi_dot([
                                            density.reshape(nao**2), 
                                            aux_ii_Fock_2nd_deriv_j[x, y].reshape(nao**2)
                                        ]))
                                # mn,xymn->xy
                                hessian_2nd_order_derivatives[i, i, x, y] -= frac_K * (
                                        np.linalg.multi_dot([
                                            density.reshape(nao**2), 
                                            aux_ii_Fock_2nd_deriv_k[x, y].reshape(nao**2)
                                        ]))

                    # Add non-diagonal contributions, 2S + 2J - K + 2h

                    aux_ij_Fock_2nd_deriv_j = np.zeros((3, 3, nao, nao))
                    aux_ij_Fock_2nd_deriv_k = np.zeros((3, 3, nao, nao))
                    for x in range(dof):
                        for y in range(dof):
                            # kl,xymnkl->xymn
                            aux_ij_Fock_2nd_deriv_j[x, y] = np.linalg.multi_dot([
                                density.reshape(nao**2), 
                                (eri_2nd_deriv_ij[x, y].transpose(2, 3, 0, 1)).reshape(nao**2, nao**2)
                                ]).reshape(nao, nao)
                            # kl,xymknl->xymn
                            aux_ij_Fock_2nd_deriv_k[x, y] = np.linalg.multi_dot([
                                density.reshape(nao**2), 
                                (eri_2nd_deriv_ij[x, y].transpose(1, 3, 0, 2)).reshape(nao**2, nao**2)
                                ]).reshape(nao, nao)
                            # mn, xymn->xy
                            hessian_2nd_order_derivatives[i, j, x, y] += 2.0 * (
                                    np.linalg.multi_dot([
                                        density.reshape(nao**2),
                                        aux_ij_Fock_2nd_deriv_j[x, y].reshape(nao**2)]))
                            # mn,xymn->xy
                            hessian_2nd_order_derivatives[i, j, x, y] -= frac_K * (
                                    np.linalg.multi_dot([
                                        density.reshape(nao**2),
                                        aux_ij_Fock_2nd_deriv_k[x, y].reshape(nao**2)]))
                            # mn,xymn->xy
                            hessian_2nd_order_derivatives[i, j, x, y] += 2.0 * (
                                    np.linalg.multi_dot([
                                        omega_ao.reshape(nao**2),
                                        ovlp_2nd_deriv_ij[x, y].reshape(nao**2)]))
                            # mn,xymn->xy
                            hessian_2nd_order_derivatives[i, j, x, y] += 2.0 * (
                                    np.linalg.multi_dot([
                                        density.reshape(nao**2),
                                        hcore_2nd_deriv_ij[x, y].reshape(nao**2)]))

                # lower triangle is transpose of the upper part
                for j in range(i):
                    hessian_2nd_order_derivatives[i,j] += (
                                hessian_2nd_order_derivatives[j,i].T )

            ## Nuclear-nuclear repulsion contribution
            hessian_nuclear_nuclear = self.hess_nuc_contrib(molecule)

            ## Sum up the terms and reshape for final Hessian
            self.hessian = ( hessian_first_order_derivatives
                            + hessian_2nd_order_derivatives
                            + hessian_nuclear_nuclear
                            ).transpose(0,2,1,3).reshape(3*natm, 3*natm)

            if self._dft:
                self.hessian += hessian_dft_xc

            # save perturbed density as instance variable: needed for dipole
            # gradient
            self.perturbed_density = perturbed_density

            t3 = tm.time()
            self.ostream.print_info('Second order derivative contributions'
                                    + ' to the Hessian computed in' +
                                     ' {:.2f} sec.'.format(t3 - t2))
            self.ostream.print_blank()
            self.ostream.flush()

    def compute_pople(self, molecule, ao_basis, cphf_oo, cphf_ov, fock_uij,
                      fock_deriv_oo, orben_ovlp_deriv_oo, perturbed_density,
                      profiler):
        """
        Computes the analytical nuclear Hessian the Pople way.
        Int. J. Quantum Chem. Quantum Chem. Symp. 13, 225-241 (1979).
        DOI: 10.1002/qua.560160825

        :param molecule:
            The molecule.
        :param ao_basis:
            The AO basis set.
        :param cphf_oo:
            The oo block of the CPHF coefficients.
        :param cphf_ov:
            The ov block of the CPHF coefficients.
        :param fock_uij:
            The auxiliary Fock matrix constructed
            using the oo block of the CPHF coefficients
            and two electron integrals.
        :param fock_deriv_oo:
            The oo block of the derivative of the Fock matrix
            with respect to nuclear coordinates
        :param orben_ovlp_deriv_oo:
            The oo block of the derivative of the overlap matrix
            with respect to nuclear coordinates, multiplied with
            orbital energies (ei+ej)S^\chi_ij
        :param perturbed_density:
            The perturbed density matrix.
        :param profiler:
            The profiler.
        """

        natm = molecule.number_of_atoms()
        nocc = molecule.number_of_alpha_electrons()

        if self.rank == mpi_master():
            scf_tensors = self.scf_driver.scf_tensors
            mo = scf_tensors['C']
            mo_occ = mo[:, :nocc].copy()
            mo_vir = mo[:, nocc:].copy()
            nao = mo.shape[0]
            density = scf_tensors['D_alpha']
            mo_energies = scf_tensors['E']
            eocc = mo_energies[:nocc]
            eo_diag = np.diag(eocc)
            epsilon_dm_ao = - np.linalg.multi_dot([mo_occ, eo_diag, mo_occ.T])

            dof = 3

            # Construct the perturbed density matrix, and perturbed omega
            # TODO: consider if using the transpose makes the
            # computation faster; consider using cphf coefficients in AO
            # to compute the perturbed density matrix.
            gs_density = AODensityMatrix([density], denmat.rest)

            orben_perturbed_density = np.zeros((natm, dof, nao, nao))
            mo_e_occ = np.multiply(mo_occ, eocc)
            for x in range(natm):
                for y in range(dof):
                    orben_perturbed_density[x, y] = (
                            # i,mj,xyij,ni->xymn
                            np.linalg.multi_dot([
                                mo_occ, cphf_oo[x, y].T, mo_e_occ.T])
                            # i,mi,xyij,nj->xymn
                            + np.linalg.multi_dot([
                                mo_e_occ, cphf_oo[x, y], mo_occ.T])
                            # i,ma,xyia,ni->xymn
                            + np.linalg.multi_dot([
                                mo_vir, cphf_ov[x, y].T, mo_e_occ.T])
                            # i,mi,xyia,na->xymn
                            + np.linalg.multi_dot([
                                mo_e_occ, cphf_ov[x, y], mo_vir.T])
                            )
        else:
            density = None
            gs_density = AODensityMatrix()

        if self._dft:
            grid_drv = GridDriver()
            grid_level = (get_default_grid_level(self.xcfun)
                          if self.scf_driver.grid_level is None else self.scf_driver.grid_level)
            grid_drv.set_level(grid_level)
            mol_grid = grid_drv.generate(molecule)

        gs_density.broadcast(self.rank, self.comm)

        density = self.comm.bcast(density, root=mpi_master())

        fock_uia_numpy = self.construct_fock_matrix_cphf(molecule, ao_basis,
                                                         cphf_ov)

        if self.rank == mpi_master():
            fock_cphf_oo = np.zeros((natm, dof, nocc, nocc))
            fock_cphf_ov = np.zeros((natm, dof, nocc, nocc))
            perturbed_omega_ao = np.zeros((natm, dof, nao, nao))
            for x in range(natm):
                for y in range(dof):
                    fock_cphf_oo[x, y] = (
                            # mi,xymn,nj->xyij
                            np.linalg.multi_dot([
                                mo_occ.T, fock_uij[x, y], mo_occ])
                            )
                    fock_cphf_ov[x, y] = (
                            # mi,xymn,nj->xyij
                            np.linalg.multi_dot([
                                mo_occ.T, fock_uia_numpy[x, y], mo_occ])
                            # mj,xymn,ni->xyij
                            + np.linalg.multi_dot([
                                mo_occ.T, fock_uia_numpy[x, y], mo_occ]).T
                            )

                    # Construct the derivative of the omega multipliers:
                    perturbed_omega_ao[x, y] = -1.0 * (
                            orben_perturbed_density[x,y]
                            # mi,xyij,nj->xymn
                            + np.linalg.multi_dot([
                                mo_occ, fock_deriv_oo[x, y], mo_occ.T])
                            # mi,xyij,nj->xymn
                            - 0.5 * np.linalg.multi_dot([
                                mo_occ, orben_ovlp_deriv_oo[x,y], mo_occ.T])
                            # mi,xyij,nj->xymn
                            + 2.0 * np.linalg.multi_dot([
                                mo_occ, fock_cphf_oo[x, y], mo_occ.T])
                            # mi,xyij,nj->xymn
                            + np.linalg.multi_dot([
                                mo_occ, fock_cphf_ov[x, y], mo_occ.T])
                            )

            # First integral derivatives: partial Fock and overlap matrix
            # derivatives
            hessian_first_integral_derivatives = np.zeros((natm, natm, 3, 3))

        if self._dft: 
            xc_mol_hess = XCMolecularHessian()
        for i in range(natm):
            # upper triangular part
            for j in range(i, natm):
                if self._dft:
                    # First derivative of the Vxc matrix elements
                    vxc_deriv_j = xc_mol_hess.integrate_vxc_fock_gradient(
                                    molecule, ao_basis, gs_density, mol_grid,
                                    self.scf_driver.xcfun.get_func_label(), j)
                    vxc_deriv_j = self.comm.reduce(vxc_deriv_j,
                                                   root=mpi_master())
                if self.rank == mpi_master():
                    # First derivative of the Fock matrix
                    fock_deriv_j =  fock_deriv(molecule, ao_basis, density, j,
                                               self.scf_driver)
                    if self._dft:
                        fock_deriv_j += vxc_deriv_j

                    # First derivative of overlap matrix
                    ovlp_deriv_j = overlap_deriv(molecule, ao_basis, j)
                    # Add the contribution of the perturbed density matrix
                    for x in range(dof):
                        for y in range(dof):
                            hessian_first_integral_derivatives[i, j, x, y] += (
                                    # xmn,ymn->xy
                                    np.linalg.multi_dot([2.0 * perturbed_density[i, x].reshape(nao**2),
                                                         fock_deriv_j[y].reshape(nao**2)])
                                    # xmn,ymn->xy
                                    + np.linalg.multi_dot([2.0 * perturbed_omega_ao[i, x].reshape(nao**2),
                                                           ovlp_deriv_j[y].reshape(nao**2)])
                                    )

            if self.rank == mpi_master():
                # lower triangular part
                for j in range(i):
                    hessian_first_integral_derivatives[i,j] += (
                                     hessian_first_integral_derivatives[j,i].T )

        if self.rank == mpi_master():
            return hessian_first_integral_derivatives
        else:
            return None


    def compute_furche(self, molecule, ao_basis, cphf_rhs, cphf_oo, cphf_ov,
                       profiler):
        """
        Computes the analytical nuclear Hessian the Furche/Ahlrichs way.
        Chem. Phys. Lett. 362, 511–518 (2002).
        DOI: 10.1016/S0009-2614(02)01084-9

        :param molecule:
            The molecule.
        :param ao_basis:
            The AO basis set.
        :param cphf_rhs:
            The RHS of the CPHF equations in MO basis.
        :param cphf_oo:
            The oo block of the CPHF coefficients.
        :param cphf_ov:
            The ov block of the CPHF coefficients.
        :param profiler:
            The profiler.
        """

        natm = molecule.number_of_atoms()
        nocc = molecule.number_of_alpha_electrons()
        if self.rank == mpi_master():
            scf_tensors = self.scf_driver.scf_tensors
            mo = scf_tensors['C']
            mo_occ = mo[:, :nocc].copy()
            mo_vir = mo[:, nocc:].copy()
            nvir = mo_vir.shape[1]
            nao = mo.shape[0]
            density = scf_tensors['D_alpha']
            mo_energies = scf_tensors['E']
            eocc = mo_energies[:nocc]
            omega_ao = - np.linalg.multi_dot([mo_occ, np.diag(eocc), mo_occ.T])
            gs_density = AODensityMatrix([density], denmat.rest)
        else:
            density = None
            gs_density = AODensityMatrix()
            scf_tensors = None

        if self._dft:
            grid_drv = GridDriver()
            grid_level = (get_default_grid_level(self.xcfun)
                          if self.scf_driver.grid_level is None else self.scf_driver.grid_level)
            grid_drv.set_level(grid_level)

            mol_grid = grid_drv.generate(molecule)
        gs_density.broadcast(self.rank, self.comm)

        density = self.comm.bcast(density, root=mpi_master())
        scf_tensors = self.comm.bcast(scf_tensors, root=mpi_master())

        # We use comp_lr_fock from CphfSolver to compute the eri
        # and xc contributions
        #cphf_solver = CphfSolver(self.comm, self.ostream)
        cphf_solver = HessianOrbitalResponse(self.comm, self.ostream)
        cphf_solver.update_settings(self.cphf_dict, self.method_dict)
        # ERI information
        eri_dict = cphf_solver._init_eri(molecule, ao_basis)
        # DFT information
        dft_dict = cphf_solver._init_dft(molecule, scf_tensors)
        # PE information
        pe_dict = cphf_solver._init_pe(molecule, ao_basis)

        # TODO: the MPI is not done properly here,
        # fix once the new integral code is ready.
        if self.rank == mpi_master():
            # RHS contracted with CPHF coefficients (ov)

            hessian_cphf_coeff_rhs = np.zeros((natm, natm, 3, 3))
            for i in range(natm):
                for j in range(natm):
                    for x in range(3):
                        for y in range(3):
                            hessian_cphf_coeff_rhs[i,j,x,y] = 4.0 * (
                            np.linalg.multi_dot([cphf_ov[i,x].reshape(nocc*nvir),
                                                 cphf_rhs[j,y].reshape(nocc*nvir)])
                            )

            # First integral derivatives: partial Fock and overlap
            # matrix derivatives
            # TODO why is this initiated here?
            hessian_first_integral_derivatives = np.zeros((natm, natm, 3, 3))

        if self._dft: 
            xc_mol_hess = XCMolecularHessian()
        for i in range(natm):
            # First derivative of the Vxc matrix elements
            if self._dft:
                vxc_deriv_i = xc_mol_hess.integrate_vxc_fock_gradient(
                                molecule, ao_basis, gs_density, mol_grid,
                                self.scf_driver.xcfun.get_func_label(), i)
                vxc_deriv_i = self.comm.reduce(vxc_deriv_i, root=mpi_master())
            if self.rank == mpi_master():
                fock_deriv_i =  fock_deriv(molecule, ao_basis, density, i,
                                           self.scf_driver)
                if self._dft:
                    fock_deriv_i += vxc_deriv_i
                ovlp_deriv_i = overlap_deriv(molecule, ao_basis, i)

            # upper triangular part
            for j in range(i, natm):
                # First derivative of the Vxc matrix elements
                if self._dft:
                    vxc_deriv_j = xc_mol_hess.integrate_vxc_fock_gradient(
                                    molecule, ao_basis, gs_density, mol_grid,
                                    self.scf_driver.xcfun.get_func_label(), j)
                    vxc_deriv_j = self.comm.reduce(vxc_deriv_j,
                                                    root=mpi_master())
                if self.rank == mpi_master():
                    fock_deriv_j =  fock_deriv(molecule, ao_basis, density, j,
                                               self.scf_driver)
                    if self._dft:
                        fock_deriv_j += vxc_deriv_j
                    ovlp_deriv_j = overlap_deriv(molecule, ao_basis, j)
        
                    Fix_Sjy = np.zeros((3,3))
                    Fjy_Six = np.zeros((3,3))
                    Six_Sjy = np.zeros((3,3))
                    for x in range(3):
                        for y in range(3):
                            Fix_Sjy[x,y] = np.trace(np.linalg.multi_dot([
                                    density, fock_deriv_i[x], density,
                                    ovlp_deriv_j[y]]))
                            Fjy_Six[x,y] = np.trace(np.linalg.multi_dot([
                                    density, fock_deriv_j[y],
                                    density, ovlp_deriv_i[x]]))
                            Six_Sjy[x,y] = ( 2*np.trace(np.linalg.multi_dot([
                                    omega_ao, ovlp_deriv_i[x], density,
                                    ovlp_deriv_j[y]])) )
                    hessian_first_integral_derivatives[i,j] += -2 * (Fix_Sjy 
                                                            + Fjy_Six + Six_Sjy)
   
            if self.rank == mpi_master(): 
                # lower triangular part
                for j in range(i):
                    hessian_first_integral_derivatives[i,j] += (
                            hessian_first_integral_derivatives[j,i].T )

        if self.rank == mpi_master():
            # Overlap derivative with ERIs
            hessian_eri_overlap = np.zeros((natm, natm, 3, 3))
        for i in range(natm):
            if self.rank == mpi_master():
                ovlp_deriv_i = overlap_deriv(molecule, ao_basis, i)
            # upper triangular part
            for j in range(i, natm):
                if self.rank == mpi_master():
                    ovlp_deriv_j = overlap_deriv(molecule, ao_basis, j)

                    # Overlap derivative contracted with two density matrices
                    P_P_Six = np.zeros((3, nao, nao))
                    P_P_Sjy = np.zeros((3, nao, nao))
                    for x in range(3):
                        # mn,xnk,kl->xml
                        P_P_Six[x] = np.linalg.multi_dot([
                        density, ovlp_deriv_i[x], density])
                        # mn,xnk,kl->xml
                        P_P_Sjy[x] = np.linalg.multi_dot([
                            density, ovlp_deriv_j[x], density])

                    # Create a list of 2D numpy arrays to create
                    # AODensityMatrix objects
                    # and calculate auxiliary Fock matrix with ERI driver
                    P_P_Six_ao_list = list([P_P_Six[x] for x in range(3)])
                    P_P_Six_dm_ao = AODensityMatrix(P_P_Six_ao_list,
                                                    denmat.rest)
                else:
                    P_P_Six_dm_ao = AODensityMatrix()

                P_P_Six_dm_ao.broadcast(self.rank, self.comm)

                P_P_Six_fock_ao = AOFockMatrix(P_P_Six_dm_ao)
                # MPI issue
                cphf_solver._comp_lr_fock(P_P_Six_fock_ao, P_P_Six_dm_ao,
                                          molecule, ao_basis, eri_dict,
                                          dft_dict, pe_dict, profiler)

                if self.rank == mpi_master():
                    # Convert the auxiliary Fock matrices to numpy arrays 
                    # for further use
                    np_P_P_Six_fock = np.zeros((3,nao,nao))
                    for k in range(3):
                        np_P_P_Six_fock[k] = P_P_Six_fock_ao.to_numpy(k)

                    for x in range(3):
                        for y in range(3):
                            # xmn,ymn->xy
                            hessian_eri_overlap[i,j] += 2.0 * (np.linalg.multi_dot([
                                np_P_P_Six_fock[x].reshape(nao**2), 
                                P_P_Sjy[y].reshape(nao**2)]))

            # lower triangular part
            for j in range(i):
                if self.rank == mpi_master():
                    hessian_eri_overlap[i,j] += hessian_eri_overlap[j,i].T

        # return the sum of the three contributions
        if self.rank == mpi_master():
            return ( hessian_cphf_coeff_rhs
                   + hessian_first_integral_derivatives
                   + hessian_eri_overlap)
        else:
            return None


    def construct_fock_matrix_cphf(self, molecule, ao_basis, cphf_ov):
        """
        Contracts the CPHF coefficients with the two-electron
        integrals and returns an auxiliary fock matrix as a
        numpy array.

        :param molecule:
            The Molecule.
        :param ao_basis:
            The AO Basis.
        :param chpf_ov:
            The occupied-virtual block of the CPHF coefficients.
        """
        natm = molecule.number_of_atoms()
        nocc = molecule.number_of_alpha_electrons()

        if self.rank == mpi_master():
            scf_tensors = self.scf_driver.scf_tensors
            mo = scf_tensors['C']
            mo_occ = mo[:, :nocc].copy()
            mo_vir = mo[:, nocc:].copy()
            nao = mo.shape[0]
            density = scf_tensors['D_alpha']
            mo_energies = scf_tensors['E']
            eocc = mo_energies[:nocc]
            eo_diag = np.diag(eocc)
            epsilon_dm_ao = - np.linalg.multi_dot([mo_occ, eo_diag, mo_occ.T])
            # Transform the CPHF coefficients to AO:
            uia_ao = np.zeros((natm, 3, nao, nao))
            for x in range(natm):
                for y in range(3):
                    uia_ao[x,y] = np.linalg.multi_dot([
                        mo_occ, cphf_ov[x,y], mo_vir.T])
            uia_ao = uia_ao.reshape(3*natm, nao, nao)
            
            # create AODensity and Fock matrix objects, contract with ERI
            uia_ao_list = list([uia_ao[x] for x in range(natm * 3)])
            ao_density_uia = AODensityMatrix(uia_ao_list, denmat.rest)
        else:
            ao_density_uia = AODensityMatrix()

        ao_density_uia.broadcast(self.rank, self.comm)

        fock_uia = AOFockMatrix(ao_density_uia)

        fock_flag = fockmat.rgenjk
        for i in range(natm*3):
            fock_uia.set_fock_type(fock_flag, i)

        # We use comp_lr_fock from CphfSolver to compute the eri
        # and xc contributions
        cphf_solver = HessianOrbitalResponse(self.comm, self.ostream)
        cphf_solver.update_settings(self.cphf_dict, self.method_dict)
        # ERI information
        eri_dict = cphf_solver._init_eri(molecule, ao_basis)
        # DFT information
        dft_dict = cphf_solver._init_dft(molecule, scf_tensors)
        # PE information
        pe_dict = cphf_solver._init_pe(molecule, ao_basis)

        profiler = Profiler({
            'timing': self.timing,
            'profiling': self.profiling,
            'memory_profiling': self.memory_profiling,
            'memory_tracing': self.memory_tracing,
        })

        cphf_solver._comp_lr_fock(fock_uia, ao_density_uia, molecule, ao_basis,
                                 eri_dict, dft_dict, pe_dict, profiler)

        if self.rank == mpi_master():
            # TODO: can this be done in a different way?
            fock_uia_numpy = np.zeros((natm,3,nao,nao))
            for i in range(natm):
                for x in range(3):
                    fock_uia_numpy[i,x] = fock_uia.to_numpy(3*i + x)

            return fock_uia_numpy
        else:
            return None

    # FIXME the function below is unused
    def compute_perturbed_energy_weighted_density_matrix(self, molecule,
                                                         ao_basis):
        """
        Calculates the perturbed energy weighted density matrix
        and returns it as a numpy array.

        :param molecule:
            The molecule.
        :param ao_basis:
            The AO basis set.
        """
        natm = molecule.number_of_atoms()
        nocc = molecule.number_of_alpha_electrons()
        scf_tensors = self.scf_driver.scf_tensors
        mo = scf_tensors['C']
        mo_occ = mo[:, :nocc].copy()
        mo_vir = mo[:, nocc:].copy()
        nao = mo.shape[0]
        nmo = mo.shape[1]
        nvir = nmo - nocc
        mo_energies = scf_tensors['E']
        eocc = mo_energies[:nocc]
        eoo = eocc.reshape(-1, 1) + eocc #ei+ej
        # Set up a CPHF solver
        cphf_solver = HessianOrbitalResponse(self.comm, self.ostream)
        cphf_solver.update_settings(self.cphf_dict, self.method_dict)

        # Solve the CPHF equations
        cphf_solver.compute(molecule, ao_basis, scf_tensors, self.scf_driver)

        # Extract the relevant results
        cphf_solution_dict = cphf_solver.cphf_results
        cphf_ov = cphf_solution_dict['cphf_ov'].reshape(natm, 3, nocc, nvir)
        ovlp_deriv_oo = cphf_solution_dict['ovlp_deriv_oo']
        cphf_oo = -0.5 * ovlp_deriv_oo

        fock_uij = cphf_solution_dict['fock_uij']
        fock_deriv_ao = cphf_solution_dict['fock_deriv_ao']
        fock_deriv_oo = np.einsum('mi,xymn,nj->xyij', mo_occ,
                                   fock_deriv_ao, mo_occ)
        fock_uia_numpy = self.construct_fock_matrix_cphf(molecule, ao_basis,
                                                         cphf_ov)

        # (ei+ej)S^\chi_ij
        orben_ovlp_deriv_oo = np.einsum('ij,xyij->xyij', eoo, ovlp_deriv_oo)

        fock_cphf_oo = np.einsum('mi,xymn,nj->xyij', mo_occ, fock_uij, mo_occ)

        fock_cphf_ov = ( np.einsum('mi,xymn,nj->xyij', mo_occ,
                                   fock_uia_numpy, mo_occ)
                        +np.einsum('mj,xymn,ni->xyij', mo_occ,
                                   fock_uia_numpy, mo_occ)
                        )

        orben_perturbed_density = ( np.einsum('i,mj,xyij,ni->xymn',
                                            eocc, mo_occ, cphf_oo, mo_occ)
                                  + np.einsum('i,mi,xyij,nj->xymn',
                                            eocc, mo_occ, cphf_oo, mo_occ)
                                  + np.einsum('i,ma,xyia,ni->xymn',
                                            eocc, mo_vir, cphf_ov, mo_occ)
                                  +np.einsum('i,mi,xyia,na->xymn',
                                            eocc, mo_occ, cphf_ov, mo_vir)
                                 )

        # Construct the derivative of the omega multipliers:
        perturbed_omega_ao = - ( orben_perturbed_density
                                + np.einsum('mi,xyij,nj->xymn', mo_occ,
                                            fock_deriv_oo, mo_occ)
                                -0.5*np.einsum('mi,xyij,nj->xymn', mo_occ,
                                                orben_ovlp_deriv_oo, mo_occ)
                                + 2*np.einsum('mi,xyij,nj->xymn', mo_occ,
                                            fock_cphf_oo, mo_occ)
                                + np.einsum('mi,xyij,nj->xymn', mo_occ,
                                            fock_cphf_ov, mo_occ)
                                )
        return perturbed_omega_ao

    # TODO: make this option available
    def compute_numerical_with_analytical_gradient(self, molecule, ao_basis,
                                                   profiler=None):

        """
        Performs calculation of numerical Hessian.

        :param molecule:
            The molecule.
        :param ao_basis:
            The AO basis set.
        :param profiler:
            The profiler.
        """

        if profiler is None:
            profiler = Profiler({
                'timing': self.timing,
                'profiling': self.profiling,
                'memory_profiling': self.memory_profiling,
                'memory_tracing': self.memory_tracing,
            })


        # settings dictionary for gradient driver
        grad_dict = dict(self.hess_dict)
        if self.numerical_grad:
            grad_dict['numerical'] = 'yes'
            warn_msg = '*** Warning: Numerical Hessian will be calculated '
            warn_msg += 'based on numerical gradient.'
            self.ostream.print_header(warn_msg.ljust(56))
            warn_msg = '  This takes a long time and has limited accuracy.'
            self.ostream.print_header(warn_msg.ljust(56))
            self.ostream.print_blank()
            self.ostream.flush()
        else:
            grad_dict['numerical'] = 'no'

        self.ostream.mute()

        # atom labels
        labels = molecule.get_labels()

        # number of atoms
        natm = molecule.number_of_atoms()

        # atom coordinates (nx3)
        coords = molecule.get_coordinates()

        # gradient driver
        grad_drv = ScfGradientDriver(self.scf_driver)
        grad_drv.update_settings(grad_dict, self.method_dict)

        # number of atomic orbitals
        scf_tensors = self.scf_driver.scf_tensors
        nao = scf_tensors['D_alpha'].shape[0]

        # Hessian
        hessian = np.zeros((natm, 3, natm, 3))

        # First-order properties for gradient of dipole moment
        prop = FirstOrderProperties(self.comm, self.ostream)
        # numerical gradient (3 dipole components, no. atoms x 3 atom coords)
        self.dipole_gradient = np.zeros((3, 3 * natm))

        if not self.do_four_point:
            for i in range(natm):
                for d in range(3):
                    coords[i, d] += self.delta_h
                    new_mol = Molecule(labels, coords, units='au')
                    self.scf_driver.compute(new_mol, ao_basis)
                    grad_drv.compute(new_mol, ao_basis)
                    grad_plus = grad_drv.get_gradient()

                    prop.compute_scf_prop(new_mol, ao_basis,
                                          self.scf_driver.scf_tensors)
                    mu_plus = prop.get_property('dipole moment')

                    coords[i, d] -= 2.0 * self.delta_h
                    new_mol = Molecule(labels, coords, units='au')
                    self.scf_driver.compute(new_mol, ao_basis)
                    grad_drv.compute(new_mol, ao_basis)
                    grad_minus = grad_drv.get_gradient()

                    prop.compute_scf_prop(new_mol, ao_basis,
                                          self.scf_driver.scf_tensors)
                    mu_minus = prop.get_property('dipole moment')

                    for c in range(3):
                        self.dipole_gradient[c, 3*i + d] = (
                            (mu_plus[c] - mu_minus[c]) / (2.0 * self.delta_h) )
                    coords[i, d] += self.delta_h
                    hessian[i, d, :, :] = (
                           (grad_plus - grad_minus) / (2.0 * self.delta_h) )
        else:
            # Four-point numerical derivative approximation
            # for debugging of analytical Hessian:
            # [ f(x - 2h) - 8 f(x - h) + 8 f(x + h) - f(x + 2h) ] / ( 12h )
            for i in range(natm):
                for d in range(3):
                    coords[i, d] += self.delta_h
                    new_mol = Molecule(labels, coords, units='au')
                    self.scf_driver.compute(new_mol, ao_basis)
                    grad_drv.compute(new_mol, ao_basis)
                    grad_plus1 = grad_drv.get_gradient()

                    prop.compute_scf_prop(new_mol, ao_basis,
                                          self.scf_driver.scf_tensors)
                    mu_plus1 = prop.get_property('dipole moment')

                    coords[i, d] += self.delta_h
                    new_mol = Molecule(labels, coords, units='au')
                    self.scf_driver.compute(new_mol, ao_basis)
                    grad_drv.compute(new_mol, ao_basis)
                    grad_plus2 = grad_drv.get_gradient()

                    prop.compute_scf_prop(new_mol, ao_basis,
                                          self.scf_driver.scf_tensors)
                    mu_plus2 = prop.get_property('dipole moment')

                    coords[i, d] -= 3.0 * self.delta_h
                    new_mol = Molecule(labels, coords, units='au')
                    self.scf_driver.compute(new_mol, ao_basis)
                    grad_drv.compute(new_mol, ao_basis)
                    grad_minus1 = grad_drv.get_gradient()

                    prop.compute_scf_prop(new_mol, ao_basis,
                                          self.scf_driver.scf_tensors)
                    mu_minus1 = prop.get_property('dipole moment')

                    coords[i, d] -= self.delta_h
                    new_mol = Molecule(labels, coords, units='au')
                    self.scf_driver.compute(new_mol, ao_basis)
                    grad_drv.compute(new_mol, ao_basis)
                    grad_minus2 = grad_drv.get_gradient()

                    prop.compute_scf_prop(new_mol, ao_basis,
                                          self.scf_driver.scf_tensors)
                    mu_minus2 = prop.get_property('dipole moment')

                    for c in range(3):
                        self.dipole_gradient[c, 3*i + d] = (
                          ( mu_minus2[c] - 8.0 * mu_minus1[c] 
                        + 8.0 * mu_plus1[c] - mu_plus2[c])
                        / (12.0 * self.delta_h) )
                    coords[i, d] += 2.0 * self.delta_h
                    # f'(x) ~ [ f(x - 2h) - 8 f(x - h) + 8 f(x + h)
                    # - f(x + 2h) ] / ( 12h )
                    hessian[i, d] = (grad_minus2 - 8.0 * grad_minus1
                       + 8.0 * grad_plus1 - grad_plus2) / (12.0 * self.delta_h)

        # reshaped Hessian as member variable
        self.hessian = hessian.reshape(3*natm, 3*natm)

        self.scf_driver.compute(molecule, ao_basis)
        self.ostream.unmute()

    def compute_dipole_gradient(self, molecule, ao_basis):
        """
        Computes the analytical gradient of the dipole moment.

        :param molecule:
            The molecule.
        :param ao_basis:
            The AO basis set.
        :param scf_drv:
            The SCF driver.
        :param perturbed_density: #TODO remove this if setup approved
            The perturbed density matrix.
        """

        # Number of atoms and atomic charges
        natm = molecule.number_of_atoms()
        nuclear_charges = molecule.elem_ids_to_numpy()

        scf_tensors = self.scf_driver.scf_tensors 
        perturbed_density = self.perturbed_density

        density = scf_tensors['D_alpha']
        nao = perturbed_density.shape[-1] # need for reshaping

        # Dipole integrals
        dipole_drv = ElectricDipoleIntegralsDriver(self.comm)
        dipole_mats = dipole_drv.compute(molecule, ao_basis)
        dipole_ints = np.array((dipole_mats.x_to_numpy(),
                                dipole_mats.y_to_numpy(),
                                dipole_mats.z_to_numpy()))

        # Initialize a local dipole gradient to zero
        dipole_gradient = np.zeros((3, natm, 3))

        # Put the nuclear contributions to the right place
        natm_zeros = np.zeros((natm))
        dipole_gradient[0] = np.vstack((nuclear_charges,
                                        natm_zeros, natm_zeros)).T
        dipole_gradient[1] = np.vstack((natm_zeros,
                                        nuclear_charges, natm_zeros)).T
        dipole_gradient[2] = np.vstack((natm_zeros,
                                        natm_zeros, nuclear_charges)).T

        # TODO: replace once veloxchem analytical integral derivatives 
        # are available
        # TODO: replace the full array of dipole integrals derivatives with
        # the derivative with respect to each atom and contract with 
        # the densities in the same way as done for the energy gradient.
        dipole_integrals_deriv = self.compute_dipole_integral_derivatives(
                                                        molecule, ao_basis)

        # Add the electronic contributions
        for a in range(natm):
            for c in range(3):
                for x in range(3):
                    dipole_gradient[c,a,x] += -2.0 * (
                            np.linalg.multi_dot([
                                density.reshape(nao**2),
                                dipole_integrals_deriv[c,a,x].reshape(nao**2)])
                            + np.linalg.multi_dot([
                                perturbed_density[a,x].reshape(nao**2),
                                dipole_ints[c].reshape(nao**2)]))

        self.dipole_gradient = dipole_gradient.reshape(3, 3 * natm)


    # TODO can stay here
    def compute_dipole_integral_derivatives(self, molecule, ao_basis):
        """
        Imports the analytical derivatives of dipole integrals.

        :param molecule:
            The molecule.
        :param ao_basis:
            The AO basis set.

        :return:
            The dipole integral derivatives.
        """

        # number of atoms
        natm = molecule.number_of_atoms()

        scf_tensors = self.scf_driver.scf_tensors
        # number of atomic orbitals
        nao = scf_tensors['D_alpha'].shape[0]

        # 3 dipole components x No. atoms x 3 atomic coordinates
        # x No. basis x No. basis
        dipole_integrals_gradient = np.zeros((3, natm, 3, nao, nao))

        for i in range(natm):
            dipole_integrals_gradient[:,i,:,:,:] = (
                                dipole_deriv(molecule, ao_basis, i)
                                )

        return dipole_integrals_gradient
<|MERGE_RESOLUTION|>--- conflicted
+++ resolved
@@ -227,17 +227,6 @@
             'memory_profiling': self.memory_profiling,
             'memory_tracing': self.memory_tracing,
         })
-
-<<<<<<< HEAD
-        # TODO: remove (Iulia's comment: the "Pople" way to calculate the Hessian should be valid for both HF and DFT)
-        ## Sanity check
-        #if (self.pople_hessian) and (not self._dft):
-        #    raise ValueError('Pople Hessian only valid for DFT')
-=======
-        # Sanity check
-        if (self.do_pople_hessian) and (not self._dft):
-            raise ValueError('Pople Hessian only valid for DFT')
->>>>>>> a3e2a9b7
 
         # Save the electronic energy
         self.elec_energy = self.scf_driver.get_scf_energy()
