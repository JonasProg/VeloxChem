#
#                           VELOXCHEM 1.0-RC3
#         ----------------------------------------------------
#                     An Electronic Structure Code
#
#  Copyright © 2018-2022 by VeloxChem developers. All rights reserved.
#  Contact: https://veloxchem.org/contact
#
#  SPDX-License-Identifier: LGPL-3.0-or-later
#
#  This file is part of VeloxChem.
#
#  VeloxChem is free software: you can redistribute it and/or modify it under
#  the terms of the GNU Lesser General Public License as published by the Free
#  Software Foundation, either version 3 of the License, or (at your option)
#  any later version.
#
#  VeloxChem is distributed in the hope that it will be useful, but WITHOUT
#  ANY WARRANTY; without even the implied warranty of MERCHANTABILITY or
#  FITNESS FOR A PARTICULAR PURPOSE. See the GNU Lesser General Public
#  License for more details.
#
#  You should have received a copy of the GNU Lesser General Public License
#  along with VeloxChem. If not, see <https://www.gnu.org/licenses/>.

from mpi4py import MPI
from copy import deepcopy
from contextlib import redirect_stderr
from io import StringIO
import numpy as np
import time as tm

from .veloxchemlib import mpi_master
from .veloxchemlib import XCFunctional, MolecularGrid
from .outputstream import OutputStream
from .molecule import Molecule

with redirect_stderr(StringIO()) as fg_err:
    import geometric


class OptimizationEngine(geometric.engine.Engine):
    """
    Implements optimization engine for geomeTRIC.

    :param grad_drv:
        The gradient driver.
    :param molecule:
        The molecule.
    :params **:
        The input parameters of the main energy driver

    Instance variables
        - molecule: The molecule.
        - grad_drv: The gradient driver.
        - comm: The MPI communicator.
        - rank: The rank of MPI process.
    """

    def __init__(self, grad_drv, molecule, *args):
        """
        Initializes optimization engine for geomeTRIC.
        """

        g_molecule = geometric.molecule.Molecule()
        g_molecule.elem = molecule.get_labels()
        g_molecule.xyzs = [
            molecule.get_coordinates_in_bohr() * geometric.nifty.bohr2ang
        ]

        super().__init__(g_molecule)

        self.molecule = molecule
        self.args = args
        self.grad_drv = grad_drv

        self.comm = grad_drv.comm
        self.rank = grad_drv.comm.Get_rank()

    def lower(self):
        """ Required in order to get MECI optimization working in geomeTRIC"""
        return 'custom engine'

    def calc_new(self, coords, dirname):
        """
        Implements calc_new method for the engine.

        :param coords:
            The coordinates.
        :param dirname:
            The relative path.

        :return:
            A dictionary containing energy and gradient.
        """

        start_time = tm.time()

        labels = self.molecule.get_labels()

        if self.rank == mpi_master():
            new_mol = Molecule(labels, coords.reshape(-1, 3), units='au')
            new_mol.set_charge(self.molecule.get_charge())
            new_mol.set_multiplicity(self.molecule.get_multiplicity())
        else:
            new_mol = Molecule()
        new_mol.broadcast(self.rank, self.comm)

        self.grad_drv.ostream.print_info('Computing energy and gradient...')
        self.grad_drv.ostream.flush()

<<<<<<< HEAD
        # manually mute the output stream
        #ostream_state_orig = self.grad_drv.ostream.state
        #self.grad_drv.ostream.state = False
=======
        self.grad_drv.ostream.mute()
>>>>>>> e0d82c1e

        energy = self.grad_drv.compute_energy(new_mol, *self.args)
        self.grad_drv.compute(new_mol, *self.args)
        gradient = self.grad_drv.get_gradient()

<<<<<<< HEAD
        # manually unmute the output stream
        #self.grad_drv.ostream.state = ostream_state_orig
=======
        self.grad_drv.ostream.unmute()
>>>>>>> e0d82c1e

        energy = self.comm.bcast(energy, root=mpi_master())
        gradient = self.comm.bcast(gradient, root=mpi_master())

        if self.rank == mpi_master():
            grad2 = np.sum(gradient**2, axis=1)
            rms_grad = np.sqrt(np.mean(grad2))
            max_grad = np.max(np.sqrt(grad2))
            valstr = '  Energy   : {:.10f} a.u.'.format(energy)
            self.grad_drv.ostream.print_info(valstr)
            valstr = '  Gradient : {:.6e} a.u. (RMS)'.format(rms_grad)
            self.grad_drv.ostream.print_info(valstr)
            valstr = '             {:.6e} a.u. (Max)'.format(max_grad)
            self.grad_drv.ostream.print_info(valstr)
            valstr = '  Time     : {:.2f} sec'.format(tm.time() - start_time)
            self.grad_drv.ostream.print_info(valstr)
            self.grad_drv.ostream.print_blank()
            self.grad_drv.ostream.flush()

        return {
            'energy': energy,
            'gradient': gradient.flatten(),
        }

    def copy_scratch(self, src, dest):
        """
        Implements copy_scratch method for the engine.

        :param src:
            The source.
        :param dest:
            The destination.
        """

        return

    def __deepcopy__(self, memo):
        """
        Implements deepcopy.

        :param memo:
            The memo dictionary for deepcopy.

        :return:
            A deepcopy of self.
        """

        new_engine = OptimizationEngine(deepcopy(self.grad_drv),
                                        deepcopy(self.molecule),
                                        deepcopy(self.args))

        for key, val in vars(self).items():
            if isinstance(val, (MPI.Intracomm, OutputStream)):
                pass
            elif isinstance(val, XCFunctional):
                new_engine.key = XCFunctional(val)
            elif isinstance(val, MolecularGrid):
                new_engine.key = MolecularGrid(val)
            else:
                new_engine.key = deepcopy(val)

        return new_engine<|MERGE_RESOLUTION|>--- conflicted
+++ resolved
@@ -109,24 +109,13 @@
         self.grad_drv.ostream.print_info('Computing energy and gradient...')
         self.grad_drv.ostream.flush()
 
-<<<<<<< HEAD
-        # manually mute the output stream
-        #ostream_state_orig = self.grad_drv.ostream.state
-        #self.grad_drv.ostream.state = False
-=======
         self.grad_drv.ostream.mute()
->>>>>>> e0d82c1e
 
         energy = self.grad_drv.compute_energy(new_mol, *self.args)
         self.grad_drv.compute(new_mol, *self.args)
         gradient = self.grad_drv.get_gradient()
 
-<<<<<<< HEAD
-        # manually unmute the output stream
-        #self.grad_drv.ostream.state = ostream_state_orig
-=======
         self.grad_drv.ostream.unmute()
->>>>>>> e0d82c1e
 
         energy = self.comm.bcast(energy, root=mpi_master())
         gradient = self.comm.bcast(gradient, root=mpi_master())
