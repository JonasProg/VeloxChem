--- conflicted
+++ resolved
@@ -28,11 +28,7 @@
 import time as tm
 import numpy as np
 
-<<<<<<< HEAD
-from .veloxchemlib import (XCFunctional, MolecularGrid, mpi_master)
-=======
-from .veloxchemlib import (XCNewFunctional, MolecularGrid)
->>>>>>> c2def8d5
+from .veloxchemlib import (XCNewFunctional, MolecularGrid, mpi_master)
 from .outputstream import OutputStream
 from .gradientdriver import GradientDriver
 
