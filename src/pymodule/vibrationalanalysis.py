#
#                              VELOXCHEM
#         ----------------------------------------------------
#                     An Electronic Structure Code
#
#  Copyright © 2018-2024 by VeloxChem developers. All rights reserved.
#
#  SPDX-License-Identifier: LGPL-3.0-or-later
#
#  This file is part of VeloxChem.
#
#  VeloxChem is free software: you can redistribute it and/or modify it under
#  the terms of the GNU Lesser General Public License as published by the Free
#  Software Foundation, either version 3 of the License, or (at your option)
#  any later version.
#
#  VeloxChem is distributed in the hope that it will be useful, but WITHOUT
#  ANY WARRANTY; without even the implied warranty of MERCHANTABILITY or
#  FITNESS FOR A PARTICULAR PURPOSE. See the GNU Lesser General Public
#  License for more details.
#
#  You should have received a copy of the GNU Lesser General Public License
#  along with VeloxChem. If not, see <https://www.gnu.org/licenses/>.

from mpi4py import MPI
from contextlib import redirect_stderr
from io import StringIO
import numpy as np
import sys
import h5py
from pathlib import Path

from .scfrestdriver import ScfRestrictedDriver
from .scfunrestdriver import ScfUnrestrictedDriver
from .scfrestopendriver import ScfRestrictedOpenDriver
from .scfhessiandriver import ScfHessianDriver
from .xtbdriver import XtbDriver
from .xtbhessiandriver import XtbHessianDriver
from .polarizabilitygradient import PolarizabilityGradient
from .lrsolver import LinearResponseSolver
from .cppsolver import ComplexResponse
from .veloxchemlib import (mpi_master, bohr_in_angstrom, avogadro_constant,
                           fine_structure_constant, electron_mass_in_amu,
                           amu_in_kg, speed_of_light_in_vacuum_in_SI)
from .veloxchemlib import parse_xc_func
from .outputstream import OutputStream
from .griddriver import GridDriver
from .errorhandler import assert_msg_critical
from .dftutils import get_default_grid_level
from .inputparser import parse_input
from .sanitychecks import raman_sanity_check

with redirect_stderr(StringIO()) as fg_err:
    import geometric

import matplotlib.pyplot as plt
import matplotlib.lines as mlines


class VibrationalAnalysis:
    """
    Implements the vibrational analysis driver.

    :param drv:
        The SCF or XTB driver.

    Instance variables
        - hessian: The Hessian in Hartree per Bohr**2.
          in Hartree / (amu * Bohr**2).
        - reduced_masses: The reduced masses of the normal modes in amu.
        - force_constants: The force constants in mdyn/Angstrom.
        - vib_frequencies: The vibrational frequencies in cm**-1.
        - normal_modes: The non-normalized vibrational normal modes in
                        (non-mass-weighted) Cartesian coordinates.
        - normed_normal_modes: The normalized vibrational normal modes in
                        (non-mass-weighted) Cartesian coordinates.
        - dipole_gradient: The gradient of the dipole moment.
        - ir_intensities: The IR intensities in km/mol.
        - polarizability_gradient: The gradient of the polarizability.
        - raman_intensities: The Raman intensities (in A**4/amu).
        - int_pol: Parallel Raman (in A**4/amu).
        - int_depol: Perpendicular Raman (in A**4/amu).
        - depol_ratio: Depolarization ratio (in A**4/amu).
        - frequencies: the frequency/ies of external electric field (for resonance Raman)
        - flag: The name of the driver.
        - numerical_hessian: Perform numerical Hessian calculation.
        - numerical_raman: Perform numerical polarizability gradient calculation.
        - do_four_point_hessian: Perform four-point numerical approximation.
        - do_four_point_raman: Perform four-point numerical approximation.
        - do_print_hessian: Flag for printing the Hessian.
        - elec_energy: The (total) electronic energy.
        - temperature: The temperature (in K) used for thermodynamic analysis.
        - pressure: The pressure (in bar) used for thermodynamic analysis.
        - do_ir: Calculate IR intensities.
        - do_raman: Calculate Raman activity.
        - do_resonance_raman: Calculate resonance Raman activity.
        - rr_damping: Damping factor for complex polarizability gradient (resonance Raman).
        - is_scf: Whether the reference state is SCF.
        - is_xtb: Whether the reference state is XTB.
        - filename: The filename.
        - checkpoint_file: The name of checkpoint file (h5 format).
        - result_file: The name of the vibrational analysis output file (txt format).
    """

    def __init__(self, drv):
        """
        Initializes vibrational analysis driver.
        """

        # MPI information
        self.comm = drv.comm
        self.rank = drv.comm.Get_rank()
        self.nodes = drv.comm.Get_size()

        # output stream
        self.ostream = drv.ostream

        # filenames
        self.filename = None
        self.checkpoint_file = None
        self.result_file = None

        # option dictionaries from input
        # TODO: cleanup
        self.method_dict = {}
        self.vib_dict = {}
        self.hessian_dict = {}
        self.cphf_dict = {}
        self.rsp_dict = {}
        self.polgrad_dict = {}

        # dictionary of vibrational analysis results
        self._results = {}

        # Hessian driver etc
        self.is_scf = False
        self.is_xtb = False
        if isinstance(drv, (ScfRestrictedDriver, ScfUnrestrictedDriver,
                            ScfRestrictedOpenDriver)):
            self.is_scf = True
            self.scf_driver = drv
            self.hessian_driver = ScfHessianDriver(drv)
        elif isinstance(drv, XtbDriver):
            self.is_xtb = True
            self.scf_driver = None
            self.hessian_driver = XtbHessianDriver(drv)

        self.hessian = None
        self.reduced_masses = None
        self.force_constants = None
        self.vib_frequencies = None

        self.normal_modes = None  # not normalized, not mass-weighted
        self.normed_normal_modes = None  # normalized, not mass-weighted
        self.dipole_gradient = None
        self.ir_intensities = None
        self.polarizability_gradient = None
        self.raman_intensities = None
        self.int_pol = None
        self.int_depol = None
        self.depol_ratio = None

        self.flag = 'Vibrational Analysis Driver'

        # flag for numerical Hessian and pol. gradient
        self.numerical_hessian = False
        self.numerical_raman = False

        # flag for two-point or four-point approximation
        self.do_four_point_hessian = False
        self.do_four_point_raman = False

        self.do_ir = True
        self.do_raman = False
        self.do_resonance_raman = False
        self.rr_damping = None
        self.frequencies = (0,)

        # flag for printing
        self.do_print_hessian = False
        self.do_print_polgrad = False
        self.print_depolarization_ratio = False

        # thermodynamics
        self.elec_energy = 0.0
        self.temperature = 298.15
        self.pressure = 1.0

        self._input_keywords = {
            'vibrational': {
                'numerical_hessian': ('bool', 'do numerical hessian'),
                'numerical_raman': ('bool', 'do numerical polarizability gradient'),
                'do_four_point_hessian': ('bool', 'do four-point numerical integration'),
                'do_four_point_raman': ('bool', 'do four-point numerical integration'),
                'do_ir': ('bool', 'whether to calculate IR intensities'),
                'do_raman': ('bool', 'whether to calculate Raman activity'),
                'do_resonance_raman': ('bool', 'whether to calculate resonance Raman activity'),
                'rr_damping': ('float', 'the damping factor in CPP for resonance Raman (a.u.)'),
                'do_print_hessian': ('bool', 'whether to print the Hessian'),
                'do_print_polgrad': ('bool', 'whether to print the pol. gradient'),
                'print_depolarization_ratio': ('bool', 'whether to print Raman depolarization ratio'),
                'temperature': ('float', 'the temperature'),
                'pressure': ('float', 'the pressure'),
                'frequencies': ('seq_range', 'frequencies of external electric field'),
                'filename': ('str', 'base name of output files'),
                },
            }

    def update_settings(self, method_dict=None, vib_dict=None, hessian_dict=None, cphf_dict=None,
                        rsp_dict=None, polgrad_dict=None):
        """
        Updates settings in HessianDriver.

        :param method_dict:
            The input dictionary of method settings group.
        :param hessian_dict:
            The input dictionary of Hessian settings group.
        :param cphf_dict:
            The input dictionary of CPHF (orbital response) settings.
        :param rsp_dict:
            The input dictionary for linear response settings
            (needed to compute the polarizability gradient).
        :param polgrad_dict:
            The input dictionary for the polarizability gradient
            (needed to compute Raman activity).
        """

        if method_dict is None:
            method_dict = {}
        if vib_dict is None:
            vib_dict = {}

        vib_keywords = {
            key: val[0] for key, val in
            self._input_keywords['vibrational'].items()
        }

        parse_input(self, vib_keywords, vib_dict)

        if 'filename' in vib_dict:
            self.filename = vib_dict['filename']
            self.checkpoint_file = f'{self.filename}-vib-results.h5'
            self.result_file = f'{self.filename}-vib-results.out'
        else:
            self.result_file = 'vib-results.out'

        # settings for property modules
        if hessian_dict is None:
            hessian_dict = {}
        if cphf_dict is None:
            cphf_dict = {}
        if rsp_dict is None:
            rsp_dict = {}
        if polgrad_dict is None:
            polgrad_dict = {}

        self.method_dict = dict(method_dict)
        self.vib_dict = dict(vib_dict)
        self.hessian_dict = dict(hessian_dict)
        self.cphf_dict = dict(cphf_dict)
        self.rsp_dict = dict(rsp_dict)
        self.polgrad_dict = dict(polgrad_dict)

    def compute(self, molecule, ao_basis=None, min_basis=None):
        """
        Drives the computation of the vibrational analysis and
        associated properties.

        :param molecule:
            The molecule.
        :param ao_basis:
            The AO basis set.
        :param min_basis:
            The minimal AO basis set.

        :returns:
            The dictionary with vibrational analysis results.
        """

        if self.rank == mpi_master():
            self.print_header()

        # compute the Hessian
        self.compute_hessian(molecule, ao_basis)

        # compute the polarizability gradient for Raman intensities
        if (self.do_raman or self.do_resonance_raman) and self.is_scf:
            # check if both normal and resonance Raman requested
            raman_sanity_check(self)
            self.compute_polarizability_gradient(molecule, ao_basis)

        if self.rank == mpi_master():
            # Save the molecule xyz string in the results dictionary
            self._results['molecule_xyz_string'] = molecule.get_xyz_string()

            # get vibrational frequencies and normal modes
            self.frequency_analysis(molecule, filename=None)
            self._results['vib_frequencies'] = self.vib_frequencies
            # FIXME: normalized or not? What should the user get?
            self._results['normal_modes'] = self.normal_modes

            # calculate force constants
            self.reduced_masses, self.force_constants = self.calculate_force_constant()
            self._results['reduced_masses'] = self.reduced_masses
            self._results['force_constants'] = self.force_constants

            # calculate the gradient of the dipole moment for IR intensities
            if self.do_ir:
                self.ir_intensities = self.calculate_ir_intensity(self.normal_modes)
                self._results['ir_intensities'] = self.ir_intensities

            # calculate the analytical polarizability gradient for Raman intensities
            # FIXME: should the instance variable be called raman_intensities, or
            # rather raman_activities?
            if (self.do_raman or self.do_resonance_raman) and self.is_scf:
<<<<<<< HEAD
                #self.raman_intensities, depol_ratio = self.calculate_raman_activity(
                #        self.normal_modes)
                self.raman_intensities, self.int_pol, self.int_depol, self.depol_ratio = (
                    self.calculate_raman_activity(self.normal_modes))
=======
                self.raman_intensities, depol_ratio = self.calculate_raman_activity(
                        self.normal_modes)
                self._results['raman_intensities'] = self.raman_intensities
                if depol_ratio is not None:
                    self._results['depolarization_ratios'] = depol_ratio
>>>>>>> 217a46de

            elif (self.do_raman or self.do_resonance_raman) and self.is_xtb:
                self.ostream.print_info('Raman not available for XTB.')
                self.do_raman = False
                self.do_resonance_raman = False

            # print the vibrational properties
            self.print_vibrational_analysis(molecule)

            # print resonance Raman grid at the end
            if self.do_resonance_raman:
                self.print_resonance_raman()

            # create binary file and save vibrational analysis results
            self._write_final_hdf5(molecule)

            return self._results

        return
   
    def frequency_analysis(self, molecule, filename=None):
        """
        Runs the frequency analysis from geomeTRIC to obtain vibrational
        frequencies and normal modes.

        Based on the molecular Hessian employing the geomeTRIC module:
        J. Chem. Phys. 144, 214108, DOI: 10.1063/1.4952956

        :param molecule:
            The molecule.
        """

        err_msg = ('The installed geometric package does not support\n' +
                   '  vibrational analysis. Please install the latest\n' +
                   '  geometric via pip or conda.\n')
        assert_msg_critical(hasattr(geometric, 'normal_modes'), err_msg)

        # number of atoms, elements, and coordinates
        natm = molecule.number_of_atoms()
        elem = molecule.get_labels()
        coords = molecule.get_coordinates_in_bohr().reshape(natm * 3)

        self.vib_frequencies, self.normal_modes, gibbs_energy = (
            geometric.normal_modes.frequency_analysis(
                coords,
                self.hessian,
                elem,
                energy=self.elec_energy,
                temperature=self.temperature,
                pressure=self.pressure,
                outfnm=filename,
                normalized=False))

    def calculate_raman_activity(self, normal_modes):
        """
        Calculates the Raman activity. Static or dynamic (resonant).

        :param normal_modes:
            The vibrational normal modes.

        :return:
            The raman activity.
        """

        # get information from polarizability gradient dictionary
        raman_conversion_factor = self.get_conversion_factor('raman')

        # frequency of electric field
        freqs = list(self.polarizability_gradient.keys())
        nfreq = len(freqs)

        number_of_modes = len(self.vib_frequencies)

        # dictionary for Raman intensities
        raman_intensities = {}
        int_pol = None
        int_depol = None
        depol_ratio = None

        for freq in freqs:
            # get gradient for current frequency
            current_polarizability_gradient = (self.polarizability_gradient[freq])
            size_x = current_polarizability_gradient.shape[0]
            size_y = current_polarizability_gradient.shape[1]
            size_k = self.normal_modes.shape[0]

            # einsum 'xyi,ik->xyk'
            raman_transmom = np.matmul(
                current_polarizability_gradient.reshape(size_x * size_y, -1),
                normal_modes.T).reshape(size_x, size_y, size_k)

            # calculate rotational invariants
            alpha_bar = np.zeros((number_of_modes),
                                 dtype=current_polarizability_gradient.dtype)
            gamma_bar_sq = np.zeros((number_of_modes))
            for i in range(3):
                alpha_bar += raman_transmom[i, i] / 3.0
                for j in range(i + 1, 3):
                    gamma_bar_tmp_1 = np.abs(raman_transmom[i, i] - raman_transmom[j, j])
                    gamma_bar_tmp_2 = np.abs(raman_transmom[i, j])
                    gamma_bar_sq += 0.5 * (gamma_bar_tmp_1)**2 + 3.0 * (gamma_bar_tmp_2)**2

            alpha_bar_sq = np.abs(alpha_bar)**2
            raman_intensities[freq] = (
                45.0 * alpha_bar_sq + 7.0 * gamma_bar_sq) * raman_conversion_factor

            if self.print_depolarization_ratio and (freq == 0.0): # TODO dynamic also?
                int_pol = 45.0 * alpha_bar_sq + 4.0 * gamma_bar_sq
                int_depol = 3.0 * gamma_bar_sq
                depol_ratio = int_depol / int_pol

        return raman_intensities, int_pol, int_depol, depol_ratio

    def calculate_ir_intensity(self, normal_modes):
        """
        Calculates the IR intensity of the normal modes.

        :param normal_modes:
            The vibrational normal modes.

        :return:
            The IR intensities.
        """

        conv_ir_ea0amu2kmmol = self.get_conversion_factor('ir')

        ir_trans_dipole = self.dipole_gradient.dot(normal_modes.T)
        ir_intensity_au_amu = np.array([
            np.linalg.norm(ir_trans_dipole[:, x])**2
            for x in range(ir_trans_dipole.shape[1])
        ])

        return ir_intensity_au_amu * conv_ir_ea0amu2kmmol

    def calculate_force_constant(self):
        """
        Calculates force constants.

        :return:
            Force constants of vibrational normal modes.
        """

        # constants and conversion factors
        c = speed_of_light_in_vacuum_in_SI()
        cm_to_m = 1e-2  # centimeters in meters
        N_to_mdyne = 1e+8  # Newton in milli dyne
        m_to_A = 1e+10  # meters in Angstroms

        # diagonalizes Hessian and calculates the reduced masses
        # einsum 'ki->i'
        reduced_masses = 1.0 / np.sum(self.normal_modes.T**2, axis=0)

        force_constants = (4.0 * np.pi**2 *
                                (c * (self.vib_frequencies / cm_to_m))**2 *
                                reduced_masses *
                                amu_in_kg()) * (N_to_mdyne / m_to_A)
        return reduced_masses, force_constants

    def get_conversion_factor(self, prop):
        """
        Calculates conversion factor for IR or Raman.

        :param prop:
            Which property conversion factor.

        :return:
            Conversion factor.

        """

        # constants and conversion factors
        alpha = fine_structure_constant()
        bohr_in_km = bohr_in_angstrom() * 1e-13

        # conversion factor of IR intensity to km/mol
        if (prop == 'ir'):
            conv_factor = conv_ir_ea0amu2kmmol = (electron_mass_in_amu() * avogadro_constant()
                                    * alpha**2 * bohr_in_km * np.pi / 3.0)
        elif (prop == 'raman'):
            conv_factor = 0.078424
            
        return conv_factor

    def compute_hessian(self, molecule, ao_basis):
        """
        Directs the calculation of the nuclear Hessian

        :param molecule:
            The molecule.
        :param ao_basis:
            The AO basis set.
        """

        hessian_drv = self.hessian_driver

        hessian_drv.update_settings(self.method_dict, self.hessian_dict, cphf_dict=self.cphf_dict)

        # Transfer settings for vibrational task to Hessian driver
        if self.is_scf:
            # only pass numerical option to ScfHessianDriver
            # since XtbHessianDriver will always be numerical
            hessian_drv.numerical = self.numerical_hessian
        hessian_drv.do_four_point = self.do_four_point_hessian
        hessian_drv.do_dipole_gradient = self.do_ir
        hessian_drv.do_print_hessian = self.do_print_hessian

        hessian_drv.compute(molecule, ao_basis)

        # save gradients
        self.hessian = hessian_drv.hessian
        self.dipole_gradient = hessian_drv.dipole_gradient

        # save the electronic energy
        self.elec_energy = hessian_drv.elec_energy

    def print_hessian(self, molecule):
        """
        Prints the Hessian.

        :param molecule:
            The molecule.
        """

        if self.hessian_driver.hessian is None:
            self.ostream.print_warning('Hessian is not available.')
        else:
            self.hessian_driver.print_hessian(molecule)

    def compute_polarizability_gradient(self, molecule, ao_basis):
        """
        Directs the calculation of the polarizability gradient
        needed for Raman activity.
        OBS!!! Only for SCF/DFT (not XTB)

        :param molecule:
            The molecule.
        :param ao_basis:
            The AO basis set.
        """

        # check if both normal and resonance Raman requested
        raman_sanity_check(self)

        scf_tensors = self.scf_driver.scf_tensors

        # set up the polarizability gradient driver
        polgrad_drv = PolarizabilityGradient(self.scf_driver, self.comm, self.ostream)
        if 'frequencies' not in self.polgrad_dict:
            polgrad_drv.frequencies = self.frequencies
        if self.rr_damping is not None:
            polgrad_drv.damping = self.rr_damping
        polgrad_drv.update_settings(self.polgrad_dict,
                                    orbrsp_dict = self.cphf_dict,
                                    method_dict = self.method_dict)

        # transfer settings for vibrational task to polgrad driver
        polgrad_drv.numerical = self.numerical_raman
        polgrad_drv.do_four_point = self.do_four_point_raman
        polgrad_drv.do_print_polgrad = self.do_print_polgrad

        # perform a linear response calculation
        if self.do_resonance_raman:
            polgrad_drv.is_complex = True
            lr_drv = ComplexResponse(self.comm, self.ostream)
            lr_drv.update_settings(self.rsp_dict, self.method_dict)
            lr_drv.damping = polgrad_drv.damping
            if 'frequencies' not in self.rsp_dict:
                lr_drv.frequencies = polgrad_drv.frequencies
            lr_results = lr_drv.compute(molecule, ao_basis, scf_tensors)
        else:
            lr_drv = LinearResponseSolver(self.comm, self.ostream)
            lr_drv.update_settings(self.rsp_dict, self.method_dict)
            if 'frequencies' not in self.rsp_dict:
                lr_drv.frequencies = self.frequencies
            lr_results = lr_drv.compute(molecule, ao_basis, scf_tensors)

        # compute polarizability gradient
        polgrad_drv.compute(molecule, ao_basis, scf_tensors, lr_results)

        # save the gradient
        self.polarizability_gradient = polgrad_drv.polgradient

    def print_vibrational_analysis(self, molecule, filename=None, rsp_drv=None):
        """
        Prints the results from the vibrational analysis.

        :param molecule:
            The molecule.
        :param filename:
            Filename where thermodynamic properties are saved by geomeTRIC.
        :param rsp_drv:
            The response driver (for excited state vibrational analysis).
        """

        title = 'Vibrational Analysis'
        self.ostream.print_header(title)
        self.ostream.print_header('=' * (len(title) + 2))
        self.ostream.print_blank()

        number_of_modes = len(self.vib_frequencies)
        n_dom_modes = 5

        if number_of_modes <= n_dom_modes:
            normal_mode_idx_lst = range(number_of_modes)
        elif (self.ir_intensities is not None):
            normal_mode_idx_lst = self.get_dominant_modes(n_dom_modes)
            nmodes_msg = f'The {n_dom_modes} dominant normal modes are printed below.'
            self.ostream.print_info(nmodes_msg)
            self.ostream.print_blank()
        else:
            normal_mode_idx_lst = range(n_dom_modes)
            nmodes_msg = f'The {n_dom_modes} lowest normal modes are printed below.'
            self.ostream.print_info(nmodes_msg)
            self.ostream.print_blank()

        self.print_vibrational_analysis_ostream(molecule, normal_mode_idx_lst,
                                                filename, rsp_drv)
        self.print_vibrational_analysis_file(molecule, filename, rsp_drv)

        fulltxt_msg = f'Full vibrational analysis results written to: {self.result_file}'
        self.ostream.print_info(fulltxt_msg)
        self.ostream.print_blank()
        self.ostream.flush()

    def print_vibrational_analysis_ostream(self, molecule, idx_lst, filename=None, rsp_drv=None):
        """
        Prints the results from the vibrational analysis to the ostream.

        :param molecule:
            The molecule.
        :param filename:
            Filename where thermodynamic properties are saved by geomeTRIC.
        :param rsp_drv:
            The response driver (for excited state vibrational analysis).
        """

        # number of atoms, elements, and coordinates
        natm = molecule.number_of_atoms()
        elem = molecule.get_labels()
        number_of_modes = len(self.vib_frequencies)

        # normalize the normal modes
        self.normal_modes /= np.linalg.norm(self.normal_modes,
                                            axis=1)[:, np.newaxis]
        self.normed_normal_modes = self.normal_modes / np.linalg.norm(self.normal_modes,
                                            axis=1)[:, np.newaxis]
       
        title = 'Vibrational Analysis'
        self.ostream.print_header(title)
        self.ostream.print_header('=' * (len(title) + 2))
        self.ostream.print_blank()

        width = 52
        for k in idx_lst:

            # print indices and vibrational frequencies:
            index_string = '{:22s}{:d}'.format('Vibrational Mode', k + 1)
            self.ostream.print_header(index_string.ljust(width))
            self.ostream.print_header('-' * width)

            freq_string = '{:22s}{:20.2f}  {:8s}'.format(
                'Harmonic frequency:', self.vib_frequencies[k], 'cm**-1')
            self.ostream.print_header(freq_string.ljust(width))

            mass_string = '{:22s}{:20.4f}  {:8s}'.format(
                'Reduced mass:', self.reduced_masses[k], 'amu')
            self.ostream.print_header(mass_string.ljust(width))

            force_cnst_string = '{:22s}{:20.4f}  {:8s}'.format(
                'Force constant:', self.force_constants[k], 'mdyne/A')
            self.ostream.print_header(force_cnst_string.ljust(width))

            if self.ir_intensities is not None:
                ir_intens_string = '{:22s}{:20.4f}  {:8s}'.format(
                    'IR intensity:', self.ir_intensities[k], 'km/mol')
                self.ostream.print_header(ir_intens_string.ljust(width))

            if self.do_raman and (self.raman_intensities is not None):
                freq_unit = ' a.u.'
                freqs = list(self.raman_intensities.keys())
                for freq in freqs:
                    if freq == 0.0:
                        this_freq = 'static'
                    else:
                        this_freq = str(round(freq,4)) + freq_unit
                    raman_intens_string = '{:16s} {:12s} {:12.4f}  {:8s}'.format(
                            'Raman activity:', this_freq, self.raman_intensities[freq][k],
                            'A**4/amu')
                    self.ostream.print_header(raman_intens_string.ljust(width))

                if self.print_depolarization_ratio:
                    raman_parallel_str = '{:22s}{:20.4f}  {:8s}'.format(
                        'Parallel Raman:', self.int_pol[k], 'A**4/amu')
                    self.ostream.print_header(
                        raman_parallel_str.ljust(width))

                    raman_perpendicular_str = '{:22s}{:20.4f}  {:8s}'.format(
                        'Perpendicular Raman:', self.int_depol[k], 'A**4/amu')
                    self.ostream.print_header(
                        raman_perpendicular_str.ljust(width))

                    depolarization_str = '{:22s}{:20.4f}'.format(
                        'Depolarization ratio:', self.depol_ratio[k])
                    self.ostream.print_header(
                        depolarization_str.ljust(width))

            normal_mode_string = '{:22s}'.format('Normal mode:')
            self.ostream.print_header(normal_mode_string.ljust(width))

            normal_mode_string = '{:16s}{:>12s}{:>12s}{:>12s}'.format(
                '', 'X', 'Y', 'Z')
            self.ostream.print_header(normal_mode_string.ljust(width))

            # print normal modes:
            for atom_index in range(natm):
                valstr = '{:<8d}'.format(atom_index + 1)
                valstr += '{:<8s}'.format(elem[atom_index])
                valstr += '{:12.4f}'.format(
                    self.normed_normal_modes[k][atom_index * 3 + 0])
                valstr += '{:12.4f}'.format(
                    self.normed_normal_modes[k][atom_index * 3 + 1])
                valstr += '{:12.4f}'.format(
                    self.normed_normal_modes[k][atom_index * 3 + 2])
                self.ostream.print_header(valstr.ljust(width))

            self.ostream.print_blank()
            self.ostream.print_blank()

        self.ostream.flush()

    def print_resonance_raman(self):
        """
        Prints the results for resonance Raman.

        :param molecule:
            The molecule.
        """

        if self.do_raman:
            pass

        number_of_modes = len(self.vib_frequencies)
        freqs = list(self.raman_intensities.keys())

        title = 'Resonance Raman'
        self.ostream.print_header(title)
        self.ostream.print_header('=' * (len(title) + 2))
        self.ostream.print_blank()

        width = 52
        for k in range(number_of_modes):
            # print normal mode indices
            index_string = '{:22s}{:d}'.format('Vibrational Mode', k + 1)
            self.ostream.print_header(index_string.ljust(width))
            self.ostream.print_header('-' * width)

            column_string = '{:>16s}  {:>24s}'.format('Frequency', 'Raman activity')
            self.ostream.print_header(column_string.ljust(width))
            self.ostream.print_header('-' * width)

            # loop through the external frequencies
            for freq in freqs:
                raman_intens_string = '{:16.6f}  {:4s}  {:18.4f}  {:8s}'.format(
                    freq, 'a.u.', self.raman_intensities[freq][k], 'A**4/amu')
                self.ostream.print_header(raman_intens_string.ljust(width))

            self.ostream.print_blank()
            self.ostream.print_blank()

        self.ostream.flush()

    def print_vibrational_analysis_file(self, molecule, filename=None, rsp_drv=None):
        """
        Prints the results from the vibrational analysis to a txt formatted file.

        :param molecule:
            The molecule.
        :param filename:
            Filename where thermodynamic properties are saved by geomeTRIC.
        :param rsp_drv:
            The response driver (for excited state vibrational analysis).
        """

        # number of atoms, elements, and coordinates
        natm = molecule.number_of_atoms()
        elem = molecule.get_labels()
        number_of_modes = len(self.vib_frequencies)

        # normalize the normal modes
        self.normal_modes /= np.linalg.norm(self.normal_modes,
                                            axis=1)[:, np.newaxis]
        self.normed_normal_modes = self.normal_modes / np.linalg.norm(self.normal_modes,
                                            axis=1)[:, np.newaxis]

        # set name of output file
        if self.result_file is None:
            self.result_file = f'vib-results.out'
        # open output file
        fout = open(self.result_file, 'w')

        title = 'Vibrational Analysis'
        fout.write(title.center(52))
        fout.write('\n')
        fout.write(('=' * (len(title) + 2)).center(52))
        fout.write('\n\n')

        width = 52
        for k in range(number_of_modes):

            # print indices and vibrational frequencies:
            index_string = '{:22s}{:d}'.format('Vibrational Mode', k + 1)
            fout.write(index_string.ljust(width))
            fout.write('\n')
            fout.write('-' * width)
            fout.write('\n')

            freq_string = '{:22s}{:20.2f}  {:8s}'.format(
                'Harmonic frequency:', self.vib_frequencies[k], 'cm**-1')
            fout.write(freq_string.ljust(width))
            fout.write('\n')

            mass_string = '{:22s}{:20.4f}  {:8s}'.format(
                'Reduced mass:', self.reduced_masses[k], 'amu')
            fout.write(mass_string.ljust(width))
            fout.write('\n')

            force_cnst_string = '{:22s}{:20.4f}  {:8s}'.format(
                'Force constant:', self.force_constants[k], 'mdyne/A')
            fout.write(force_cnst_string.ljust(width))
            fout.write('\n')

            if self.ir_intensities is not None:
                ir_intens_string = '{:22s}{:20.4f}  {:8s}'.format(
                    'IR intensity:', self.ir_intensities[k], 'km/mol')
                fout.write(ir_intens_string.ljust(width))
                fout.write('\n')

            if self.do_raman and (self.raman_intensities is not None):
                freq_unit = ' a.u.'
                freqs = list(self.raman_intensities.keys())
                for freq in freqs:
                    if freq == 0.0:
                        this_freq = 'static'
                    else:
                        this_freq = str(round(freq,4)) + freq_unit
                    raman_intens_string = '{:16s} {:12s} {:12.4f}  {:8s}'.format(
                            'Raman activity:', this_freq, self.raman_intensities[freq][k],
                            'A**4/amu')
                    fout.write(raman_intens_string.ljust(width))
                    fout.write('\n')

                if self.print_depolarization_ratio:
                    raman_parallel_str = '{:22s}{:20.4f}  {:8s}'.format(
                        'Parallel Raman:', int_pol[k], 'A**4/amu')
                    fout.write(raman_parallel_str.ljust(width))
                    fout.write('\n')

                    raman_perpendicular_str = '{:22s}{:20.4f}  {:8s}'.format(
                        'Perpendicular Raman:', int_depol[k], 'A**4/amu')
                    fout.write(raman_perpendicular_str.ljust(width))
                    fout.write('\n')

                    depolarization_str = '{:22s}{:20.4f}'.format(
                        'Depolarization ratio:', depol_ratio[k])
                    fout.write(depolarization_str.ljust(width))
                    fout.write('\n')

            normal_mode_string = '{:22s}'.format('Normal mode:')
            fout.write(normal_mode_string.ljust(width))
            fout.write('\n\n')

            normal_mode_string = '{:16s}{:>12s}{:>12s}{:>12s}'.format(
                '', 'X', 'Y', 'Z')
            fout.write(normal_mode_string.ljust(width))
            fout.write('\n')

            # print normal modes:
            for atom_index in range(natm):
                valstr = '{:<8d}'.format(atom_index + 1)
                valstr += '{:<8s}'.format(elem[atom_index])
                valstr += '{:12.4f}'.format(
                    self.normed_normal_modes[k][atom_index * 3 + 0])
                valstr += '{:12.4f}'.format(
                    self.normed_normal_modes[k][atom_index * 3 + 1])
                valstr += '{:12.4f}'.format(
                    self.normed_normal_modes[k][atom_index * 3 + 2])
                fout.write(valstr.ljust(width))
                fout.write('\n')

            fout.write('\n\n')

        fout.close()

    def get_dominant_modes(self, n_targets):
        """
        Determines the indices of the dominant modes with respect to IR
        intensity or, if IR is None, force constants.

        :param molecule:
            The molecule.
        :param n_targets:
            Number of modes to include in set.

        :return:
            A list containing the indices of the dominant normal modes.
        """

        lst = self.ir_intensities.tolist()

        tmp = list(lst)
        tmp.sort()
        # extract the n_targets larges values
        targets = tmp[-n_targets:]

        #targets_idx = [index for index, element in enumerate(lst) if element in targets]

        #return targets_idx
        return [index for index, element in enumerate(lst) if element in targets]

    def _write_final_hdf5(self, molecule):
        """
        Writes final HDF5 file that contains results
        from vibrational analysis

        :param molecule:
            The molecule.
        """

        if self.checkpoint_file is None:
            return

        final_h5_fname = self.checkpoint_file

        self.write_vib_results_to_hdf5(molecule, final_h5_fname)

    def write_vib_results_to_hdf5(self, molecule, fname):
        """
        Writes vibrational analysis results to HDF5 file.

        :param molecule:
            The molecule.
        :param fname:
            Name of the HDF5 file.
        """

        valid_checkpoint = (fname and isinstance(fname, str))

        if not valid_checkpoint:
            return False

        # check if h5 file exists and deletes if True
        file_path = Path(fname)
        if file_path.is_file():
            file_path.unlink()

        hf = h5py.File(fname, 'w')

        nuc_rep = molecule.nuclear_repulsion_energy()
        hf.create_dataset('nuclear_repulsion', data = nuc_rep)

        natm = molecule.number_of_atoms()

        normal_mode_grp = hf.create_group('normal_modes')
        for n, Q in enumerate(self.normed_normal_modes, 1):
            normal_mode_grp.create_dataset(str(n), 
                          data = np.array([Q]).reshape(natm, 3))

        hf.create_dataset('hessian', data=self.hessian)
        hf.create_dataset('vib_frequencies',
                          data = np.array([self.vib_frequencies]))
        hf.create_dataset('force_constants',
                          data = np.array([self.force_constants]))
        hf.create_dataset('reduced_masses',
                          data = np.array([self.reduced_masses]))
        if self.do_ir:
            hf.create_dataset('ir_intensities',
                          data = np.array([self.ir_intensities]))
        if self.do_raman:
            freqs = self.frequencies
            raman_grp = hf.create_group('raman_activity')
            for i in range(len(freqs)):
                raman_grp.create_dataset(str(freqs[i]),
                          data = np.array([self.raman_intensities[freqs[i]]]))
        if self.do_resonance_raman:
            freqs = self.frequencies
            raman_grp = hf.create_group('resonance_raman_activity')
            for i in range(len(freqs)):
                raman_grp.create_dataset(str(freqs[i]),
                          data = np.array([self.raman_intensities[freqs[i]]]))
        hf.close()

        return True

<<<<<<< HEAD
    def print_header(self):
        """
        Prints vibrational analysis driver details to output stream.
        """

        str_width = 70

        self.ostream.print_blank()
        self.ostream.print_header(self.flag)
        self.ostream.print_header((len(self.flag) + 2) * '=')
        self.ostream.flush()

        self.ostream.print_blank()
        self.ostream.print_header('The following will be computed:'.ljust(str_width))
        self.ostream.print_blank()
        self.ostream.print_header('- Vibrational frequencies and normal modes'.ljust(str_width))
        self.ostream.print_header('- Force constants'.ljust(str_width))
        if self.do_ir:
            self.ostream.print_header('- IR intensities'.ljust(str_width))
        if self.do_raman:
            self.ostream.print_header('- Raman activity'.ljust(str_width))
        if self.do_resonance_raman:
            self.ostream.print_header('- Resonance Raman ({} frequencies)'.format(
                len(self.frequencies)).ljust(str_width))
        self.ostream.print_blank()
        self.ostream.flush()
=======



    # Mathieu for plotting, info and animation of vibrational analysis

    def plot_ir(self, broadening_type='lorentzian', broadening_value=20, ax=None, scaling_factor=1.0):
        """
        Plot a IR spectrum.

        :param broadening_type:
            The type of broadening to use. Either 'lorentzian' or 'gaussian'.
        :param broadening_value:
            The broadening value to use in cm^-1.
        :param ax:
            A Matplotlib axis object.
        :param scaling_factor:
            A scaling factor for the frequencies.
                        
        :return:
            A Matplotlib axis object.
        """
        
        vib_results = self._results
        if ax is None:
            fig, ax = plt.subplots(figsize=(8, 5))
    # IR unit km/mol
    # raman unit   A**4/amu

        ax.set_xlabel('Wavenumber [cm$^{-1}$]')
        ax.set_ylabel('$\epsilon$ [mol$^{-1}$ cm$^{-1}$]')
        ax.set_title("IR Spectrum")

        freqs = vib_results['vib_frequencies']
        ir_ints = vib_results['ir_intensities']
        if broadening_type == 'lorentzian':
            x, y = self.lorentzian(freqs, ir_ints, 0, 4000, 1, broadening_value)
        elif broadening_type == 'gaussian':
            x, y = self.gaussian(freqs, ir_ints, 0, 4000, 1, broadening_value)
        
        ax.plot(x*scaling_factor, y*0.00001,  color="black", alpha= 0.9, linewidth=2.5)
        
        legend_bars = mlines.Line2D([], [], color='darkcyan', alpha=0.7, linewidth=2, label='IR intensity')
        label_spectrum = str(broadening_type)+" broadening "+ str(broadening_value)+" cm$^{-1}$"
        legend_spectrum = mlines.Line2D([], [], color='black', linestyle='-',linewidth=2.5,  label= label_spectrum)
        scaling = str(scaling_factor)
        legend_scaling = mlines.Line2D([], [],  color='white', linestyle='-', alpha=0.0001, label= "Scaling factor: "+scaling)
        ax.legend(handles=[legend_bars, legend_spectrum, legend_scaling], frameon=False, borderaxespad=0., loc='center left', bbox_to_anchor=(1.15, 0.5))
        ax.set_ylim(0, max(y*0.00001)*1.1)
        ax.set_ylim(bottom=0)
        ax.set_xlim(0, 3900)
        
        ax2 = ax.twinx()
        ax2.set_ylabel('IR intensity [km/mol]')
        
        for i in np.arange(len(vib_results['vib_frequencies'])):
            ax2.plot(
                [scaling_factor * vib_results['vib_frequencies'][i], scaling_factor*vib_results['vib_frequencies'][i]],
                [0.0, vib_results['ir_intensities'][i]],
                alpha=0.7, linewidth=2,
                color="darkcyan",
            ) 
        

        ax2.set_ylim(bottom=0)
        
        
        return ax

    def plot_raman(self, broadening_type='lorentzian', broadening_value=20, ax=None, scaling_factor=1.0):
        """
        Plot a raman spectrum.

        :param broadening_type:
            The type of broadening to use. Either 'lorentzian' or 'gaussian'.
        :param broadening_value:
            The broadening value to use in cm^-1.
        :param ax:
            A Matplotlib axis object.
        :param scaling_factor:
            A scaling factor for the frequencies.

                        
        :return:
            A Matplotlib axis object.
        """
                
        vib_results = self._results
        
        if ax is None:
            fig, ax = plt.subplots(figsize=(8, 5))
        
        ax.set_xlabel('Wavenumber [cm$^{-1}$]')
        ax.set_ylabel('$\epsilon$ [mol$^{-1}$ cm$^{-1}$]')
        ax.set_title("Raman Spectrum")


        freqs = vib_results['vib_frequencies']
        raman_ints = vib_results['raman_intensities'][0]
        if broadening_type == 'lorentzian':
            x, y = self.lorentzian(freqs, raman_ints, 0, 4000, 1, broadening_value)
        elif broadening_type == 'gaussian':
            x, y = self.gaussian(freqs, raman_ints, 0, 4000, 1, broadening_value)
        
        ax.plot(x*scaling_factor, y*6.0220E-09,  color="black", alpha= 0.9, linewidth=2.5)
        
        legend_bars = mlines.Line2D([], [], color='darkcyan', alpha=0.7, linewidth=2, label='Raman intensity')
        label_spectrum = str(broadening_type)+" broadening "+ str(broadening_value)+" cm$^{-1}$"
        legend_spectrum = mlines.Line2D([], [], color='black', linestyle='-',linewidth=2.5,  label= label_spectrum)
        scaling = str(scaling_factor)
        legend_scaling = mlines.Line2D([], [],  color='white', linestyle='-', alpha=0.0001, label= "Scaling factor: "+scaling)
        ax.legend(handles=[legend_bars, legend_spectrum, legend_scaling], frameon=False, borderaxespad=0., loc='center left', bbox_to_anchor=(1.15, 0.5))
        ax.set_ylim(0, max(y*6.0220E-09)*1.1)
        ax.set_ylim(bottom=0)
        ax.set_xlim(0, 3900)
        ax2 = ax.twinx()
        ax2.set_ylabel('Raman intensity [A$^4$/amu]')
        
        for i in np.arange(len(vib_results['vib_frequencies'])):
            ax2.plot(
                [scaling_factor * vib_results['vib_frequencies'][i], scaling_factor*vib_results['vib_frequencies'][i]],
                [0.0, vib_results['raman_intensities'][0][i]],
                alpha=0.7, linewidth=2,
                color="darkcyan",
            ) 
        

        ax2.set_ylim(bottom=0)
        
        return ax

    def plot(self, broadening_type='lorentzian', broadening_value=20, plot_type='ir',  scaling_factor=1.0):
        """
        Plot vibrational analysis results.

        :param vib_results:
            The vibrational results.
        :param broadening_type:
            The type of broadening to use. Either 'lorentzian' or 'gaussian'.
        :param broadening_value:
            The broadening value to use in cm^-1.
        :param plot_type:
            The type of plot to make. Either 'ir', 'raman', or 'vibrational'.
        :param scaling_factor:
            A scaling factor for the frequencies.
                       
        :return:
            A Matplotlib axis object.
        """

        vib_results = self._results
        if plot_type == 'ir':
            x = self.plot_ir(broadening_type=broadening_type, broadening_value=broadening_value, scaling_factor=scaling_factor)
        elif plot_type == 'raman':
            x = self.plot_raman(broadening_type=broadening_type, broadening_value=broadening_value, scaling_factor=scaling_factor)
        elif plot_type == 'vibrational':
            fig, axs = plt.subplots(2, 1,figsize=(8, 10))
            fig.subplots_adjust(hspace=0.3)  # Increase the height space between subplots
            self.plot_ir(broadening_type=broadening_type,broadening_value=broadening_value, ax=axs[0], scaling_factor=scaling_factor)
            self.plot_raman(broadening_type=broadening_type, broadening_value=broadening_value, ax=axs[1], scaling_factor=scaling_factor)
        else:
            print("Invalid plot type")
            return None
        plt.show()
        return None

    def info(self, type='ir'):
        """
        Print information about the vibrational analysis.

        :param type:
            The type of information to print. Either 'ir', 'raman', or 'vibrational'.

        :return:
            None


        """
        vib_results = self._results
        # get the first line of the molecule_xyz_string
        print("Number of atoms: " + vib_results['molecule_xyz_string'].split('\n')[0])
        print("Number of normal modes: " + str(len(vib_results['normal_modes'])))
        print()
        if type == 'ir':
            print("3 modes with the highest IR intensity:")
            print("Mode  Frequency [cm^-1]  Intensity [km/mol]")
            if vib_results['ir_intensities'] is None:
                print("No IR intensities available")
                return None
            # sort the intensities
            sorted_indices = np.argsort(vib_results['ir_intensities'])
            for i in range(1, 4):
                idx = sorted_indices[-i]
                print(f"{idx+1:4d}    {vib_results['vib_frequencies'][idx]:10.2f}    {vib_results['ir_intensities'][idx]:10.2f}")
        elif type == 'raman':
            if vib_results['raman_intensities'] is None:
                print("No Raman intensities available")
                return None        
            print("3 modes with the highest raman intensity:")
            print("Mode  Frequency [cm^-1]  Intensity [A^4/amu]")

            # sort the intensities
            sorted_indices = np.argsort(vib_results['raman_intensities'][0])
            for i in range(1, 4):
                idx = sorted_indices[-i]
                print(f"{idx+1:4d}    {vib_results['vib_frequencies'][idx]:10.2f}    {vib_results['raman_intensities'][0][idx]:10.2f}")
        
        elif type == 'vibrational':
            print("3 modes with the highest IR intensity:")
            print("Mode  Frequency [cm^-1]  Intensity [km/mol]")
            if vib_results['ir_intensities'] is None:
                print("No IR intensities available")
                return None
            if vib_results['raman_intensities'] is None:
                print("No Raman intensities available")
                return None
            if vib_results['raman_intensities'] and vib_results['ir_intensities'] is None:
                print("No Raman and IR intensities available")
                return None
            # sort the intensities
            sorted_indices = np.argsort(vib_results['ir_intensities'])
            for i in range(1, 4):
                idx = sorted_indices[-i]
                print(f"{idx+1:4d}    {vib_results['vib_frequencies'][idx]:10.2f}    {vib_results['ir_intensities'][idx]:10.2f}")

            print()
            print("3vdrvir modes with the highest raman intensity:")
            print("Mode  Frequency [cm^-1]  Intensity [A^4/amu]")

            # sort the intensities
            sorted_indices = np.argsort(vib_results['raman_intensities'][0])
            for i in range(1, 4):
                idx = sorted_indices[-i]
                print(f"{idx+1:4d}    {vib_results['vib_frequencies'][idx]:10.2f}    {vib_results['raman_intensities'][0][idx]:10.2f}")
        else:
            print("Invalid type")
            return None
        
    def animate(self, mode=1, frames=15, amplitude=0.5, width=400, height=300):
        """
        Animate a normal mode.

        :param mode:
            The normal mode to animate.
        :param frames:
            The number of frames to use in the animation.
        :param amplitude:
            The amplitude of the vibration.
        :param width:
            The width of the animation.
        :param height:
            The height of the animation.

        :return:
            None

        """
        try:
            import py3Dmol as p3d
        except ImportError:
            print("Please install the py3Dmol library to use this function")
            return None
        vib_results = self._results
            
        xyz = vib_results['molecule_xyz_string']
        if mode > len(vib_results['normal_modes']):
            print(f"Your asking to animate the "+ str(mode)+"th mode but the molecule only has " + str(len(vib_results['normal_modes']))+ " normal modes.")
            return None
        nm = vib_results['normal_modes'][mode-1]

        xyz_lines = xyz.strip().split('\n')
        nm_reshaped = nm.reshape(-1, 3)
        for i in range(2, len(xyz_lines)):
            # Split the line into its components
            components = xyz_lines[i].split()
        
            # Add the displacement values
            for j in range(3):
                components.append(f"{nm_reshaped[i-2][j]:.6f}")
        
            # Join the components back into a string
            xyz_lines[i] = ' '.join(components)

        # Join the lines back into a single string
        vib_xyz = '\n'.join(xyz_lines)

        view = p3d.view(width=width, height=height)
        view.addModel(vib_xyz, "xyz", {"vibrate": {"frames": frames, "amplitude": amplitude}})
        view.setViewStyle({"style": "outline", "width": 0.05})
        view.setStyle({"stick": {}, "sphere": {"scale": 0.25}})
        view.animate({"loop": "backAndForth"})
        view.rotate(-90, "x")
        view.zoomTo()
        view.show()

    def lorentzian(self, x, y, xmin, xmax, xstep, br):
        xi = np.arange(xmin, xmax, xstep)
        yi = np.zeros(len(xi))
        for i in range(len(xi)):
            for k in range(len(x)):
                yi[i] = (
                    yi[i]
                    + y[k] * br / ((xi[i] - x[k]) ** 2 + (br / 2.0) ** 2) / np.pi
                )
        return xi, yi

    def gaussian(self, x, y, xmin, xmax, xstep, br):
        br = br / np.sqrt(4*2*np.log(2))
        xi = np.arange(xmin, xmax, xstep)
        yi = np.zeros(len(xi))
        for i in range(len(xi)):
            for k in range(len(y)):
                yi[i] = yi[i] + y[k] * np.e ** (-((xi[i] - x[k]) ** 2) / (2 * br ** 2))
        return xi, yi
>>>>>>> 217a46de
<|MERGE_RESOLUTION|>--- conflicted
+++ resolved
@@ -313,18 +313,13 @@
             # FIXME: should the instance variable be called raman_intensities, or
             # rather raman_activities?
             if (self.do_raman or self.do_resonance_raman) and self.is_scf:
-<<<<<<< HEAD
                 #self.raman_intensities, depol_ratio = self.calculate_raman_activity(
                 #        self.normal_modes)
                 self.raman_intensities, self.int_pol, self.int_depol, self.depol_ratio = (
                     self.calculate_raman_activity(self.normal_modes))
-=======
-                self.raman_intensities, depol_ratio = self.calculate_raman_activity(
-                        self.normal_modes)
                 self._results['raman_intensities'] = self.raman_intensities
                 if depol_ratio is not None:
                     self._results['depolarization_ratios'] = depol_ratio
->>>>>>> 217a46de
 
             elif (self.do_raman or self.do_resonance_raman) and self.is_xtb:
                 self.ostream.print_info('Raman not available for XTB.')
@@ -1018,7 +1013,6 @@
 
         return True
 
-<<<<<<< HEAD
     def print_header(self):
         """
         Prints vibrational analysis driver details to output stream.
@@ -1045,11 +1039,6 @@
                 len(self.frequencies)).ljust(str_width))
         self.ostream.print_blank()
         self.ostream.flush()
-=======
-
-
-
-    # Mathieu for plotting, info and animation of vibrational analysis
 
     def plot_ir(self, broadening_type='lorentzian', broadening_value=20, ax=None, scaling_factor=1.0):
         """
@@ -1358,5 +1347,4 @@
         for i in range(len(xi)):
             for k in range(len(y)):
                 yi[i] = yi[i] + y[k] * np.e ** (-((xi[i] - x[k]) ** 2) / (2 * br ** 2))
-        return xi, yi
->>>>>>> 217a46de
+        return xi, yi