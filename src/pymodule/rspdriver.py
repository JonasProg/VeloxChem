#
#                           VELOXCHEM 1.0-RC2
#         ----------------------------------------------------
#                     An Electronic Structure Code
#
#  Copyright © 2018-2021 by VeloxChem developers. All rights reserved.
#  Contact: https://veloxchem.org/contact
#
#  SPDX-License-Identifier: LGPL-3.0-or-later
#
#  This file is part of VeloxChem.
#
#  VeloxChem is free software: you can redistribute it and/or modify it under
#  the terms of the GNU Lesser General Public License as published by the Free
#  Software Foundation, either version 3 of the License, or (at your option)
#  any later version.
#
#  VeloxChem is distributed in the hope that it will be useful, but WITHOUT
#  ANY WARRANTY; without even the implied warranty of MERCHANTABILITY or
#  FITNESS FOR A PARTICULAR PURPOSE. See the GNU Lesser General Public
#  License for more details.
#
#  You should have received a copy of the GNU Lesser General Public License
#  along with VeloxChem. If not, see <https://www.gnu.org/licenses/>.

from .cppsolver import ComplexResponse
from .lrsolver import LinearResponseSolver
from .lreigensolver import LinearResponseEigenSolver
from .c6solver import C6Solver
from .tdaexcidriver import TDAExciDriver
from .tpafulldriver import TpaFullDriver
from .tpareddriver import TpaReducedDriver
from .shgdriver import SHGDriver
from .quadraticresponsedriver import QuadraticResponseDriver
from .cubicresponsedriver import CubicResponseDriver
from .errorhandler import assert_msg_critical
from .inputparser import parse_input


class ResponseDriver:
    """
    Implements response driver for molecular property calculations using
    conventional Hartree-Fock/Kohn-Sham response theory.

    :param comm:
        The MPI communicator.
    :param ostream:
        The output stream.

    Instance variables
        - prop_type: The type of the property to be calculated.
        - tamm_dancoff: The flag for using Tamm-Dancoff approximation.
        - rsp_dict: The dictionary of response input.
        - method_dict: The dictionary of method settings.
        - comm: The MPI communicator.
        - rank: The rank of MPI process.
        - nodes: The number of MPI processes.
        - ostream: The output stream.
        - is_converged: The flag for convergence.
    """

    def __init__(self, comm, ostream):
        """
        Initializes response driver to default setup.
        """

        # default calculation type
        self.prop_type = 'generic'
        self.tamm_dancoff = False
        self.rsp_dict = {}
        self.method_dict = {}

        # mpi information
        self.comm = comm
        self.rank = self.comm.Get_rank()
        self.nodes = self.comm.Get_size()

        # output stream
        self.ostream = ostream

        # solver and convergence flag
        self.solver = None
        self.is_converged = False

    def update_settings(self, rsp_dict, method_dict=None):
        """
        Updates settings in response solver.

        :param rsp_dict:
            The dictionary of response input.
        :param method_dict:
            The dictionary of method settings.
        """

        if method_dict is None:
            self.method_dict = None
        else:
            self.method_dict = dict(method_dict)

        self.rsp_dict = dict(rsp_dict)
        self.rsp_dict['prop_type'] = self.rsp_dict['property']

        rsp_keywords = {
            'prop_type': 'str_lower',
            'tamm_dancoff': 'bool',
        }

        parse_input(self, rsp_keywords, self.rsp_dict)

        # Linear response eigensolver
        if (self.rsp_dict['order'] == 'linear' and
                self.rsp_dict['residue'] == 'single' and
                self.rsp_dict['complex'] == 'no'):
            if self.tamm_dancoff:
                self.solver = TDAExciDriver(self.comm, self.ostream)
            else:
                self.solver = LinearResponseEigenSolver(self.comm, self.ostream)
            self.solver.input_keywords['response'].update({
                'tamm_dancoff': ('bool', 'use Tamm-Dancoff approximation'),
            })

        # Linear response solver
        elif (self.rsp_dict['order'] == 'linear' and
              self.rsp_dict['residue'] == 'none' and
              self.rsp_dict['complex'] == 'no'):
            self.solver = LinearResponseSolver(self.comm, self.ostream)

        # Complex linear response solver
        elif (self.rsp_dict['order'] == 'linear' and
              self.rsp_dict['residue'] == 'none' and
              self.rsp_dict['onlystatic'] == 'no' and
              self.rsp_dict['complex'] == 'yes'):
            self.solver = ComplexResponse(self.comm, self.ostream)

        # C6 linear response solver
        elif (self.rsp_dict['order'] == 'linear' and
              self.rsp_dict['residue'] == 'none' and
              self.rsp_dict['onlystatic'] == 'yes' and
              self.rsp_dict['complex'] == 'yes'):
            self.solver = C6Solver(self.comm, self.ostream)

        # SHG
        if (self.rsp_dict['order'] == 'quadratic' and
                self.rsp_dict['complex'] == 'yes'):
<<<<<<< HEAD
            self.solver = SHGDriver(self.comm, self.ostream)
=======

            shg_solver = SHGDriver(self.comm, self.ostream)

            shg_solver.update_settings(self.rsp_dict, self.method_dict)

            shg_results = shg_solver.compute(molecule, ao_basis, scf_tensors,self.method_dict)

            self.is_converged = shg_solver.is_converged

            return shg_results

>>>>>>> e6258aeb

        # TPA
        elif (self.rsp_dict['order'] == 'cubic' and
              self.rsp_dict['complex'] == 'yes'):
            if ('tpa_type' not in self.rsp_dict or
                    self.rsp_dict['tpa_type'].lower() == 'full'):
                self.solver = TpaFullDriver(self.comm, self.ostream)
            elif ('tpa_type' in self.rsp_dict and
                  self.rsp_dict['tpa_type'].lower() == 'reduced'):
                self.solver = TpaReducedDriver(self.comm, self.ostream)
            self.solver.input_keywords['response'].update({
                'tpa_type': ('str_lower', 'full or reduced TPA calculation'),
            })

        # Quadratic response driver
        if (self.prop_type == 'custom' and
                self.rsp_dict['order'] == 'quadratic' and
                self.rsp_dict['complex'] == 'yes'):
            self.solver = QuadraticResponseDriver(self.comm, self.ostream)

        # Cubic response driver
        if (self.prop_type == 'custom' and self.rsp_dict['order'] == 'cubic' and
                self.rsp_dict['complex'] == 'yes'):
            self.solver = CubicResponseDriver(self.comm, self.ostream)

        self.solver.update_settings(self.rsp_dict, self.method_dict)

    def compute(self, molecule, ao_basis, scf_tensors):
        """
        Performs molecular property calculation using molecular data

        :param molecule:
            The molecule.
        :param ao_basis:
            The AO basis set.
        :param scf_tensors:
            The dictionary of tensors from converged SCF wavefunction.

        :return:
            The results from the actual response solver.
        """

        assert_msg_critical(self.solver is not None,
                            'ResponseDriver: solver not initialized')

        result = self.solver.compute(molecule, ao_basis, scf_tensors)

        self.is_converged = self.solver.is_converged

        return result

    def prop_str(self):
        """
        Gets string with type of molecular property calculation (Excited
        states, linear and non-linear spectroscopies).

        :return:
            The string with type of molecular property calculation.
        """

        if self.prop_type == 'polarizability':
            return 'Polarizability'

        if self.prop_type == 'absorption':
            return 'Singlet Excited States'

        if self.prop_type == 'linear absorption cross-section':
            return 'Linear Absorption Cross-Section'

        if self.prop_type == 'circular dichroism spectrum':
            return 'Circular Dichroism Spectrum'

        if self.prop_type == 'c6':
            return 'C6 Dispersion Coefficient'

        if self.prop_type == 'custom':
            return 'Custom Response Property'

        return 'Undefined'<|MERGE_RESOLUTION|>--- conflicted
+++ resolved
@@ -142,21 +142,21 @@
         # SHG
         if (self.rsp_dict['order'] == 'quadratic' and
                 self.rsp_dict['complex'] == 'yes'):
-<<<<<<< HEAD
+# master branch<<<<<<< HEAD
             self.solver = SHGDriver(self.comm, self.ostream)
-=======
-
-            shg_solver = SHGDriver(self.comm, self.ostream)
-
-            shg_solver.update_settings(self.rsp_dict, self.method_dict)
-
-            shg_results = shg_solver.compute(molecule, ao_basis, scf_tensors,self.method_dict)
-
-            self.is_converged = shg_solver.is_converged
-
-            return shg_results
-
->>>>>>> e6258aeb
+# qrf_dft branch version
+#
+#            shg_solver = SHGDriver(self.comm, self.ostream)
+#
+#            shg_solver.update_settings(self.rsp_dict, self.method_dict)
+#
+#            shg_results = shg_solver.compute(molecule, ao_basis, scf_tensors,self.method_dict)
+#
+#            self.is_converged = shg_solver.is_converged
+#
+#            return shg_results
+#
+#>>>>>>> qrf_dft
 
         # TPA
         elif (self.rsp_dict['order'] == 'cubic' and
