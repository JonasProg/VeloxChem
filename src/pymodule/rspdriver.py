#
#                           VELOXCHEM 1.0-RC2
#         ----------------------------------------------------
#                     An Electronic Structure Code
#
#  Copyright © 2018-2021 by VeloxChem developers. All rights reserved.
#  Contact: https://veloxchem.org/contact
#
#  SPDX-License-Identifier: LGPL-3.0-or-later
#
#  This file is part of VeloxChem.
#
#  VeloxChem is free software: you can redistribute it and/or modify it under
#  the terms of the GNU Lesser General Public License as published by the Free
#  Software Foundation, either version 3 of the License, or (at your option)
#  any later version.
#
#  VeloxChem is distributed in the hope that it will be useful, but WITHOUT
#  ANY WARRANTY; without even the implied warranty of MERCHANTABILITY or
#  FITNESS FOR A PARTICULAR PURPOSE. See the GNU Lesser General Public
#  License for more details.
#
#  You should have received a copy of the GNU Lesser General Public License
#  along with VeloxChem. If not, see <https://www.gnu.org/licenses/>.

from .cppsolver import ComplexResponse
from .lrsolver import LinearResponseSolver
from .lreigensolver import LinearResponseEigenSolver
from .c6solver import C6Solver
from .tdaexcidriver import TDAExciDriver
from .tpafulldriver import TpaFullDriver
from .tpareddriver import TpaReducedDriver
<<<<<<< HEAD
from .shgdriver import SHGDriver
=======
from .errorhandler import assert_msg_critical
>>>>>>> 7ddfeb04
from .inputparser import parse_input


class ResponseDriver:
    """
    Implements response driver for molecular property calculations using
    conventional Hartree-Fock/Kohn-Sham response theory.

    :param comm:
        The MPI communicator.
    :param ostream:
        The output stream.

    Instance variables
        - prop_type: The type of the property to be calculated.
        - tamm_dancoff: The flag for using Tamm-Dancoff approximation.
        - rsp_dict: The dictionary of response input.
        - method_dict: The dictionary of method settings.
        - comm: The MPI communicator.
        - rank: The rank of MPI process.
        - nodes: The number of MPI processes.
        - ostream: The output stream.
        - is_converged: The flag for convergence.
    """

    def __init__(self, comm, ostream):
        """
        Initializes response driver to default setup.
        """

        # default calculation type
        self.prop_type = 'generic'
        self.tamm_dancoff = False
        self.rsp_dict = {}
        self.method_dict = {}

        # mpi information
        self.comm = comm
        self.rank = self.comm.Get_rank()
        self.nodes = self.comm.Get_size()

        # output stream
        self.ostream = ostream

        # solver and convergence flag
        self.solver = None
        self.is_converged = False

    def update_settings(self, rsp_dict, method_dict=None):
        """
        Updates settings in response solver.

        :param rsp_dict:
            The dictionary of response input.
        :param method_dict:
            The dictionary of method settings.
        """

        if method_dict is None:
            self.method_dict = None
        else:
            self.method_dict = dict(method_dict)

        self.rsp_dict = dict(rsp_dict)
        self.rsp_dict['prop_type'] = self.rsp_dict['property']

        rsp_keywords = {
            'prop_type': 'str_lower',
            'tamm_dancoff': 'bool',
        }

        parse_input(self, rsp_keywords, self.rsp_dict)

        # Linear response eigensolver
        if (self.rsp_dict['order'] == 'linear' and
                self.rsp_dict['residue'] == 'single' and
                self.rsp_dict['complex'] == 'no'):
            if self.tamm_dancoff:
                self.solver = TDAExciDriver(self.comm, self.ostream)
            else:
                self.solver = LinearResponseEigenSolver(self.comm, self.ostream)
            self.solver.input_keywords['response'].update({
                'tamm_dancoff': ('bool', 'use Tamm-Dancoff approximation'),
            })

        # Linear response solver
        elif (self.rsp_dict['order'] == 'linear' and
              self.rsp_dict['residue'] == 'none' and
              self.rsp_dict['complex'] == 'no'):
            self.solver = LinearResponseSolver(self.comm, self.ostream)

        # Complex linear response solver
        elif (self.rsp_dict['order'] == 'linear' and
              self.rsp_dict['residue'] == 'none' and
              self.rsp_dict['onlystatic'] == 'no' and
              self.rsp_dict['complex'] == 'yes'):
            self.solver = ComplexResponse(self.comm, self.ostream)

        # C6 linear response solver
        elif (self.rsp_dict['order'] == 'linear' and
              self.rsp_dict['residue'] == 'none' and
              self.rsp_dict['onlystatic'] == 'yes' and
              self.rsp_dict['complex'] == 'yes'):
            self.solver = C6Solver(self.comm, self.ostream)

        # SHG

        if (self.rsp_dict['response'] == 'quadratic' and
                self.rsp_dict['complex'] == 'yes'):

            shg_solver = SHGDriver(self.comm, self.ostream)

            shg_solver.update_settings(self.rsp_dict, self.method_dict)

            shg_results = shg_solver.compute(molecule, ao_basis, scf_tensors)

            self.is_converged = shg_solver.is_converged

            return shg_results

        # TPA
        elif (self.rsp_dict['order'] == 'cubic' and
              self.rsp_dict['complex'] == 'yes'):
            if ('tpa_type' not in self.rsp_dict or
                    self.rsp_dict['tpa_type'].lower() == 'full'):
                self.solver = TpaFullDriver(self.comm, self.ostream)
            elif ('tpa_type' in self.rsp_dict and
                  self.rsp_dict['tpa_type'].lower() == 'reduced'):
                self.solver = TpaReducedDriver(self.comm, self.ostream)

        self.solver.update_settings(self.rsp_dict, self.method_dict)

    def compute(self, molecule, ao_basis, scf_tensors):
        """
        Performs molecular property calculation using molecular data

        :param molecule:
            The molecule.
        :param ao_basis:
            The AO basis set.
        :param scf_tensors:
            The dictionary of tensors from converged SCF wavefunction.

        :return:
            The results from the actual response solver.
        """

        assert_msg_critical(self.solver is not None,
                            'ResponseDriver: solver not initialized')

        result = self.solver.compute(molecule, ao_basis, scf_tensors)

        self.is_converged = self.solver.is_converged

        return result

    def prop_str(self):
        """
        Gets string with type of molecular property calculation (Excited
        states, linear and non-linear spectroscopies).

        :return:
            The string with type of molecular property calculation.
        """

        if self.prop_type == 'polarizability':
            return 'Polarizability'

        if self.prop_type == 'absorption':
            return 'Singlet Excited States'

        if self.prop_type == 'linear absorption cross-section':
            return 'Linear Absorption Cross-Section'

        if self.prop_type == 'circular dichroism spectrum':
            return 'Circular Dichroism Spectrum'

        if self.prop_type == 'c6':
            return 'C6 Dispersion Coefficient'

        if self.prop_type == 'custom':
            return 'Custom Response Property'

        return 'Undefined'<|MERGE_RESOLUTION|>--- conflicted
+++ resolved
@@ -30,11 +30,8 @@
 from .tdaexcidriver import TDAExciDriver
 from .tpafulldriver import TpaFullDriver
 from .tpareddriver import TpaReducedDriver
-<<<<<<< HEAD
 from .shgdriver import SHGDriver
-=======
 from .errorhandler import assert_msg_critical
->>>>>>> 7ddfeb04
 from .inputparser import parse_input
 
 
@@ -141,19 +138,9 @@
             self.solver = C6Solver(self.comm, self.ostream)
 
         # SHG
-
-        if (self.rsp_dict['response'] == 'quadratic' and
+        if (self.rsp_dict['order'] == 'quadratic' and
                 self.rsp_dict['complex'] == 'yes'):
-
-            shg_solver = SHGDriver(self.comm, self.ostream)
-
-            shg_solver.update_settings(self.rsp_dict, self.method_dict)
-
-            shg_results = shg_solver.compute(molecule, ao_basis, scf_tensors)
-
-            self.is_converged = shg_solver.is_converged
-
-            return shg_results
+            self.solver = SHGDriver(self.comm, self.ostream)
 
         # TPA
         elif (self.rsp_dict['order'] == 'cubic' and
