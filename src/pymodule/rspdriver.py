--- conflicted
+++ resolved
@@ -142,21 +142,7 @@
         # SHG
         if (self.rsp_dict['order'] == 'quadratic' and
                 self.rsp_dict['complex'] == 'yes'):
-<<<<<<< HEAD
-
-            shg_solver = SHGDriver(self.comm, self.ostream)
-
-            shg_solver.update_settings(self.rsp_dict, self.method_dict)
-
-            shg_results = shg_solver.compute(molecule, ao_basis, scf_tensors,self.method_dict)
-
-            self.is_converged = shg_solver.is_converged
-
-            return shg_results
-
-=======
             self.solver = SHGDriver(self.comm, self.ostream)
->>>>>>> 17bbbb43
 
         # TPA
         elif (self.rsp_dict['order'] == 'cubic' and
