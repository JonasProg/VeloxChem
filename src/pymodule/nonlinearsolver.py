#
#                           VELOXCHEM 1.0-RC2
#         ----------------------------------------------------
#                     An Electronic Structure Code
#
#  Copyright © 2018-2021 by VeloxChem developers. All rights reserved.
#  Contact: https://veloxchem.org/contact
#
#  SPDX-License-Identifier: LGPL-3.0-or-later
#
#  This file is part of VeloxChem.
#
#  VeloxChem is free software: you can redistribute it and/or modify it under
#  the terms of the GNU Lesser General Public License as published by the Free
#  Software Foundation, either version 3 of the License, or (at your option)
#  any later version.
#
#  VeloxChem is distributed in the hope that it will be useful, but WITHOUT
#  ANY WARRANTY; without even the implied warranty of MERCHANTABILITY or
#  FITNESS FOR A PARTICULAR PURPOSE. See the GNU Lesser General Public
#  License for more details.
#
#  You should have received a copy of the GNU Lesser General Public License
#  along with VeloxChem. If not, see <https://www.gnu.org/licenses/>.

from mpi4py import MPI
import numpy as np
import time as tm

from .veloxchemlib import ElectronRepulsionIntegralsDriver
from .veloxchemlib import AODensityMatrix
from .veloxchemlib import AOFockMatrix
from .veloxchemlib import GridDriver
from .veloxchemlib import XCFunctional
from .veloxchemlib import MolecularGrid
from .veloxchemlib import mpi_master
from .veloxchemlib import denmat
from .veloxchemlib import fockmat
from .linearsolver import LinearSolver
from .distributedarray import DistributedArray
from .errorhandler import assert_msg_critical
from .inputparser import parse_input, get_keyword_type
from .qqscheme import get_qq_scheme
from .batchsize import get_batch_size
from .batchsize import get_number_of_batches
<<<<<<< HEAD
=======
from .linearsolver import LinearSolver
from mpi4py import MPI
from .veloxchemlib import XCIntegrator
from .veloxchemlib import parse_xc_func

>>>>>>> e6258aeb


class NonLinearSolver:
    """
    Implements nonlinear solver.

    :param comm:
        The MPI communicator.
    :param use_split_comm:
        The flag for using split communicators.

    Instance variables
        - eri_thresh: The electron repulsion integrals screening threshold.
        - qq_type: The electron repulsion integrals screening scheme.
        - batch_size: The batch size for computation of Fock matrices.
        - dft: The flag for running DFT.
        - grid_level: The accuracy level of DFT grid.
        - xcfun: The XC functional.
        - pe: The flag for running polarizable embedding calculation.
        - pe_options: The dictionary with options for polarizable embedding.
        - use_split_comm: The flag for using split communicators.
        - split_comm_ratio: The list of ratios for split communicators.
        - electric_field: The static electric field.
        - conv_thresh: The convergence threshold for the solver.
        - max_iter: The maximum number of solver iterations.
        - lindep_thresh: The threshold for removing linear dependence in the
          trial vectors.
        - is_converged: The flag for convergence.
        - comm: The MPI communicator.
        - rank: The MPI rank.
        - nodes: Number of MPI processes.
        - ostream: The output stream.
        - restart: The flag for restarting from checkpoint file.
        - checkpoint_file: The name of checkpoint file.
        - program_start_time: The start time of the program.
        - maximum_hours: The timelimit in hours.
        - timing: The flag for printing timing information.
        - profiling: The flag for printing profiling information.
        - memory_profiling: The flag for printing memory usage.
        - memory_tracing: The flag for tracing memory allocation.
        - filename: The filename.
    """

    def __init__(self, comm, ostream):
        """
        Initializes linear solver to default setup.
        """

        # ERI settings
        self.eri_thresh = 1.0e-15
        self.qq_type = 'QQ_DEN'
        self.batch_size = None

        # dft
        self.dft = False
        self.grid_level = 4
        self.xcfun = XCFunctional()

        # polarizable embedding
        self.pe = False
        self.pe_options = {}

        # split communicators
        self.use_split_comm = False
        self.split_comm_ratio = None

        # static electric field
        self.electric_field = None

        # solver setup
        self.conv_thresh = 1.0e-4
        self.max_iter = 150
        self.lindep_thresh = 1.0e-6
        self.is_converged = False

        # mpi information
        self.comm = comm
        self.rank = self.comm.Get_rank()
        self.nodes = self.comm.Get_size()

        # output stream
        self.ostream = ostream

        # restart information
        self.restart = True
        self.checkpoint_file = None

        # information for graceful exit
        self.program_start_time = None
        self.maximum_hours = None

        # timing and profiling
        self.timing = False
        self.profiling = False
        self.memory_profiling = False
        self.memory_tracing = False

        # filename
        self.filename = None

        # input keywords
        self.input_keywords = {
            'response': {
                'eri_thresh': ('float', 'ERI screening threshold'),
                'qq_type': ('str_upper', 'ERI screening scheme'),
                'batch_size': ('int', 'batch size for Fock build'),
                'max_iter': ('int', 'maximum number of iterations'),
                'conv_thresh': ('float', 'convergence threshold'),
                'lindep_thresh': ('float', 'threshold for linear dependence'),
                'restart': ('bool', 'restart from checkpoint file'),
                'checkpoint_file': ('str', 'name of checkpoint file'),
                'timing': ('bool', 'print timing information'),
                'profiling': ('bool', 'print profiling information'),
                'memory_profiling': ('bool', 'print memory usage'),
                'memory_tracing': ('bool', 'trace memory allocation'),
            },
        }

    def print_keywords(self):
        """
        Prints input keywords.
        """

        width = 80
        for group in self.input_keywords:
            self.ostream.print_header('=' * width)
            self.ostream.print_header(f'  @{group}'.ljust(width))
            self.ostream.print_header('-' * width)
            for key, val in self.input_keywords[group].items():
                text = f'  {key}'.ljust(20)
                text += f'  {get_keyword_type(val[0])}'.ljust(15)
                text += f'  {val[1]}'.ljust(width - 35)
                self.ostream.print_header(text)
        self.ostream.print_header('=' * width)
        self.ostream.flush()

    def update_settings(self, rsp_dict, method_dict=None):
        """
        Updates response and method settings in nonlinear solver.

        :param rsp_dict:
            The dictionary of response dict.
        :param method_dict:
            The dictionary of method settings.
        """

        if method_dict is None:
            method_dict = {}

        rsp_keywords = {
            key: val[0] for key, val in self.input_keywords['response'].items()
        }

        parse_input(self, rsp_keywords, rsp_dict)

        if 'program_start_time' in rsp_dict:
            self.program_start_time = rsp_dict['program_start_time']
        if 'maximum_hours' in rsp_dict:
            self.maximum_hours = rsp_dict['maximum_hours']

        if 'xcfun' in method_dict:
<<<<<<< HEAD
            errmsg = 'NonLinearSolver: The \'xcfun\' keyword is not supported '
            errmsg += 'in nonlinear response calculation.'
            if self.rank == mpi_master():
                assert_msg_critical(False, errmsg)
=======
            if 'dft' not in method_dict:
                self.dft = True
            self.xcfun = parse_xc_func(method_dict['xcfun'].upper())

            assert_msg_critical(not self.xcfun.is_undefined(),
                                'Nonlinear solver: Undefined XC functional')
>>>>>>> e6258aeb

        if 'potfile' in method_dict:
            errmsg = 'NonLinearSolver: The \'potfile\' keyword is not supported '
            errmsg += 'in nonlinear response calculation.'
            if self.rank == mpi_master():
                assert_msg_critical(False, errmsg)

        if 'electric_field' in method_dict:
            errmsg = 'NonLinearSolver: The \'electric field\' keyword is not '
            errmsg += 'supported in nonlinear response calculation.'
            if self.rank == mpi_master():
                assert_msg_critical(False, errmsg)

    def init_eri(self, molecule, basis):
        """
        Initializes ERI.

        :param molecule:
            The molecule.
        :param basis:
            The AO basis set.

        :return:
            The dictionary of ERI information.
        """

        if self.use_split_comm:
            self.use_split_comm = ((self.dft or self.pe) and self.nodes >= 8)

        if self.use_split_comm:
            screening = None
            valstr = 'ERI'
            if self.dft:
                valstr += '/DFT'
            if self.pe:
                valstr += '/PE'
            self.ostream.print_info(
                'Using sub-communicators for {}.'.format(valstr))
            self.ostream.print_blank()
        else:
            eri_drv = ElectronRepulsionIntegralsDriver(self.comm)
            screening = eri_drv.compute(get_qq_scheme(self.qq_type),
                                        self.eri_thresh, molecule, basis)

        return {
            'screening': screening,
        }

    def init_dft(self, molecule, scf_tensors):
        """
        Initializes DFT.

        :param molecule:
            The molecule.
        :param scf_tensors:
            The dictionary of tensors from converged SCF wavefunction.

        :return:
            The dictionary of DFT information.
        """

        # generate integration grid
        if self.dft:
            grid_drv = GridDriver(self.comm)
            grid_drv.set_level(self.grid_level)
            
            grid_t0 = tm.time()
            molgrid = grid_drv.generate(molecule)
            n_grid_points = molgrid.number_of_points()
            self.ostream.print_info(
                'Molecular grid with {0:d} points generated in {1:.2f} sec.'.
                format(n_grid_points,
                       tm.time() - grid_t0))
            self.ostream.print_blank()

            if self.rank == mpi_master():
                gs_density = AODensityMatrix([scf_tensors['D_alpha']],
                                             denmat.rest)
            else:
                gs_density = AODensityMatrix()
            gs_density.broadcast(self.rank, self.comm)

            dft_func_label = self.xcfun.get_func_label().upper()
        else:
            molgrid = MolecularGrid()
            gs_density = AODensityMatrix()
            dft_func_label = 'HF'

        return {
            'molgrid': molgrid,
            'gs_density': gs_density,
            'dft_func_label': dft_func_label,
        }

    def init_pe(self, molecule, basis):
        """
        Initializes polarizable embedding.

        :param molecule:
            The molecule.
        :param basis:
            The AO basis set.

        :return:
            The dictionary of polarizable embedding information.
        """

        # set up polarizable embedding
        if self.pe:
            from .polembed import PolEmbed
            pe_drv = PolEmbed(molecule, basis, self.pe_options, self.comm)
            V_es = pe_drv.compute_multipole_potential_integrals()

            cppe_info = 'Using CPPE {} for polarizable embedding.'.format(
                pe_drv.get_cppe_version())
            self.ostream.print_info(cppe_info)
            self.ostream.print_blank()

            pot_info = "Reading polarizable embedding potential: {}".format(
                self.pe_options['potfile'])
            self.ostream.print_info(pot_info)
            self.ostream.print_blank()

            with open(str(self.pe_options['potfile']), 'r') as f_pot:
                potfile_text = '\n'.join(f_pot.readlines())
        else:
            pe_drv = None
            V_es = None
            potfile_text = ''

        return {
            'pe_drv': pe_drv,
            'V_es': V_es,
            'potfile_text': potfile_text,
        }

    def compute(self, molecule, basis, scf_tensors, v1=None):
        """
        Solves for the nonlinear response functions.

        :param molecule:
            The molecule.
        :param basis:
            The AO basis.
        :param scf_tensors:
            The dictionary of tensors from converged SCF wavefunction.
        :param v1:
            The gradients on the right-hand side. If not provided, v1 will be
            computed for the B operator.

        :return:
            A dictionary containing response functions, solutions, etc.
        """

        return None

    def comp_nlr_fock(self, mo, molecule, ao_basis, fock_flag, dft_dict = None, d_dft_1 = None, d_dft_2 = None, mode=None):
        """-
        Computes and returns a list of Fock matrices.

        :param mo:
            The MO coefficients
        :param D:
            A list of densities
        :param molecule:
            The molecule
        :param ao_basis:
            The AO basis set
        :param fock_flag:
            The type of Fock matrices

        :return:
            A list of Fock matrices
        """

        if fock_flag == 'real_and_imag':

            if d_dft_1 and d_dft_2:
                f_total = self.comp_two_el_int(mo, molecule, ao_basis,dft_dict,d_dft_1,d_dft_2,mode)
            if d_dft_1 and not d_dft_2 :
                f_total = self.comp_two_el_int(mo, molecule, ao_basis,dft_dict,d_dft_1,mode)

            nrows = f_total.data.shape[0]
            half_ncols = f_total.data.shape[1] // 2
            ff_data = np.zeros((nrows, half_ncols), dtype=np.complex128)
            for i in range(half_ncols):
                ff_data[:, i] = (f_total.data[:, 2 * i] +
                                 1j * f_total.data[:, 2 * i + 1])
            return DistributedArray(ff_data, self.comm, distribute=False)

        elif fock_flag == 'real':
            return self.comp_two_el_int(mo, molecule, ao_basis, d_hf)

        else:
            return None

    def comp_two_el_int(self, mo, molecule, ao_basis , dft_dict = None, dens_1 = None, dens_2 = None,mode=None):
        """
        Returns the two-electron part of the Fock matix in MO basis

        :param mo:
            The MO coefficients
        :param molecule:
            The molecule
        :param ao_basis:
            The AO basis set
        :param dabs:
            A list of densitiy matrices

        :return:
            A tuple containing the two-electron part of the Fock matix (in MO
            basis)
        """

        eri_driver = ElectronRepulsionIntegralsDriver(self.comm)
        screening = eri_driver.compute(get_qq_scheme(self.qq_type),
                                       self.eri_thresh, molecule, ao_basis)

        # determine number of batches

        if self.rank == mpi_master():
            n_total = len(dens_2)
            n_ao = dens_2[0].shape[0]
            norb = mo.shape[1]
        else:
            n_total = None
            n_ao = None
        
        batch_size = get_batch_size(self.batch_size, n_total, n_ao, self.comm)
        num_batches = get_number_of_batches(n_total, batch_size, self.comm)

        # go through batches

        dist_fabs = None

        if self.rank == mpi_master():
            batch_str = 'Processing Fock builds...'
            batch_str += ' (batch size: {:d})'.format(batch_size)
            self.ostream.print_info(batch_str)

        for batch_ind in range(num_batches):

            if self.rank == mpi_master():
                self.ostream.print_info('  batch {}/{}'.format(
                    batch_ind + 1, num_batches))
                self.ostream.flush()

            # form density matrices

            if self.rank == mpi_master():
                batch_start = batch_size * batch_ind
                batch_end = min(batch_start + batch_size, n_total)

                if dens_1:
                    dts1 = [
                    np.ascontiguousarray(dab)
                    for dab in dens_1 ]
                    dens1 = AODensityMatrix(dts1, denmat.rest)

                if dens_2:
                    dts2 = [
                    np.ascontiguousarray(dab)
                    for dab in dens_2 ]
                    dens2 = AODensityMatrix(dts2, denmat.rest)
                
            else:
                dens1 = AODensityMatrix()
                dens2 = AODensityMatrix()
            
            if dens_1:
                dens1.broadcast(self.rank, self.comm)
            if dens_2:
                dens2.broadcast(self.rank, self.comm)

            fock = AOFockMatrix(dens2)
            for i in range(fock.number_of_fock_matrices()):
                fock.set_fock_type(fockmat.rgenjk, i)

            if self.dft:
                if self.xcfun.is_hybrid():
                    fock_flag = fockmat.rgenjkx
                    fact_xc = self.xcfun.get_frac_exact_exchange()
                    for i in range(fock.number_of_fock_matrices()):
                        fock.set_scale_factor(fact_xc, i)
                else:
                    fock_flag = fockmat.rgenj

                for i in range(fock.number_of_fock_matrices()):
                    fock.set_fock_type(fock_flag, i)

            eri_driver.compute(fock, dens2, molecule, ao_basis, screening)
            if self.dft and not self.xcfun.is_hybrid():
                for ifock in range(fock.number_of_fock_matrices()):
                    fock.scale(2.0, ifock)

            if self.dft: 
                xc_drv = XCIntegrator(self.comm)

                molgrid = dft_dict['molgrid']
                gs_density = dft_dict['gs_density']

                molgrid.distribute(self.rank, self.nodes, self.comm)
                xc_drv.integrate(fock, dens1, dens2, gs_density, molecule, ao_basis,
                                 molgrid, self.xcfun.get_func_label(),mode)

        
            fock.reduce_sum(self.rank, self.nodes, self.comm)

            if self.rank == mpi_master():
                nfocks = fock.number_of_fock_matrices()
                fock_mo = np.zeros((norb**2, nfocks))
                for i in range(nfocks):
                    fock_mo[:, i] = self.ao2mo(mo,
                                               fock.to_numpy(i).T).reshape(-1)
            else:
                fock_mo = None

            dist_fock_mo = DistributedArray(fock_mo, self.comm)

            if dist_fabs is None:
                dist_fabs = DistributedArray(dist_fock_mo.data,
                                             self.comm,
                                             distribute=False)
            else:
                dist_fabs.append(dist_fock_mo, axis=1)

        self.ostream.print_blank()

        return dist_fabs

    def flip_yz(self, X):
        """
        This method takes a first-order response vector with a given sign of
        the frequency and returns the first-order response vector with reversed
        frequency argument.

        :param X:
            A response vector N(ω,x) = (Z,-Y^*)

        :return:
            A response vector with reversed optical frequency N(-ω,x) =
            (Y,-Z^*)
        """

        if X.ndim == 1:
            new_yz = np.zeros_like(X)
            half_len = X.shape[0] // 2
            new_yz[:half_len] = -X.real[half_len:] + 1j * X.imag[half_len:]
            new_yz[half_len:] = -X.real[:half_len] + 1j * X.imag[:half_len]
            return new_yz

        return None

    def print_fock_header(self):
        """
        Prints header for Fock computation
        """

        title = 'Fock Matrix Computation'
        self.ostream.print_header(title)
        self.ostream.print_header('=' * (len(title) + 2))
        self.ostream.print_blank()

    def print_fock_time(self, time):
        """
        Prints time for Fock computation

        :param time:
            Total time to compute Fock matrices
        """

        cur_str = 'Time spent in Fock matrices: {:.2f} sec'.format(time)
        self.ostream.print_info(cur_str)
        self.ostream.print_blank()
        self.ostream.flush()

    def print_component(self, label, value, width):
        """
        Prints response function components.

        :param label:
            The label
        :param freq:
            The frequency
        :param value:
            The complex value
        :param width:
            The width for the output
        """

        w_str = '{:<9s} {:20.8f} {:20.8f}j'.format(label, value.real,
                                                   value.imag)
        self.ostream.print_header(w_str.ljust(width))

    def s4(self, k1, k2, k3, D, nocc, norb):
        """
        Used for the contraction of the S[4] tensor with three response vectors

        :param k1:
            A response matrix
        :param k2:
            A response matrix
        :param k3:
            A response matrix
        :param D:
            A density matrix
        :param nocc:
            The number of occupied orbtials
        :param norb:
            The number of total orbitals

        :return:
            The contraction of S[4] for S[4] dict
        """

        S4_123 = self.s4_contract(k1, k2, k3, D, nocc, norb)
        S4_132 = self.s4_contract(k1, k3, k2, D, nocc, norb)

        return S4_123 + S4_132

    def s4_contract(self, k1, k2, k3, D, nocc, norb):
        """
        Returns the contraction of the S[4] tensor 

        :param k1:
            A response matrix
        :param k2:
            A response matrix
        :param k3:
            A response matrix
        :param D:
            A density matrix
        :param nocc:
            The number of occupied orbtials
        :param norb:
            The number of total orbitals

        :return:
            The contraction of S[4] for S[4] dict
        """

        S4N1N2N3 = self.commut(self.commut(k3, self.commut(k2, k1)), D.T)
        S4N1N2N3_c = self.complex_lrmat2vec(S4N1N2N3, nocc, norb)
        return (2. / 6) * S4N1N2N3_c

    def flip_xy(self, X):
        """
        Swaps upper and lower parts of a response vector.

        :param X:
            A response vector v = (Z,-Y^*)

        :return:
            A response vector of the form v' = (-Y^*,Z)
        """

        if X.ndim == 1:
            new_xy = np.zeros_like(X)
            half_len = X.shape[0] // 2
            new_xy[:half_len] = X[half_len:]
            new_xy[half_len:] = X[:half_len]
            return new_xy

        return None

    def s4_for_r4(self, k1, k2, k3, D, nocc, norb):
        """
        Returns the contraction of S[4] for the contraction of R[4]

        :param k1:
            A response matrix
        :param k2:
            A response matrix
        :param k3:
            A response matrix
        :param D:
            A density matrix
        :param nocc:
            The number of occupied orbtials
        :param norb:
            The number of total orbitals

        :return:
            The contraction of S[4] for the contraction of R[4]
        """

        S4_123 = self.s4_contract(k1, k2, k3, D, nocc, norb)

        return S4_123

    def collect_vectors_in_columns(self, sendbuf):
        """
        Collects vectors into 2d array (column-wise).

        :param sendbuf:
            The 2d array containing the vector segments in columns.

        :return:
            A 2d array containing the full vectors in columns.
        """

        counts = self.comm.gather(sendbuf.size, root=mpi_master())
        if self.rank == mpi_master():
            displacements = [sum(counts[:p]) for p in range(self.nodes)]
            recvbuf = np.zeros(sum(counts), dtype=sendbuf.dtype).reshape(
                -1, sendbuf.shape[1])
        else:
            displacements = None
            recvbuf = None

        if sendbuf.dtype == np.float64:
            mpi_data_type = MPI.DOUBLE
        elif sendbuf.dtype == np.complex128:
            mpi_data_type = MPI.C_DOUBLE_COMPLEX

        self.comm.Gatherv(sendbuf,
                          [recvbuf, counts, displacements, mpi_data_type],
                          root=mpi_master())

        return recvbuf

    def transform_dens(self, k, D, S):
        """
        Creates the perturbed density

        :param k:
            Response vector in matrix form in AO basis
        :param D:
            The density that is to be perturbed in AO basis
        :param S:
            Overlap matrix

        :return:
            [k,D]
        """

        return (np.linalg.multi_dot([k, S, D]) - np.linalg.multi_dot([D, S, k]))

    def mo2ao(self, mo, A):
        """
        Transform a matrix to atomic basis

        :param mo:
            molecular orbital coefficent matrix
        :param A:
            The matrix in MO basis that is the converted to AO basis

        :return:
            The matrix in AO basis
        """

        return np.linalg.multi_dot([mo, A, mo.T])

    def ao2mo(self, mo, A):
        """
        Transform a matrix to molecular basis

        :param mo:
            molecular orbital coefficent matrix
        :param A:
            The matrix in AO basis that is the converted to MO basis

        :return:
            The matrix in MO basis
        """

        return np.linalg.multi_dot([mo.T, A, mo])

    def commut(self, A, B):
        """
        Commutes two matricies A and B

        :param A:
            Matrix A.
        :param B:
            Matrix B.

        :return:
            AB - BA
        """

        return np.matmul(A, B) - np.matmul(B, A)

    def x3_contract(self, k1, k2, X, D, nocc, norb):
        """
        Contracts the generalized dipole gradient tensor of rank 3 with two
        first-order response matrices. X[3]N1N2 = (1/2)[[k2,[k1,X]],D.T]

        :param: k1:
            First-order response matrix
        :param: k2:
            First-order response matrix
        :param X:
            Dipole intergral matrix
        :param D:
            Density matrix
        :param nocc:
            Number of occupied orbitals
        :param norb:
            Number of total orbtials

        :return:
            Returns a matrix
        """

        X3NxNy = self.commut(self.commut(k2, self.commut(k1, X)), D.T)
        X3NxNy_c = self.complex_lrmat2vec(X3NxNy, nocc, norb)
        return (1. / 2) * X3NxNy_c

    def x2_contract(self, k, X, D, nocc, norb):
        """
        Contracts the generalized dipole gradient tensor of rank 2 with a
        second-order response matrix. X[2]N1 = [[k1,X],D.T]

        :param: k:
            Respose vector in matrix representation
        :param X:
            Property operator in matrix represatiation
        :param D:
            Density matrix
        :param nocc:
            Number of occupied orbitals
        :param norb:
            Number of total orbtials

        :return:
            Returns a matrix
        """

        XNx = self.commut(self.commut(k, X), D.T)
        X2Nx_c = self.complex_lrmat2vec(XNx, nocc, norb)
        return X2Nx_c

    def a2_contract(self, k, A, D, nocc, norb):
        """
        Contracts the generalized dipole gradient tensor of rank 2 with a
        second-order response matrix. A[2]N1 = -(1 / 2)[[k1,X],D.T]

        # Note that the sign needs further investigation.

        :param: k:
            Respose vector in matrix representation
        :param A:
            Property operator in matrix represatiation
        :param D:
            Density matrix
        :param nocc:
            Number of occupied orbitals
        :param norb:
            Number of total orbtials

        :return:
            Returns a matrix
        """

        ANx = self.commut(self.commut(k.T, A), D.T)
        A2Nx_c = self.complex_lrmat2vec(ANx, nocc, norb)
        return -(1. / 2) * A2Nx_c

    def a3_contract(self, k1, k2, A, D, nocc, norb):
        """
        Contracts the generalized dipole gradient tensor of rank 3 with two
        first-order response matrices. A[3]N1N2 = -(1/6)[[k2,[k1,A]],D.T]

        :param: k1:
            First-order response matrix
        :param: k2:
            First-order response matrix
        :param A:
            A dipole intergral matrix
        :param D:
            Density matrix
        :param nocc:
            Number of occupied orbitals
        :param norb:
            Number of total orbtials

        :return:
            Returns a matrix
        """

        A3NxNy = self.commut(self.commut(k2.T, self.commut(k1.T, A)), D.T)
        A3NxNy_c = self.complex_lrmat2vec(A3NxNy, nocc, norb)
        return -(1. / 6) * A3NxNy_c

    def zi(self, kB, kC, kD, Fc, Fd, Fbc, Fcb, F0):
        """
        Returns a matrix used for the E[4] contraction

        :param kA:
            First-order response matrix
        :param kB:
            First-order response matrix
        :param Fa:
            First-order perturbed Fock matrix
        :param Fb:
            First-order perturbed Fock matrix
        :param F0:
            SCF Fock matrix

        :return:
            Returns a matrix
        """
        M1 = self.commut(kC, self.commut(kD, F0) + 3 * Fd)
        M2 = self.commut(kD, self.commut(kC, F0) + 3 * Fc)

        return (self.commut(kB, M1 + M2 + 3 * (Fbc + Fcb)))

    def anti_sym(self, vec):
        """
        Returns an antisymetrized vector

        :param vec:
            The vector to be anti-symetrized

        :return:
            An antisymetrized vector
        """

        if vec.ndim == 1:
            new_vec = np.zeros_like(vec)
            half_len = vec.shape[0] // 2
            new_vec[:half_len] = vec[:half_len]
            new_vec[half_len:] = -vec[half_len:]
            return new_vec

        return None

    def xi(self, kA, kB, Fa, Fb, F0):
        """
        Returns a matrix used for the E[3] contraction

        :param kA:
            First-order response matrix
        :param kB:
            First-order response matrix
        :param Fa:
            First-order perturbed Fock matrix
        :param Fb:
            First-order perturbed Fock matrix
        :param F0:
            SCF Fock matrix

        :return:
            Returns a matrix
        """

        return 0.5 * (self.commut(kA,
                                  self.commut(kB, F0) + 2 * Fb) +
                      self.commut(kB,
                                  self.commut(kA, F0) + 2 * Fa))

    def complex_lrmat2vec(self, mat, nocc, norb):
        """
        Converts complex matrix to vector.

        :param mat:
            The complex matrix.
        :param nocc:
            Number of occupied orbitals.
        :param norb:
            Number of orbitals.

        :return:
            The complex vector.
        """

        return (LinearSolver.lrmat2vec(mat.real, nocc, norb) +
                1j * LinearSolver.lrmat2vec(mat.imag, nocc, norb))<|MERGE_RESOLUTION|>--- conflicted
+++ resolved
@@ -43,14 +43,10 @@
 from .qqscheme import get_qq_scheme
 from .batchsize import get_batch_size
 from .batchsize import get_number_of_batches
-<<<<<<< HEAD
-=======
 from .linearsolver import LinearSolver
 from mpi4py import MPI
 from .veloxchemlib import XCIntegrator
 from .veloxchemlib import parse_xc_func
-
->>>>>>> e6258aeb
 
 
 class NonLinearSolver:
@@ -212,19 +208,12 @@
             self.maximum_hours = rsp_dict['maximum_hours']
 
         if 'xcfun' in method_dict:
-<<<<<<< HEAD
-            errmsg = 'NonLinearSolver: The \'xcfun\' keyword is not supported '
-            errmsg += 'in nonlinear response calculation.'
-            if self.rank == mpi_master():
-                assert_msg_critical(False, errmsg)
-=======
             if 'dft' not in method_dict:
                 self.dft = True
             self.xcfun = parse_xc_func(method_dict['xcfun'].upper())
 
             assert_msg_critical(not self.xcfun.is_undefined(),
                                 'Nonlinear solver: Undefined XC functional')
->>>>>>> e6258aeb
 
         if 'potfile' in method_dict:
             errmsg = 'NonLinearSolver: The \'potfile\' keyword is not supported '
