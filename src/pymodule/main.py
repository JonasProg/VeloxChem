--- conflicted
+++ resolved
@@ -31,36 +31,23 @@
 from .scfrestdriver import ScfRestrictedDriver
 from .scfunrestdriver import ScfUnrestrictedDriver
 from .scfrestopendriver import ScfRestrictedOpenDriver
-from .scffirstorderprop import ScfFirstOrderProperties
+from .firstorderprop import FirstOrderProperties
 from .respchargesdriver import RespChargesDriver
 from .excitondriver import ExcitonModelDriver
 from .mp2driver import Mp2Driver
 from .loprop import LoPropDriver
 from .trajectorydriver import TrajectoryDriver
 from .scfgradientdriver import ScfGradientDriver
+from .xtbgradientdriver import XTBGradientDriver
+from .tdhfgradientdriver import TdhfGradientDriver
+from .scfhessiandriver import ScfHessianDriver
+from .tdhfhessiandriver import TdhfHessianDriver
+from .cphfsolver import CphfSolver
 from .optimizationdriver import OptimizationDriver
 from .pulsedrsp import PulsedResponse
 from .rsppolarizability import Polarizability
 from .rspabsorption import Absorption
 from .rsplinabscross import LinearAbsorptionCrossSection
-<<<<<<< HEAD
-from .rsppolarizability import Polarizability
-from .rsptpa import TPA
-from .firstorderprop import FirstOrderProperties
-from .rspshg import SHG
-from .scfgradientdriver import ScfGradientDriver
-from .scfrestdriver import ScfRestrictedDriver
-from .scfunrestdriver import ScfUnrestrictedDriver
-from .scfrestopendriver import ScfRestrictedOpenDriver
-from .slurminfo import get_slurm_maximum_hours
-from .visualizationdriver import VisualizationDriver
-from .xtbdriver import XTBDriver
-from .xtbgradientdriver import XTBGradientDriver
-from .tdhfgradientdriver import TdhfGradientDriver
-from .scfhessiandriver import ScfHessianDriver
-from .tdhfhessiandriver import TdhfHessianDriver
-from .cphfsolver import CphfSolver
-=======
 from .rspcdspec import CircularDichroismSpectrum
 from .rspc6 import C6
 from .rspshg import SHG
@@ -73,8 +60,6 @@
 from .errorhandler import assert_msg_critical
 from .slurminfo import get_slurm_end_time
 
->>>>>>> 35e7b4a6
-
 def select_scf_driver(task, scf_type):
     """
     Selects SCF driver.
@@ -177,12 +162,9 @@
 
     elif prop_type == 'shg':
         rsp_prop = SHG(rsp_dict, method_dict)
-<<<<<<< HEAD
-=======
 
     elif prop_type == 'custom':
         rsp_prop = CustomProperty(rsp_dict, method_dict)
->>>>>>> 35e7b4a6
 
     else:
         assert_msg_critical(
