#
#                           VELOXCHEM 1.0-RC2
#         ----------------------------------------------------
#                     An Electronic Structure Code
#
#  Copyright © 2018-2021 by VeloxChem developers. All rights reserved.
#  Contact: https://veloxchem.org/contact
#
#  SPDX-License-Identifier: LGPL-3.0-or-later
#
#  This file is part of VeloxChem.
#
#  VeloxChem is free software: you can redistribute it and/or modify it under
#  the terms of the GNU Lesser General Public License as published by the Free
#  Software Foundation, either version 3 of the License, or (at your option)
#  any later version.
#
#  VeloxChem is distributed in the hope that it will be useful, but WITHOUT
#  ANY WARRANTY; without even the implied warranty of MERCHANTABILITY or
#  FITNESS FOR A PARTICULAR PURPOSE. See the GNU Lesser General Public
#  License for more details.
#
#  You should have received a copy of the GNU Lesser General Public License
#  along with VeloxChem. If not, see <https://www.gnu.org/licenses/>.

from mpi4py import MPI
from datetime import datetime, timedelta

from .veloxchemlib import mpi_initialized, mpi_master
from .mpitask import MpiTask
from .scfrestdriver import ScfRestrictedDriver
from .scfunrestdriver import ScfUnrestrictedDriver
from .scfrestopendriver import ScfRestrictedOpenDriver
<<<<<<< HEAD
from .firstorderprop import FirstOrderProperties
=======
>>>>>>> e443058b
from .respchargesdriver import RespChargesDriver
from .excitondriver import ExcitonModelDriver
from .mp2driver import Mp2Driver
from .loprop import LoPropDriver
from .trajectorydriver import TrajectoryDriver
<<<<<<< HEAD
from .scfgradientdriver import ScfGradientDriver
from .xtbgradientdriver import XTBGradientDriver
from .tdhfgradientdriver import TdhfGradientDriver
from .scfhessiandriver import ScfHessianDriver
from .tdhfhessiandriver import TdhfHessianDriver
from .cphfsolver import CphfSolver
=======
>>>>>>> e443058b
from .optimizationdriver import OptimizationDriver
from .pulsedrsp import PulsedResponse
from .rsppolarizability import Polarizability
from .rspabsorption import Absorption
from .rsplinabscross import LinearAbsorptionCrossSection
from .rspcdspec import CircularDichroismSpectrum
from .rspc6 import C6
from .rspshg import SHG
from .rsptpa import TPA
from .firstorderprop import FirstOrderProperties
from .scfgradientdriver import ScfGradientDriver
from .tdhfgradientdriver import TdhfGradientDriver
from .scfhessiandriver import ScfHessianDriver
from .tdhfhessiandriver import TdhfHessianDriver
from .cphfsolver import CphfSolver
from .rspcustomproperty import CustomProperty
from .visualizationdriver import VisualizationDriver
from .xtbdriver import XTBDriver
from .xtbgradientdriver import XTBGradientDriver
from .cli import cli
from .errorhandler import assert_msg_critical
from .slurminfo import get_slurm_end_time

def select_scf_driver(task, scf_type):
    """
    Selects SCF driver.

    :param task:
        The MPI task.
    :param scf_type:
        The type of SCF calculation (restricted, unrestricted, or
        restricted_openshell).

    :return:
        The SCF driver object.
    """

    # check number of MPI nodes
    if task.mpi_rank == mpi_master():
        n_ao = task.ao_basis.get_dimensions_of_basis(task.molecule)
        assert_msg_critical(task.mpi_size == 1 or task.mpi_size <= n_ao,
                            'SCF: too many MPI processes')

    nalpha = task.molecule.number_of_alpha_electrons()
    nbeta = task.molecule.number_of_beta_electrons()

    if scf_type == 'restricted' and nalpha == nbeta:
        scf_drv = ScfRestrictedDriver(task.mpi_comm, task.ostream)
    elif scf_type == 'restricted' and nalpha != nbeta:
        scf_drv = ScfUnrestrictedDriver(task.mpi_comm, task.ostream)
    elif scf_type == 'unrestricted':
        scf_drv = ScfUnrestrictedDriver(task.mpi_comm, task.ostream)
    elif scf_type == 'restricted_openshell':
        scf_drv = ScfRestrictedOpenDriver(task.mpi_comm, task.ostream)
    else:
        assert_msg_critical(False, f'SCF: invalide scf_type {scf_type}')

    return scf_drv


def select_rsp_property(task, mol_orbs, rsp_dict, method_dict):
    """
    Selects response property.

    :param task:
        The MPI task.
    :param mol_orbs:
        The molecular orbitals.
    :param rsp_dict:
        The dictionary of response input.
    :param method_dict:
        The dictionary of method settings.

    :return:
        The response property object.
    """

    # check number of MPI nodes
    if task.mpi_rank == mpi_master():
        nocc = task.molecule.number_of_alpha_electrons()
        n_ov = nocc * (mol_orbs.number_mos() - nocc)
        assert_msg_critical(task.mpi_size == 1 or task.mpi_size <= n_ov,
                            'Response: too many MPI processes')

    # check property type
    if 'property' in rsp_dict:
        prop_type = rsp_dict['property'].lower()
    else:
        prop_type = 'custom'

    if prop_type in [
            'polarizability',
            'dipole polarizability',
    ]:
        rsp_prop = Polarizability(rsp_dict, method_dict)

    elif prop_type in [
            'absorption',
            'uv-vis',
            'ecd',
    ]:
        rsp_prop = Absorption(rsp_dict, method_dict)

    elif prop_type in [
            'linear absorption cross-section',
            'linear absorption (cpp)',
            'absorption (cpp)',
    ]:
        rsp_prop = LinearAbsorptionCrossSection(rsp_dict, method_dict)

    elif prop_type in [
            'circular dichroism spectrum',
            'circular dichroism (cpp)',
            'ecd (cpp)',
    ]:
        rsp_prop = CircularDichroismSpectrum(rsp_dict, method_dict)

    elif prop_type == 'c6':
        rsp_prop = C6(rsp_dict, method_dict)

    elif prop_type == 'tpa':
        rsp_prop = TPA(rsp_dict, method_dict)

    elif prop_type == 'shg':
        rsp_prop = SHG(rsp_dict, method_dict)

    elif prop_type == 'custom':
        rsp_prop = CustomProperty(rsp_dict, method_dict)

    else:
        assert_msg_critical(
            False, f'Response: invalide response property {prop_type}')

    return rsp_prop


def updated_dict_with_eri_settings(settings_dict, scf_drv):
    """
    Returns an updated dictionary with ERI settings from SCF driver.

    :param settings_dict:
        The original dictionary of settings.
    :param scf_drv:
        The SCF driver.

    :return:
        An updated dictionary with updated ERI settings.
    """

    new_dict = dict(settings_dict)

    if 'eri_thresh' not in new_dict:
        new_dict['eri_thresh'] = scf_drv.eri_thresh
    if 'qq_type' not in new_dict:
        new_dict['qq_type'] = scf_drv.qq_type
    if not scf_drv.restart:
        new_dict['restart'] = 'no'

    return new_dict


def main():
    """
    Runs VeloxChem with command line arguments.
    """

    program_start_time = datetime.now()

    assert_msg_critical(mpi_initialized(), "MPI not initialized")

    # Parse command line

    parser = cli()
    args = parser.parse_args()

    # MPI task

    task = MpiTask([args.input_file, args.output_file], MPI.COMM_WORLD)
    task_type = task.input_dict['jobs']['task'].lower()

    # Timelimit

    if 'maximum_hours' in task.input_dict['jobs']:
        maximum_hours = float(task.input_dict['jobs']['maximum_hours'])
        program_end_time = program_start_time + timedelta(hours=maximum_hours)
    else:
        if task.mpi_rank == mpi_master():
            program_end_time = get_slurm_end_time()
        else:
            program_end_time = None
        program_end_time = task.mpi_comm.bcast(program_end_time,
                                               root=mpi_master())

    # Method settings
    # Note: the @pe group is added to method_dict as pe_options

    method_dict = (dict(task.input_dict['method_settings'])
                   if 'method_settings' in task.input_dict else {})

    method_dict['pe_options'] = (dict(task.input_dict['pe'])
                                 if 'pe' in task.input_dict else {})

    use_xtb = ('xtb' in method_dict)

    # Exciton model

    if task_type == 'exciton':
        exciton_dict = (task.input_dict['exciton']
                        if 'exciton' in task.input_dict else {})

        exciton_dict['program_end_time'] = program_end_time
        exciton_dict['filename'] = task.input_dict['filename']

        exciton_drv = ExcitonModelDriver(task.mpi_comm, task.ostream)
        exciton_drv.update_settings(exciton_dict, method_dict)
        exciton_drv.compute(task.molecule, task.ao_basis, task.min_basis)

    # Spectrum from trajectory

    if task_type == 'trajectory':
        traj_dict = (dict(task.input_dict['trajectory'])
                     if 'trajectory' in task.input_dict else {})
        spect_dict = (dict(task.input_dict['spectrum_settings'])
                      if 'spectrum_settings' in task.input_dict else {})
        rsp_dict = (dict(task.input_dict['response'])
                    if 'response' in task.input_dict else {})

        traj_dict['filename'] = task.input_dict['filename']
        traj_dict['charges'] = task.input_dict['charges']
        traj_dict['polarizabilities'] = task.input_dict['polarizabilities']

        traj_drv = TrajectoryDriver(task.mpi_comm, task.ostream)
        traj_drv.update_settings(traj_dict, spect_dict, rsp_dict, method_dict)
        traj_drv.compute(task.molecule, task.ao_basis, task.min_basis)

    # Self-consistent field

    run_scf = task_type in [
        'hf', 'rhf', 'uhf', 'rohf', 'scf', 'uscf', 'roscf', 'wavefunction',
        'wave function', 'mp2', 'gradient', 'optimize', 'response', 'pulses',
        'visualization', 'loprop', 'frequencies', 'freq', 'cphf'
    ]

    if task_type == 'visualization' and 'visualization' in task.input_dict:
        run_scf = 'read_dalton' not in task.input_dict['visualization']['cubes']

    scf_type = 'restricted'
    if task_type in ['uhf', 'uscf']:
        scf_type = 'unrestricted'
    elif task_type in ['rohf', 'roscf']:
        scf_type = 'restricted_openshell'

    if run_scf:
        assert_msg_critical(task.molecule.number_of_atoms(),
                            'Molecule: no atoms found in molecule')

        scf_dict = task.input_dict['scf'] if 'scf' in task.input_dict else {}

        scf_dict['program_end_time'] = program_end_time
        scf_dict['filename'] = task.input_dict['filename']

        if use_xtb:
            if 'potfile' in method_dict:
                errmsg = 'XTBDriver: The \'potfile\' keyword is not supported '
                errmsg += 'in XTB calculation.'
                if task.mpi_rank == mpi_master():
                    assert_msg_critical(False, errmsg)
            xtb_drv = XTBDriver(task.mpi_comm)
            xtb_drv.set_method(method_dict['xtb'].lower())
            xtb_drv.compute(task.molecule, task.ostream)
        else:
            scf_drv = select_scf_driver(task, scf_type)
            scf_drv.update_settings(scf_dict, method_dict)
            scf_drv.compute(task.molecule, task.ao_basis, task.min_basis)

            mol_orbs = scf_drv.mol_orbs
            density = scf_drv.density
            scf_tensors = scf_drv.scf_tensors

            if not scf_drv.is_converged:
                return

            # SCF first-order properties
            scf_prop = FirstOrderProperties(task.mpi_comm, task.ostream)
            if task.mpi_rank == mpi_master():
                total_density = scf_tensors['D_alpha'] + scf_tensors['D_beta']
            else:
                total_density = None
            scf_prop.compute(task.molecule, task.ao_basis, total_density)
            if task.mpi_rank == mpi_master():
                scf_prop.print_properties(task.molecule)

            if (scf_drv.electric_field is not None and
                    task.molecule.get_charge() != 0):
                task.finish()
                return

    # Gradient

    if task_type == 'gradient':
        if use_xtb:
            grad_drv = XTBGradientDriver(xtb_drv, task.mpi_comm, task.ostream)
            grad_drv.compute(task.molecule)
        elif scf_drv.scf_type == 'restricted':
            if 'gradient' in task.input_dict:
                grad_dict = task.input_dict['gradient']
            else:
                grad_dict = {}
            grad_drv = ScfGradientDriver(scf_drv, task.mpi_comm, task.ostream)
            grad_drv.update_settings(grad_dict, method_dict)
            grad_drv.compute(task.molecule, task.ao_basis, task.min_basis)

    # Geometry optimization

    if task_type == 'optimize':
        if 'potfile' in method_dict:
            errmsg = 'OptimizationDriver: The \'potfile\' keyword is not '
            errmsg += 'supported in geometry optimization.'
            if task.mpi_rank == mpi_master():
                assert_msg_critical(False, errmsg)

        opt_dict = (task.input_dict['optimize']
                    if 'optimize' in task.input_dict else {})

        opt_dict['filename'] = task.input_dict['filename']

        if use_xtb:
            grad_drv = XTBGradientDriver(xtb_drv, task.mpi_comm, task.ostream)
            opt_drv = OptimizationDriver(grad_drv, 'XTB')
        elif scf_drv.scf_type == 'restricted':
            grad_drv = ScfGradientDriver(scf_drv, task.mpi_comm, task.ostream)
            opt_drv = OptimizationDriver(grad_drv, 'SCF')

        opt_drv.update_settings(opt_dict)
        opt_drv.compute(task.molecule, task.ao_basis, task.min_basis)

    # Ground state Hessian / Vibrational analysis

    if task_type in ['freq', 'frequencies']:

        if 'frequencies' in task.input_dict:
            freq_dict = task.input_dict['frequencies']
        else:
            freq_dict = {}

        hessian_drv = ScfHessianDriver(scf_drv, task.mpi_comm, task.ostream)
        hessian_drv.update_settings(method_dict, freq_dict)
        hessian_drv.compute(task.molecule, task.ao_basis)
        # TODO: add output file name for geomeTRIC vibrational analysis
        hessian_drv.vibrational_analysis(task.molecule, task.ao_basis)

    # TODO: maybe remove (this was included for testing the MPI-parallelization)
    if task_type in ['cphf']:
        if 'cphf_settings' in task.input_dict:
            cphf_dict = task.input_dict['cphf_settings']
        else:
            cphf_dict = {}

        cphf_drv = CphfSolver(task.mpi_comm, task.ostream)
        cphf_drv.update_settings(cphf_dict, method_dict)
        cphf_drv.compute(task.molecule, task.ao_basis, scf_drv.scf_tensors) 
    

    # Response

    if task_type == 'response' and scf_drv.scf_type == 'restricted':
        rsp_dict = (dict(task.input_dict['response'])
                    if 'response' in task.input_dict else {})

        rsp_dict['program_end_time'] = program_end_time
        rsp_dict['filename'] = task.input_dict['filename']

        rsp_dict = updated_dict_with_eri_settings(rsp_dict, scf_drv)

        rsp_prop = select_rsp_property(task, mol_orbs, rsp_dict, method_dict)
        rsp_prop.init_driver(task.mpi_comm, task.ostream)
        rsp_prop.compute(task.molecule, task.ao_basis, scf_tensors)
        if not rsp_prop.converged():
            return

        if task.mpi_rank == mpi_master():
            rsp_prop.print_property(task.ostream)

        # Calculate the excited-state gradient

        if 'property' in rsp_dict:
            prop_type = rsp_dict['property'].lower()
        else:
            prop_type = None

        if prop_type in ['absorption', 'uv-vis', 'ecd']: 

            if 'orbital_response' in task.input_dict:
                orbrsp_dict = task.input_dict['orbital_response']
            else:
                orbrsp_dict = {}

            # Excited state gradient
            if 'gradient' in task.input_dict:
                grad_dict = task.input_dict['gradient']
                tdhfgrad_drv = TdhfGradientDriver(scf_drv, 
                                                  task.mpi_comm, task.ostream)
                tdhfgrad_drv.update_settings(grad_dict, rsp_dict,
                                             orbrsp_dict, method_dict)
                tdhfgrad_drv.compute(task.molecule, task.ao_basis,
                                     rsp_prop.rsp_driver.solver, rsp_prop.rsp_property)
                                     # solver is the actual RPA/TDA driver
                                     # with rsp_prop.rsp_driver it works for TDA, but not RPA

            # Excited state Hessian and vibrational analysis
            if 'frequencies' in task.input_dict:
                freq_dict = task.input_dict['frequencies']
                tdhfhessian_drv = TdhfHessianDriver(scf_drv, 
                                                    task.mpi_comm,
                                                    task.ostream)
                tdhfhessian_drv.update_settings(method_dict, rsp_dict,
                                                freq_dict, orbrsp_dict)
                tdhfhessian_drv.compute(task.molecule, task.ao_basis,
                                        rsp_prop.rsp_driver)
                tdhfhessian_drv.vibrational_analysis(task.molecule,
                                                     task.ao_basis)
        else:
            task.ostream.print_blank()
            info_msg = 'The excited state derivatives '
            info_msg += 'can only be computed if the response '
            info_msg += 'property is "absorption", "uv-vis", or "ecd".'
            task.ostream.print_info(info_msg)
            info_msg = 'Computation of gradient/Hessian will be skipped.'
            task.ostream.print_info(info_msg)
            task.ostream.print_blank()
            task.ostream.flush()

    # Pulsed Linear Response Theory

    if ((task_type == 'pulses' or 'pulses' in task.input_dict) and
            scf_drv.scf_type == 'restricted'):
        prt_dict = (task.input_dict['pulses']
                    if 'pulses' in task.input_dict else {})

        cpp_dict = updated_dict_with_eri_settings({}, scf_drv)

        pulsed_response = PulsedResponse(task.mpi_comm, task.ostream)
        pulsed_response.update_settings(prt_dict, cpp_dict, method_dict)
        pulsed_response.compute(task.molecule, task.ao_basis, scf_tensors)

    # MP2 perturbation theory

    if task_type == 'mp2' and scf_drv.scf_type == 'restricted':
        mp2_dict = task.input_dict['mp2'] if 'mp2' in task.input_dict else {}

        mp2_dict = updated_dict_with_eri_settings(mp2_dict, scf_drv)

        mp2_drv = Mp2Driver(task.mpi_comm, task.ostream)
        mp2_drv.update_settings(mp2_dict, method_dict)
        mp2_drv.compute(task.molecule, task.ao_basis, mol_orbs)

    # Cube file

    if task_type == 'visualization':
        cube_dict = (task.input_dict['visualization']
                     if 'visualization' in task.input_dict else {})

        if 'read_dalton' not in task.input_dict['visualization']['cubes']:
            mol_orbs.broadcast(task.mpi_rank, task.mpi_comm)
            density.broadcast(task.mpi_rank, task.mpi_comm)
        else:
            mol_orbs = None
            density = None

        vis_drv = VisualizationDriver(task.mpi_comm)
        vis_drv.gen_cubes(cube_dict, task.molecule, task.ao_basis, mol_orbs,
                          density)

    # LoProp

    if task_type == 'loprop':
        loprop_driver = LoPropDriver(task.mpi_comm, task.ostream)
        loprop_driver.compute(task.molecule, task.ao_basis, scf_tensors)

    # RESP and ESP charges

    if task_type in ['resp charges', 'esp charges']:
        if (task_type == 'resp charges' and 'resp_charges' in task.input_dict):
            charges_dict = task.input_dict['resp_charges']
        elif (task_type == 'esp charges' and 'esp_charges' in task.input_dict):
            charges_dict = task.input_dict['esp_charges']
        else:
            charges_dict = {}

        charges_dict['filename'] = task.input_dict['filename']

        chg_drv = RespChargesDriver(task.mpi_comm, task.ostream)
        chg_drv.update_settings(charges_dict, method_dict)

        if task_type == 'resp charges':
            chg_drv.compute(task.molecule, task.ao_basis, 'resp')
        elif task_type == 'esp charges':
            chg_drv.compute(task.molecule, task.ao_basis, 'esp')

    # All done

    task.finish()<|MERGE_RESOLUTION|>--- conflicted
+++ resolved
@@ -31,24 +31,12 @@
 from .scfrestdriver import ScfRestrictedDriver
 from .scfunrestdriver import ScfUnrestrictedDriver
 from .scfrestopendriver import ScfRestrictedOpenDriver
-<<<<<<< HEAD
 from .firstorderprop import FirstOrderProperties
-=======
->>>>>>> e443058b
 from .respchargesdriver import RespChargesDriver
 from .excitondriver import ExcitonModelDriver
 from .mp2driver import Mp2Driver
 from .loprop import LoPropDriver
 from .trajectorydriver import TrajectoryDriver
-<<<<<<< HEAD
-from .scfgradientdriver import ScfGradientDriver
-from .xtbgradientdriver import XTBGradientDriver
-from .tdhfgradientdriver import TdhfGradientDriver
-from .scfhessiandriver import ScfHessianDriver
-from .tdhfhessiandriver import TdhfHessianDriver
-from .cphfsolver import CphfSolver
-=======
->>>>>>> e443058b
 from .optimizationdriver import OptimizationDriver
 from .pulsedrsp import PulsedResponse
 from .rsppolarizability import Polarizability
@@ -58,7 +46,6 @@
 from .rspc6 import C6
 from .rspshg import SHG
 from .rsptpa import TPA
-from .firstorderprop import FirstOrderProperties
 from .scfgradientdriver import ScfGradientDriver
 from .tdhfgradientdriver import TdhfGradientDriver
 from .scfhessiandriver import ScfHessianDriver
@@ -72,6 +59,7 @@
 from .errorhandler import assert_msg_critical
 from .slurminfo import get_slurm_end_time
 
+
 def select_scf_driver(task, scf_type):
     """
     Selects SCF driver.
