#
#                           VELOXCHEM 1.0-RC3
#         ----------------------------------------------------
#                     An Electronic Structure Code
#
#  Copyright © 2018-2022 by VeloxChem developers. All rights reserved.
#  Contact: https://veloxchem.org/contact
#
#  SPDX-License-Identifier: LGPL-3.0-or-later
#
#  This file is part of VeloxChem.
#
#  VeloxChem is free software: you can redistribute it and/or modify it under
#  the terms of the GNU Lesser General Public License as published by the Free
#  Software Foundation, either version 3 of the License, or (at your option)
#  any later version.
#
#  VeloxChem is distributed in the hope that it will be useful, but WITHOUT
#  ANY WARRANTY; without even the implied warranty of MERCHANTABILITY or
#  FITNESS FOR A PARTICULAR PURPOSE. See the GNU Lesser General Public
#  License for more details.
#
#  You should have received a copy of the GNU Lesser General Public License
#  along with VeloxChem. If not, see <https://www.gnu.org/licenses/>.

from mpi4py import MPI
from datetime import datetime, timedelta
import time as tm

from .veloxchemlib import mpi_initialized, mpi_master
from .mpitask import MpiTask
from .scfrestdriver import ScfRestrictedDriver
from .scfunrestdriver import ScfUnrestrictedDriver
from .scfrestopendriver import ScfRestrictedOpenDriver
from .forcefieldgenerator import ForceFieldGenerator
from .respchargesdriver import RespChargesDriver
from .excitondriver import ExcitonModelDriver
from .numerovdriver import NumerovDriver
from .mp2driver import Mp2Driver
from .cnadriver import CnaAnalysisDriver
from .gopdriver import GlobalOptimizationDriver
from .loprop import LoPropDriver
from .trajectorydriver import TrajectoryDriver
from .scfgradientdriver import ScfGradientDriver
from .tddftgradientdriver import TddftGradientDriver
from .tddftorbitalresponse import TddftOrbitalResponse
from .scfhessiandriver import ScfHessianDriver
from .optimizationdriver import OptimizationDriver
from .pulsedrsp import PulsedResponse
from .rsppolarizability import Polarizability
from .rspabsorption import Absorption
from .rsplinabscross import LinearAbsorptionCrossSection
from .rspcdspec import CircularDichroismSpectrum
from .rspc6 import C6
from .rspshg import SHG
from .rsptpatransition import TpaTransition
from .rsptpa import TPA
from .tdhfhessiandriver import TdhfHessianDriver
from .polarizabilitygradient import PolarizabilityGradient
from .cphfsolver import CphfSolver
from .rspcustomproperty import CustomProperty
from .visualizationdriver import VisualizationDriver
from .xtbdriver import XtbDriver
from .xtbgradientdriver import XtbGradientDriver
from .xtbhessiandriver import XtbHessianDriver
from .veloxchemlib import DiagEriDriver
from .cli import cli
from .errorhandler import assert_msg_critical


def select_scf_driver(task, scf_type):
    """
    Selects SCF driver.

    :param task:
        The MPI task.
    :param scf_type:
        The type of SCF calculation (restricted, unrestricted, or
        restricted_openshell).

    :return:
        The SCF driver object.
    """

    # check number of MPI nodes
    if task.mpi_rank == mpi_master():
        n_ao = task.ao_basis.get_dimension_of_basis(task.molecule)
        assert_msg_critical(task.mpi_size == 1 or task.mpi_size <= n_ao,
                            'SCF: too many MPI processes')

    nalpha = task.molecule.number_of_alpha_electrons()
    nbeta = task.molecule.number_of_beta_electrons()

    if scf_type == 'restricted' and nalpha == nbeta:
        scf_drv = ScfRestrictedDriver(task.mpi_comm, task.ostream)
    elif scf_type == 'restricted' and nalpha != nbeta:
        scf_drv = ScfUnrestrictedDriver(task.mpi_comm, task.ostream)
    elif scf_type == 'unrestricted':
        scf_drv = ScfUnrestrictedDriver(task.mpi_comm, task.ostream)
    elif scf_type == 'restricted_openshell':
        scf_drv = ScfRestrictedOpenDriver(task.mpi_comm, task.ostream)
    else:
        assert_msg_critical(False, f'SCF: invalide scf_type {scf_type}')

    return scf_drv


def select_rsp_property(task, mol_orbs, rsp_dict, method_dict):
    """
    Selects response property.

    :param task:
        The MPI task.
    :param mol_orbs:
        The molecular orbitals.
    :param rsp_dict:
        The dictionary of response input.
    :param method_dict:
        The dictionary of method settings.

    :return:
        The response property object.
    """

    # check number of MPI nodes
    if task.mpi_rank == mpi_master():
        nocc = task.molecule.number_of_alpha_electrons()
        n_ov = nocc * (mol_orbs.number_of_mos() - nocc)
        assert_msg_critical(task.mpi_size == 1 or task.mpi_size <= n_ov,
                            'Response: too many MPI processes')

    # check property type
    if 'property' in rsp_dict:
        prop_type = rsp_dict['property'].lower()
    else:
        prop_type = 'custom'

    if prop_type in [
            'polarizability',
            'dipole polarizability',
    ]:
        rsp_prop = Polarizability(rsp_dict, method_dict)

    elif prop_type in [
            'absorption',
            'uv-vis',
            'ecd',
    ]:
        rsp_prop = Absorption(rsp_dict, method_dict)

    elif prop_type in [
            'linear absorption cross-section',
            'linear absorption (cpp)',
            'linear absorption(cpp)',
            'absorption (cpp)',
            'absorption(cpp)',
    ]:
        rsp_prop = LinearAbsorptionCrossSection(rsp_dict, method_dict)

    elif prop_type in [
            'circular dichroism spectrum',
            'circular dichroism (cpp)',
            'circular dichroism(cpp)',
            'ecd (cpp)',
            'ecd(cpp)',
    ]:
        rsp_prop = CircularDichroismSpectrum(rsp_dict, method_dict)

    elif prop_type == 'c6':
        rsp_prop = C6(rsp_dict, method_dict)

    elif prop_type == 'shg':
        rsp_prop = SHG(rsp_dict, method_dict)

    elif prop_type == 'tpa transition':
        rsp_prop = TpaTransition(rsp_dict, method_dict)

    elif prop_type == 'tpa':
        rsp_prop = TPA(rsp_dict, method_dict)

    elif prop_type == 'custom':
        rsp_prop = CustomProperty(rsp_dict, method_dict)

    else:
        assert_msg_critical(
            False, f'Response: invalide response property {prop_type}')

    return rsp_prop


def updated_dict_with_eri_settings(settings_dict, scf_drv):
    """
    Returns an updated dictionary with ERI settings from SCF driver.

    :param settings_dict:
        The original dictionary of settings.
    :param scf_drv:
        The SCF driver.

    :return:
        An updated dictionary with updated ERI settings.
    """

    new_dict = dict(settings_dict)

    if 'eri_thresh' not in new_dict:
        new_dict['eri_thresh'] = scf_drv.eri_thresh
    if 'qq_type' not in new_dict:
        new_dict['qq_type'] = scf_drv.qq_type
    if not scf_drv.restart:
        new_dict['restart'] = 'no'

    return new_dict


def main():
    """
    Runs VeloxChem with command line arguments.
    """

    program_start_time = datetime.now()

    assert_msg_critical(mpi_initialized(), "MPI not initialized")

    # Parse command line

    parser = cli()
    args = parser.parse_args()

    # MPI task

    task = MpiTask([args.input_file, args.output_file], MPI.COMM_WORLD)
    task_type = task.input_dict['jobs']['task'].lower()

    # Timelimit

    if 'maximum_hours' in task.input_dict['jobs']:
        maximum_hours = float(task.input_dict['jobs']['maximum_hours'])
        program_end_time = program_start_time + timedelta(hours=maximum_hours)
    else:
        program_end_time = None

    # Method settings
    # Note: the @pe group is added to method_dict as pe_options

    method_dict = (dict(task.input_dict['method_settings'])
                   if 'method_settings' in task.input_dict else {})
    method_dict['pe_options'] = (dict(task.input_dict['pe'])
                                 if 'pe' in task.input_dict else {})

    use_xtb = ('xtb' in method_dict)

    # Exciton model

    if task_type == 'exciton':
        exciton_dict = (dict(task.input_dict['exciton'])
                        if 'exciton' in task.input_dict else {})
        exciton_dict['program_end_time'] = program_end_time
        exciton_dict['filename'] = task.input_dict['filename']

        exciton_drv = ExcitonModelDriver(task.mpi_comm, task.ostream)
        exciton_drv.update_settings(exciton_dict, method_dict)
        exciton_drv.compute(task.molecule, task.ao_basis, task.min_basis)

    # Force field generator

    if task_type == 'force field':
        force_field_dict = (dict(task.input_dict['force_field'])
                            if 'force_field' in task.input_dict else {})
        force_field_dict['filename'] = task.input_dict['filename']

        resp_dict = (dict(task.input_dict['resp_charges'])
                     if 'resp_charges' in task.input_dict else {})
        resp_dict['filename'] = task.input_dict['filename']

        force_field_drv = ForceFieldGenerator(task.mpi_comm, task.ostream)
        force_field_drv.update_settings(force_field_dict, resp_dict)
        force_field_drv.compute(task.molecule, task.ao_basis)

    # Spectrum from trajectory

    if task_type == 'trajectory':
        traj_dict = (dict(task.input_dict['trajectory'])
                     if 'trajectory' in task.input_dict else {})
        traj_dict['filename'] = task.input_dict['filename']
        traj_dict['charges'] = task.input_dict['charges']
        traj_dict['polarizabilities'] = task.input_dict['polarizabilities']

        spect_dict = (dict(task.input_dict['spectrum_settings'])
                      if 'spectrum_settings' in task.input_dict else {})

        rsp_dict = (dict(task.input_dict['response'])
                    if 'response' in task.input_dict else {})

        traj_drv = TrajectoryDriver(task.mpi_comm, task.ostream)
        traj_drv.update_settings(traj_dict, spect_dict, rsp_dict, method_dict)
        traj_drv.compute(task.molecule, task.ao_basis, task.min_basis)

    # Diatomic vibronic spectrum using Numerov

    if task_type == 'numerov':
        numerov_dict = (dict(task.input_dict['numerov'])
                        if 'numerov' in task.input_dict else {})

        scf_dict = (dict(task.input_dict['scf'])
                    if 'scf' in task.input_dict else {})

        numerov_drv = NumerovDriver(task.mpi_comm, task.ostream)
        numerov_drv.update_settings(numerov_dict, scf_dict, method_dict)
        numerov_drv.compute(task.molecule, task.ao_basis, task.min_basis)

    # Self-consistent field

    run_scf = task_type in [
        'hf', 'rhf', 'uhf', 'rohf', 'scf', 'uscf', 'roscf', 'wavefunction',
        'wave function', 'mp2', 'ump2', 'romp2', 'gradient', 'hessian',
        'optimize', 'response', 'pulses', 'visualization', 'loprop',
        'vibrational', 'freq', 'cphf', 'polarizability_gradient'
    ]

    if task_type == 'visualization' and 'visualization' in task.input_dict:
        run_scf = 'read_dalton' not in task.input_dict['visualization']['cubes']

    scf_type = 'restricted'
    if task_type in ['uhf', 'uscf', 'ump2']:
        scf_type = 'unrestricted'
    elif task_type in ['rohf', 'roscf', 'romp2']:
        scf_type = 'restricted_openshell'

    if run_scf:
        assert_msg_critical(task.molecule.number_of_atoms(),
                            'Molecule: no atoms found in molecule')

        scf_dict = (dict(task.input_dict['scf'])
                    if 'scf' in task.input_dict else {})
        scf_dict['program_end_time'] = program_end_time
        scf_dict['filename'] = task.input_dict['filename']

        if use_xtb:
            if 'potfile' in method_dict:
                errmsg = 'XtbDriver: The \'potfile\' keyword is not supported '
                errmsg += 'in XTB calculation.'
                if task.mpi_rank == mpi_master():
                    assert_msg_critical(False, errmsg)
            xtb_drv = XtbDriver(task.mpi_comm, task.ostream)
            xtb_drv.set_method(method_dict['xtb'].lower())
            xtb_drv.xtb_verbose = True
            xtb_results = xtb_drv.compute(task.molecule)
        else:
            scf_drv = select_scf_driver(task, scf_type)
            scf_drv.update_settings(scf_dict, method_dict)
            scf_results = scf_drv.compute(task.molecule, task.ao_basis,
                                          task.min_basis)

            mol_orbs = scf_drv.molecular_orbitals
            density = scf_drv.density

            if not scf_drv.is_converged:
                return

            if (scf_drv.electric_field is not None and
                    task.molecule.get_charge() != 0):
                task.finish()
                return

    # Gradient

    if task_type == 'gradient':

        run_excited_state_gradient = ('response' in task.input_dict)
        run_ground_state_gradient = (not run_excited_state_gradient)

        if run_ground_state_gradient:

            if use_xtb:
                grad_drv = XtbGradientDriver(xtb_drv)
                grad_drv.compute(task.molecule)

            elif scf_drv.scf_type == 'restricted':
                grad_drv = ScfGradientDriver(scf_drv)
                grad_drv.compute(task.molecule, task.ao_basis)

        elif run_excited_state_gradient:

            grad_dict = (task.input_dict['gradient']
                         if 'gradient' in task.input_dict else {})

            rsp_dict = dict(task.input_dict['response'])
            rsp_dict['program_end_time'] = program_end_time
            rsp_dict['filename'] = task.input_dict['filename']
            rsp_dict = updated_dict_with_eri_settings(rsp_dict, scf_drv)

            assert_msg_critical(
                rsp_dict['property'].lower() in ['absorption', 'uv-vis', 'ecd'],
                'Invalid response property for gradient calculation')

            rsp_prop = select_rsp_property(task, mol_orbs, rsp_dict,
                                           method_dict)
            rsp_prop.init_driver(task.mpi_comm, task.ostream)

            tddftgrad_drv = TddftGradientDriver(task.mpi_comm, task.ostream)
            tddftgrad_drv.update_settings(grad_dict, rsp_dict, method_dict)
            tddftgrad_drv.compute(task.molecule, task.ao_basis, scf_drv,
                                  rsp_prop.rsp_driver)
    # Hessian

    if task_type == 'hessian':
        hessian_dict = (task.input_dict['hessian']
                        if 'hessian' in task.input_dict else {})

        if use_xtb:
            hessian_drv = XtbHessianDriver(xtb_drv)
            hessian_drv.update_settings(method_dict, hessian_dict)
            hessian_drv.compute(task.molecule)

        elif scf_drv.scf_type == 'restricted':
            hessian_drv = ScfHessianDriver(scf_drv)
            hessian_drv.update_settings(method_dict, hessian_dict)
            hessian_drv.compute(task.molecule, task.ao_basis)

        if task.mpi_rank == mpi_master():
            hessian_drv.vibrational_analysis(task.molecule)

    # Geometry optimization

    if task_type == 'optimize':

        if 'potfile' in method_dict:
            errmsg = 'OptimizationDriver: The \'potfile\' keyword is not '
            errmsg += 'supported in geometry optimization.'
            if task.mpi_rank == mpi_master():
                assert_msg_critical(False, errmsg)

        opt_dict = (dict(task.input_dict['optimize'])
                    if 'optimize' in task.input_dict else {})
        opt_dict['filename'] = task.input_dict['filename']

        run_excited_state_gradient = ('response' in task.input_dict)
        run_ground_state_gradient = (not run_excited_state_gradient)

        if run_ground_state_gradient:

            if use_xtb:
                grad_drv = XtbGradientDriver(xtb_drv)
                opt_drv = OptimizationDriver(grad_drv)
                opt_drv.keep_files = True
                opt_drv.update_settings(opt_dict)
                opt_results = opt_drv.compute(task.molecule)

            elif scf_drv.scf_type == 'restricted':
                grad_drv = ScfGradientDriver(scf_drv)
                opt_drv = OptimizationDriver(grad_drv)
                opt_drv.keep_files = True
                opt_drv.update_settings(opt_dict)
                opt_results = opt_drv.compute(task.molecule, task.ao_basis)

        elif run_excited_state_gradient:

            grad_dict = (task.input_dict['gradient']
                         if 'gradient' in task.input_dict else {})

            rsp_dict = dict(task.input_dict['response'])
            rsp_dict['program_end_time'] = program_end_time
            rsp_dict['filename'] = task.input_dict['filename']
            rsp_dict = updated_dict_with_eri_settings(rsp_dict, scf_drv)

            assert_msg_critical(
                rsp_dict['property'].lower() in ['absorption', 'uv-vis', 'ecd'],
                'Invalid response property for geometry optimization')

            rsp_prop = select_rsp_property(task, mol_orbs, rsp_dict,
                                           method_dict)
            rsp_prop.init_driver(task.mpi_comm, task.ostream)

            tddftgrad_drv = TddftGradientDriver(task.mpi_comm, task.ostream)
            tddftgrad_drv.update_settings(grad_dict, rsp_dict, method_dict)

            opt_drv = OptimizationDriver(tddftgrad_drv)
            opt_drv.keep_files = True
            opt_drv.update_settings(opt_dict)
<<<<<<< HEAD
            opt_drv.compute(task.molecule, task.ao_basis, scf_drv,
                            rsp_prop.rsp_driver, rsp_prop._rsp_property)

    # Ground state Hessian / Vibrational analysis

    #if task_type in ['freq', 'frequencies']:
    # TODO: shouldn't this go together with hessian?
    if task_type in ['vib', 'vibrational']:

        #if 'frequencies' in task.input_dict:
        #    freq_dict = task.input_dict['frequencies']
        #else:
        #    freq_dict = {}

        vib_dict = (task.input_dict['vibrational']
                    if 'vibrational' in task.input_dict else {})
        polgrad_dict = (task.input_dict['polarizability_gradient'] 
                        if 'polarizability_gradient' in task.input_dict else {})
        orbrsp_dict = (task.input_dict['orbital_response']
                       if 'orbital_response' in task.input_dict else {})
        rsp_dict = (dict(task.input_dict['response'])
                    if 'response' in task.input_dict else {})

        hessian_drv = ScfHessianDriver(task.mpi_comm, task.ostream)
        #hessian_drv.update_settings(method_dict, freq_dict)
        hessian_drv.update_settings(method_dict, hess_dict = vib_dict, 
                                    cphf_dict = orbrsp_dict, rsp_dict = rsp_dict,
                                    polgrad_dict = polgrad_dict)
        hessian_drv.compute(task.molecule, task.ao_basis, scf_drv)
        # TODO: add output file name for geomeTRIC vibrational analysis
        if task.mpi_rank == mpi_master():
            hessian_drv.vibrational_analysis(task.molecule)

    # TODO: maybe remove (this was included for testing the MPI-parallelization)
    if task_type in ['cphf']:
        if 'cphf_settings' in task.input_dict:
            cphf_dict = task.input_dict['cphf_settings']
        else:
            cphf_dict = {}

        cphf_drv = CphfSolver(task.mpi_comm, task.ostream)
        cphf_drv.update_settings(cphf_dict, method_dict)
        cphf_drv.compute(task.molecule, task.ao_basis, scf_drv.scf_tensors,
                         scf_drv) 


    # Polarizability gradient

    if task_type in ['polarizability_gradient']:

        polgrad_dict = (task.input_dict['polarizability_gradient']
                     if 'polarizability_gradient' in task.input_dict else {})
        orbrsp_dict = (task.input_dict['orbital_response']
                       if 'orbital_response' in task.input_dict else {})

        rsp_dict = (dict(task.input_dict['response'])
                    if 'response' in task.input_dict else {})
        rsp_dict['program_end_time'] = program_end_time
        rsp_dict['filename'] = task.input_dict['filename']
        rsp_dict = updated_dict_with_eri_settings(rsp_dict, scf_drv)

        rsp_prop = select_rsp_property(task, mol_orbs, rsp_dict, method_dict)
        rsp_prop.init_driver(task.mpi_comm, task.ostream)
        rsp_prop.compute(task.molecule, task.ao_basis, scf_results)
        
        polgrad_drv = PolarizabilityGradient(task.mpi_comm, task.ostream)
        polgrad_drv.update_settings(polgrad_dict, orbrsp_dict, method_dict,
                                    scf_drv)
        polgrad_drv.compute(task.molecule, task.ao_basis, 
                            scf_drv.scf_tensors, rsp_prop._rsp_property)
    
=======
            opt_results = opt_drv.compute(task.molecule, task.ao_basis, scf_drv,
                                          rsp_prop.rsp_driver)
>>>>>>> e0d82c1e

    # Response

    if task_type == 'response' and scf_drv.scf_type == 'restricted':
        rsp_dict = (dict(task.input_dict['response'])
                    if 'response' in task.input_dict else {})
        rsp_dict['program_end_time'] = program_end_time
        rsp_dict['filename'] = task.input_dict['filename']
        rsp_dict = updated_dict_with_eri_settings(rsp_dict, scf_drv)

        rsp_prop = select_rsp_property(task, mol_orbs, rsp_dict, method_dict)
        rsp_prop.init_driver(task.mpi_comm, task.ostream)
        rsp_prop.compute(task.molecule, task.ao_basis, scf_results)

        if not rsp_prop.is_converged:
            return

        # Calculate the excited-state gradient

        if 'property' in rsp_dict:
            prop_type = rsp_dict['property'].lower()
        else:
            prop_type = None

        if prop_type in ['absorption', 'uv-vis', 'ecd']: 

            if 'orbital_response' in task.input_dict:
                orbrsp_dict = task.input_dict['orbital_response']
                if 'tamm_dancoff' in rsp_dict:
                    orbrsp_dict['tamm_dancoff'] = rsp_dict['tamm_dancoff']
                # TODO: if gradient dict is not defined, do just the
                # orbital response. This is for testing/benchmarking
                # only and should be removed or done in a better way
                # (e.g. task_type = orbital-response)
                if 'gradient' not in task.input_dict:
                    orbrsp_drv = TddftOrbitalResponse(task.mpi_comm, task.ostream)
                    orbrsp_drv.update_settings(orbrsp_dict, method_dict)
                    orbrsp_drv.compute(task.molecule, task.ao_basis,
                                       scf_drv.scf_tensors, rsp_prop._rsp_property)
            else:
                orbrsp_dict = {}

            # Excited state gradient
            if 'gradient' in task.input_dict:
                grad_dict = task.input_dict['gradient']
                tddftgrad_drv = TddftGradientDriver(task.mpi_comm, task.ostream)
                tddftgrad_drv.update_settings(grad_dict, rsp_dict,
                                             orbrsp_dict, method_dict)
                tddftgrad_drv.compute(task.molecule, task.ao_basis,
                                     scf_drv,
                                     rsp_prop._rsp_driver,
                                     rsp_prop._rsp_property)

            # Excited state Hessian and vibrational analysis
            if 'vibrational' in task.input_dict:
                freq_dict = task.input_dict['vibrational']
                tdhfhessian_drv = TdhfHessianDriver(scf_drv, 
                                                    task.mpi_comm,
                                                    task.ostream)
                tdhfhessian_drv.update_settings(method_dict, rsp_dict,
                                                freq_dict, orbrsp_dict)
                tdhfhessian_drv.compute(task.molecule, task.ao_basis,
                                        rsp_prop._rsp_driver)
                if task.mpi_rank == mpi_master():
                    tdhfhessian_drv.vibrational_analysis(task.molecule)

            # Excited state optimization
            if 'optimize_excited_state' in task.input_dict:
                opt_dict = task.input_dict['optimize_excited_state']
                tddftgrad_drv = TddftGradientDriver(task.mpi_comm, task.ostream)
                tddftgrad_drv.update_settings(opt_dict, rsp_dict,
                                             orbrsp_dict, method_dict)
                opt_drv = OptimizationDriver(tddftgrad_drv)
                opt_drv.compute(task.molecule, task.ao_basis,
                                scf_drv,
                                rsp_prop._rsp_driver,
                                rsp_prop._rsp_property)

        else:
            task.ostream.print_blank()
            info_msg = 'The excited state derivatives '
            info_msg += 'can only be computed if the response '
            info_msg += 'property is "absorption", "uv-vis", or "ecd"'
            task.ostream.print_info(info_msg)
            info_msg = 'Computation of gradient/Hessian will be skipped.'
            task.ostream.print_info(info_msg)
            task.ostream.print_blank()
            task.ostream.flush()

    # Pulsed Linear Response Theory

    if ((task_type == 'pulses' or 'pulses' in task.input_dict) and
            scf_drv.scf_type == 'restricted'):
        prt_dict = (task.input_dict['pulses']
                    if 'pulses' in task.input_dict else {})

        cpp_dict = updated_dict_with_eri_settings({}, scf_drv)

        pulsed_response = PulsedResponse(task.mpi_comm, task.ostream)
        pulsed_response.update_settings(prt_dict, cpp_dict, method_dict)
        pulsed_response.compute(task.molecule, task.ao_basis, scf_results)

    # MP2 perturbation theory

    if task_type in ['mp2', 'ump2', 'romp2']:
        mp2_dict = task.input_dict['mp2'] if 'mp2' in task.input_dict else {}
        mp2_dict = updated_dict_with_eri_settings(mp2_dict, scf_drv)

        mp2_drv = Mp2Driver(task.mpi_comm, task.ostream)
        mp2_drv.update_settings(mp2_dict, method_dict)
        mp2_drv.compute(task.molecule, task.ao_basis, mol_orbs,
                        scf_drv.scf_type)

    # Cube file

    if task_type == 'visualization':
        cube_dict = (task.input_dict['visualization']
                     if 'visualization' in task.input_dict else {})

        if 'read_dalton' not in task.input_dict['visualization']['cubes']:
            mol_orbs.broadcast(task.mpi_rank, task.mpi_comm)
            density.broadcast(task.mpi_rank, task.mpi_comm)
        else:
            mol_orbs = None
            density = None

        vis_drv = VisualizationDriver(task.mpi_comm)
        vis_drv.gen_cubes(cube_dict, task.molecule, task.ao_basis, mol_orbs,
                          density)

    # LoProp

    if task_type == 'loprop':
        loprop_driver = LoPropDriver(task.mpi_comm, task.ostream)
        loprop_driver.compute(task.molecule, task.ao_basis, scf_results)

    # RESP and ESP charges

    if task_type in ['resp charges', 'esp charges']:
        if (task_type == 'resp charges' and 'resp_charges' in task.input_dict):
            charges_dict = task.input_dict['resp_charges']
        elif (task_type == 'esp charges' and 'esp_charges' in task.input_dict):
            charges_dict = task.input_dict['esp_charges']
        else:
            charges_dict = {}

        charges_dict['filename'] = task.input_dict['filename']

        chg_drv = RespChargesDriver(task.mpi_comm, task.ostream)
        chg_drv.update_settings(charges_dict, method_dict)

        if task_type == 'resp charges':
            chg_drv.compute(task.molecule, task.ao_basis, 'resp')
        elif task_type == 'esp charges':
            chg_drv.compute(task.molecule, task.ao_basis, 'esp')

    # Test of electron repulstion integrals

    if task_type == 'eritest':
        print('*** Testing Two Electron Implementation ***')
        tm0 = tm.time()
        eri_driver = DiagEriDriver()
        pgblock = eri_driver.compute(task.molecule, task.ao_basis)
        print('Diagonal Eri Driver: ', tm.time() - tm0, ' sec.')

    # CNA correlation analysis

    if task_type == 'cna':
        if 'cna' in task.input_dict:
            cna_dict = task.input_dict['cna']
        else:
            cna_dict = {}

        cna_drv = CnaAnalysisDriver(task.mpi_comm, task.ostream)
        cna_drv.update_settings(cna_dict)
        cna_drv.compute()

    # Global optimization with tree-growth scheme

    if task_type == 'gop':
        if 'gop' in task.input_dict:
            gop_dict = task.input_dict['gop']
        else:
            gop_dict = {}

        gop_drv = GlobalOptimizationDriver(task.mpi_comm, task.ostream)
        gop_drv.update_settings(gop_dict)
        gop_drv.compute(task.input_dict['filename'], task.molecule)

    # All done

    task.finish()<|MERGE_RESOLUTION|>--- conflicted
+++ resolved
@@ -478,9 +478,8 @@
             opt_drv = OptimizationDriver(tddftgrad_drv)
             opt_drv.keep_files = True
             opt_drv.update_settings(opt_dict)
-<<<<<<< HEAD
-            opt_drv.compute(task.molecule, task.ao_basis, scf_drv,
-                            rsp_prop.rsp_driver, rsp_prop._rsp_property)
+            opt_results = opt_drv.compute(task.molecule, task.ao_basis, scf_drv,
+                                          rsp_prop.rsp_driver)
 
     # Ground state Hessian / Vibrational analysis
 
@@ -550,11 +549,6 @@
         polgrad_drv.compute(task.molecule, task.ao_basis, 
                             scf_drv.scf_tensors, rsp_prop._rsp_property)
     
-=======
-            opt_results = opt_drv.compute(task.molecule, task.ao_basis, scf_drv,
-                                          rsp_prop.rsp_driver)
->>>>>>> e0d82c1e
-
     # Response
 
     if task_type == 'response' and scf_drv.scf_type == 'restricted':
