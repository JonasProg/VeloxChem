#
#                              VELOXCHEM
#         ----------------------------------------------------
#                     An Electronic Structure Code
#
#  Copyright © 2018-2024 by VeloxChem developers. All rights reserved.
#
#  SPDX-License-Identifier: LGPL-3.0-or-later
#
#  This file is part of VeloxChem.
#
#  VeloxChem is free software: you can redistribute it and/or modify it under
#  the terms of the GNU Lesser General Public License as published by the Free
#  Software Foundation, either version 3 of the License, or (at your option)
#  any later version.
#
#  VeloxChem is distributed in the hope that it will be useful, but WITHOUT
#  ANY WARRANTY; without even the implied warranty of MERCHANTABILITY or
#  FITNESS FOR A PARTICULAR PURPOSE. See the GNU Lesser General Public
#  License for more details.
#
#  You should have received a copy of the GNU Lesser General Public License
#  along with VeloxChem. If not, see <https://www.gnu.org/licenses/>.

from mpi4py import MPI
from datetime import datetime, timedelta

from .veloxchemlib import mpi_master
from .mpitask import MpiTask
from .scfrestdriver import ScfRestrictedDriver
from .scfunrestdriver import ScfUnrestrictedDriver
from .scfrestopendriver import ScfRestrictedOpenDriver
from .forcefieldgenerator import ForceFieldGenerator
from .respchargesdriver import RespChargesDriver
from .excitondriver import ExcitonModelDriver
from .numerovdriver import NumerovDriver
from .mp2driver import Mp2Driver
from .scfgradientdriver import ScfGradientDriver
<<<<<<< HEAD
from .tddftgradientdriver import TddftGradientDriver
from .tddftorbitalresponse import TddftOrbitalResponse
from .scfhessiandriver import ScfHessianDriver
=======
>>>>>>> 8982cd8a
from .optimizationdriver import OptimizationDriver
from .pulsedrsp import PulsedResponse
from .rsppolarizability import Polarizability
from .rspabsorption import Absorption
from .rsplinabscross import LinearAbsorptionCrossSection
from .rspcdspec import CircularDichroismSpectrum
from .rspc6 import C6
from .rspshg import SHG
from .rsptpatransition import TpaTransition
from .rsptpa import TPA
<<<<<<< HEAD
from .tdhfhessiandriver import TdhfHessianDriver
from .polarizabilitygradient import PolarizabilityGradient
from .vibrationalanalysis import VibrationalAnalysis
from .cphfsolver import CphfSolver
from .rspcustomproperty import CustomProperty
=======
#from .rspcustomproperty import CustomProperty
>>>>>>> 8982cd8a
from .visualizationdriver import VisualizationDriver
from .xtbdriver import XtbDriver
from .xtbgradientdriver import XtbGradientDriver
from .cli import cli
from .errorhandler import assert_msg_critical


def select_scf_driver(task, scf_type):
    """
    Selects SCF driver.

    :param task:
        The MPI task.
    :param scf_type:
        The type of SCF calculation (restricted, unrestricted, or
        restricted_openshell).

    :return:
        The SCF driver object.
    """

    # check number of MPI nodes
    if task.mpi_rank == mpi_master():
        n_ao = task.ao_basis.get_dimensions_of_basis()
        assert_msg_critical(task.mpi_size == 1 or task.mpi_size <= n_ao,
                            'SCF: too many MPI processes')

    nalpha = task.molecule.number_of_alpha_electrons()
    nbeta = task.molecule.number_of_beta_electrons()

    if scf_type == 'restricted' and nalpha == nbeta:
        scf_drv = ScfRestrictedDriver(task.mpi_comm, task.ostream)
    elif scf_type == 'restricted' and nalpha != nbeta:
        scf_drv = ScfUnrestrictedDriver(task.mpi_comm, task.ostream)
    elif scf_type == 'unrestricted':
        scf_drv = ScfUnrestrictedDriver(task.mpi_comm, task.ostream)
    elif scf_type == 'restricted_openshell':
        scf_drv = ScfRestrictedOpenDriver(task.mpi_comm, task.ostream)
    else:
        assert_msg_critical(False, f'SCF: invalide scf_type {scf_type}')

    return scf_drv


def select_rsp_property(task, mol_orbs, rsp_dict, method_dict):
    """
    Selects response property.

    :param task:
        The MPI task.
    :param mol_orbs:
        The molecular orbitals.
    :param rsp_dict:
        The dictionary of response input.
    :param method_dict:
        The dictionary of method settings.

    :return:
        The response property object.
    """

    # check number of MPI nodes
    if task.mpi_rank == mpi_master():
        nocc = task.molecule.number_of_alpha_electrons()
        n_ov = nocc * (mol_orbs.number_of_mos() - nocc)
        assert_msg_critical(task.mpi_size == 1 or task.mpi_size <= n_ov,
                            'Response: too many MPI processes')

    # check property type
    if 'property' in rsp_dict:
        prop_type = rsp_dict['property'].lower()
    else:
        prop_type = 'custom'

    if prop_type in [
            'polarizability',
            'dipole polarizability',
    ]:
        rsp_prop = Polarizability(rsp_dict, method_dict)

    elif prop_type in [
            'absorption',
            'uv-vis',
            'ecd',
    ]:
        rsp_prop = Absorption(rsp_dict, method_dict)

    elif prop_type in [
            'linear absorption cross-section',
            'linear absorption (cpp)',
            'linear absorption(cpp)',
            'absorption (cpp)',
            'absorption(cpp)',
    ]:
        rsp_prop = LinearAbsorptionCrossSection(rsp_dict, method_dict)

    elif prop_type in [
            'circular dichroism spectrum',
            'circular dichroism (cpp)',
            'circular dichroism(cpp)',
            'ecd (cpp)',
            'ecd(cpp)',
    ]:
        rsp_prop = CircularDichroismSpectrum(rsp_dict, method_dict)

    elif prop_type == 'c6':
        rsp_prop = C6(rsp_dict, method_dict)

    elif prop_type == 'shg':
        rsp_prop = SHG(rsp_dict, method_dict)

    elif prop_type == 'tpa transition':
        rsp_prop = TpaTransition(rsp_dict, method_dict)

    elif prop_type == 'tpa':
        rsp_prop = TPA(rsp_dict, method_dict)

    # elif prop_type == 'custom':
    #     rsp_prop = CustomProperty(rsp_dict, method_dict)

    else:
        assert_msg_critical(
            False, f'Response: invalide response property {prop_type}')

    return rsp_prop


def updated_dict_with_eri_settings(settings_dict, scf_drv):
    """
    Returns an updated dictionary with ERI settings from SCF driver.

    :param settings_dict:
        The original dictionary of settings.
    :param scf_drv:
        The SCF driver.

    :return:
        An updated dictionary with updated ERI settings.
    """

    new_dict = dict(settings_dict)

    if 'eri_thresh' not in new_dict:
        new_dict['eri_thresh'] = scf_drv.eri_thresh

    if not scf_drv.restart:
        new_dict['restart'] = 'no'

    return new_dict


def main():
    """
    Runs VeloxChem with command line arguments.
    """

    program_start_time = datetime.now()

    # Parse command line

    parser = cli()
    args = parser.parse_args()

    # MPI task

    task = MpiTask([args.input_file, args.output_file], MPI.COMM_WORLD)
    task_type = task.input_dict['jobs']['task'].lower()

    # Timelimit

    if 'maximum_hours' in task.input_dict['jobs']:
        maximum_hours = float(task.input_dict['jobs']['maximum_hours'])
        program_end_time = program_start_time + timedelta(hours=maximum_hours)
    else:
        program_end_time = None

    # Method settings
    # Note: the @pe group is added to method_dict as pe_options

    method_dict = (dict(task.input_dict['method_settings'])
                   if 'method_settings' in task.input_dict else {})
    method_dict['pe_options'] = (dict(task.input_dict['pe'])
                                 if 'pe' in task.input_dict else {})

    use_xtb = ('xtb' in method_dict)

    # Exciton model

    if task_type == 'exciton':
        exciton_dict = (dict(task.input_dict['exciton'])
                        if 'exciton' in task.input_dict else {})
        exciton_dict['program_end_time'] = program_end_time
        exciton_dict['filename'] = task.input_dict['filename']

        exciton_drv = ExcitonModelDriver(task.mpi_comm, task.ostream)
        exciton_drv.update_settings(exciton_dict, method_dict)
        exciton_drv.compute(task.molecule, task.ao_basis, task.min_basis)

    # Force field generator

    if task_type == 'force field':
        force_field_dict = (dict(task.input_dict['force_field'])
                            if 'force_field' in task.input_dict else {})
        force_field_dict['filename'] = task.input_dict['filename']

        resp_dict = (dict(task.input_dict['resp_charges'])
                     if 'resp_charges' in task.input_dict else {})
        resp_dict['filename'] = task.input_dict['filename']

        force_field_drv = ForceFieldGenerator(task.mpi_comm, task.ostream)
        force_field_drv.update_settings(force_field_dict, resp_dict)
        force_field_drv.compute(task.molecule, task.ao_basis)

    # Diatomic vibronic spectrum using Numerov

    if task_type == 'numerov':
        numerov_dict = (dict(task.input_dict['numerov'])
                        if 'numerov' in task.input_dict else {})

        scf_dict = (dict(task.input_dict['scf'])
                    if 'scf' in task.input_dict else {})

        numerov_drv = NumerovDriver(task.mpi_comm, task.ostream)
        numerov_drv.update_settings(numerov_dict, scf_dict, method_dict)
        numerov_drv.compute(task.molecule, task.ao_basis, task.min_basis)

    # Self-consistent field

    run_scf = task_type in [
        'hf', 'rhf', 'uhf', 'rohf', 'scf', 'uscf', 'roscf', 'wavefunction',
<<<<<<< HEAD
        'wave function', 'mp2', 'ump2', 'romp2', 'gradient', 'hessian',
        'optimize', 'response', 'pulses', 'visualization', 'loprop',
        'vibrational', 'freq', 'cphf', 'polarizability_gradient'
=======
        'wave function', 'mp2', 'ump2', 'romp2', 'gradient', 'uscf_gradient',
        'hessian', 'optimize', 'response', 'pulses', 'visualization', 'loprop'
>>>>>>> 8982cd8a
    ]

    scf_type = 'restricted'
    if task_type in ['uhf', 'uscf', 'ump2', 'uscf_gradient']:
        scf_type = 'unrestricted'
    elif task_type in ['rohf', 'roscf', 'romp2']:
        scf_type = 'restricted_openshell'

    if run_scf:
        assert_msg_critical(task.molecule.number_of_atoms(),
                            'Molecule: no atoms found in molecule')

        scf_dict = (dict(task.input_dict['scf'])
                    if 'scf' in task.input_dict else {})
        scf_dict['program_end_time'] = program_end_time
        scf_dict['filename'] = task.input_dict['filename']

        if use_xtb:
            if 'potfile' in method_dict:
                errmsg = 'XtbDriver: The \'potfile\' keyword is not supported '
                errmsg += 'in XTB calculation.'
                if task.mpi_rank == mpi_master():
                    assert_msg_critical(False, errmsg)
            xtb_drv = XtbDriver(task.mpi_comm, task.ostream)
            xtb_drv.set_method(method_dict['xtb'].lower())
            xtb_drv.xtb_verbose = True
            xtb_results = xtb_drv.compute(task.molecule)
        else:
            scf_drv = select_scf_driver(task, scf_type)
            scf_drv.update_settings(scf_dict, method_dict)
            scf_results = scf_drv.compute(task.molecule, task.ao_basis,
                                          task.min_basis)

            mol_orbs = scf_drv.molecular_orbitals
            density = scf_drv.density

            if not scf_drv.is_converged:
                return

            if (scf_drv.electric_field is not None and
                    task.molecule.get_charge() != 0):
                task.finish()
                return

    # Gradient

    if task_type in ['gradient', 'uscf_gradient']:

        grad_dict = (dict(task.input_dict['gradient'])
                     if 'gradient' in task.input_dict else {})
        grad_dict['program_end_time'] = program_end_time
        grad_dict['filename'] = task.input_dict['filename']

        run_excited_state_gradient = ('response' in task.input_dict)
        run_ground_state_gradient = (not run_excited_state_gradient)

        if run_ground_state_gradient:

            if use_xtb:
                grad_drv = XtbGradientDriver(xtb_drv)
                grad_drv.update_settings(grad_dict, method_dict)
                grad_drv.compute(task.molecule)

            else:
                grad_drv = ScfGradientDriver(scf_drv)
                grad_drv.update_settings(grad_dict, method_dict)
                grad_drv.compute(task.molecule, task.ao_basis, scf_results)

        elif run_excited_state_gradient:

            # TODO: enable excited state gradient
            assert False

            rsp_dict = dict(task.input_dict['response'])
            rsp_dict['program_end_time'] = program_end_time
            rsp_dict['filename'] = task.input_dict['filename']
            rsp_dict = updated_dict_with_eri_settings(rsp_dict, scf_drv)

            assert_msg_critical(
                rsp_dict['property'].lower() in ['absorption', 'uv-vis', 'ecd'],
                'Invalid response property for gradient calculation')

            rsp_prop = select_rsp_property(task, mol_orbs, rsp_dict,
                                           method_dict)
            rsp_prop.init_driver(task.mpi_comm, task.ostream)

            tddftgrad_drv = TddftGradientDriver(task.mpi_comm, task.ostream)
            tddftgrad_drv.update_settings(grad_dict, rsp_dict, method_dict)
            tddftgrad_drv.compute(task.molecule, task.ao_basis, scf_drv,
                                  rsp_prop.rsp_driver)
<<<<<<< HEAD
    # Hessian
    # TODO reconsider keeping this after introducing vibrationalanalysis class
    if task_type == 'hessian':
        hessian_dict = (task.input_dict['hessian']
                        if 'hessian' in task.input_dict else {})

        if use_xtb:
            hessian_drv = XtbHessianDriver(xtb_drv)
            hessian_drv.update_settings(method_dict, hessian_dict)
            hessian_drv.compute(task.molecule)

        elif scf_drv.scf_type == 'restricted':
            hessian_drv = ScfHessianDriver(scf_drv)
            hessian_drv.update_settings(method_dict, hessian_dict)
            hessian_drv.compute(task.molecule, task.ao_basis)
=======
>>>>>>> 8982cd8a

    # Geometry optimization

    if task_type == 'optimize':

        if 'potfile' in method_dict:
            errmsg = 'OptimizationDriver: The \'potfile\' keyword is not '
            errmsg += 'supported in geometry optimization.'
            if task.mpi_rank == mpi_master():
                assert_msg_critical(False, errmsg)

        opt_dict = (dict(task.input_dict['optimize'])
                    if 'optimize' in task.input_dict else {})
        opt_dict['filename'] = task.input_dict['filename']

        run_excited_state_gradient = ('response' in task.input_dict)
        run_ground_state_gradient = (not run_excited_state_gradient)

        if run_ground_state_gradient:

            if use_xtb:
                grad_drv = XtbGradientDriver(xtb_drv)
                opt_drv = OptimizationDriver(grad_drv)
                opt_drv.keep_files = True
                opt_drv.update_settings(opt_dict)
                opt_results = opt_drv.compute(task.molecule)

            else:
                grad_drv = ScfGradientDriver(scf_drv)
                opt_drv = OptimizationDriver(grad_drv)
                opt_drv.keep_files = True
                opt_drv.update_settings(opt_dict)
                opt_results = opt_drv.compute(task.molecule, task.ao_basis,
                                              scf_results)

        elif run_excited_state_gradient:

            # TODO: enable excited state optimization
            assert False

            grad_dict = (task.input_dict['gradient']
                         if 'gradient' in task.input_dict else {})

            rsp_dict = dict(task.input_dict['response'])
            rsp_dict['program_end_time'] = program_end_time
            rsp_dict['filename'] = task.input_dict['filename']
            rsp_dict = updated_dict_with_eri_settings(rsp_dict, scf_drv)

            assert_msg_critical(
                rsp_dict['property'].lower() in ['absorption', 'uv-vis', 'ecd'],
                'Invalid response property for geometry optimization')

            rsp_prop = select_rsp_property(task, mol_orbs, rsp_dict,
                                           method_dict)
            rsp_prop.init_driver(task.mpi_comm, task.ostream)

            tddftgrad_drv = TddftGradientDriver(task.mpi_comm, task.ostream)
            tddftgrad_drv.update_settings(grad_dict, rsp_dict, method_dict)

            opt_drv = OptimizationDriver(tddftgrad_drv)
            opt_drv.keep_files = True
            opt_drv.update_settings(opt_dict)
            opt_results = opt_drv.compute(task.molecule, task.ao_basis, scf_drv,
                                          rsp_prop.rsp_driver)

    # Vibrational analysis

    if task_type == 'vibrational':

        vib_dict = (task.input_dict['vibrational']
                    if 'vibrational' in task.input_dict else {})
        hessian_dict = (task.input_dict['hessian']
                        if 'hessian' in task.input_dict else {})
        polgrad_dict = (task.input_dict['polarizability_gradient'] 
                        if 'polarizability_gradient' in task.input_dict else {})
        orbrsp_dict = (task.input_dict['orbital_response']
                       if 'orbital_response' in task.input_dict else {})
        rsp_dict = (task.input_dict['response']
                    if 'response' in task.input_dict else {})
        rsp_dict['filename'] = task.input_dict['filename']
        vib_dict['filename'] = task.input_dict['filename']

        if use_xtb:
            vibrational_drv = VibrationalAnalysis(xtb_drv)
            vibrational_drv.update_settings(method_dict, vib_dict, hessian_dict=hessian_dict,
                                        cphf_dict = orbrsp_dict, rsp_dict = rsp_dict,
                                        polgrad_dict = polgrad_dict)
        elif scf_drv.scf_type == 'restricted':
            vibrational_drv = VibrationalAnalysis(scf_drv)
            vibrational_drv.update_settings(method_dict, vib_dict, hessian_dict=hessian_dict,
                                        cphf_dict = orbrsp_dict, rsp_dict = rsp_dict,
                                        polgrad_dict = polgrad_dict)

        vibrational_drv.compute(task.molecule, task.ao_basis)

    # Polarizability gradient

    if task_type == 'polarizability_gradient':

        polgrad_dict = (task.input_dict['polarizability_gradient']
                     if 'polarizability_gradient' in task.input_dict else {})
        orbrsp_dict = (task.input_dict['orbital_response']
                       if 'orbital_response' in task.input_dict else {})
        rsp_dict = (task.input_dict['response']
                    if 'response' in task.input_dict else {})

        rsp_dict['program_end_time'] = program_end_time
        rsp_dict['filename'] = task.input_dict['filename']
        rsp_dict = updated_dict_with_eri_settings(rsp_dict, scf_drv)

        rsp_prop = select_rsp_property(task, mol_orbs, rsp_dict, method_dict)
        rsp_prop.init_driver(task.mpi_comm, task.ostream)
        rsp_prop.compute(task.molecule, task.ao_basis, scf_results)
        
        polgrad_drv = PolarizabilityGradient(task.mpi_comm, task.ostream)
        polgrad_drv.update_settings(polgrad_dict, orbrsp_dict, method_dict,
                                    scf_drv)
        polgrad_drv.compute(task.molecule, task.ao_basis, 
                            scf_drv.scf_tensors, rsp_prop._rsp_property)
    
    # Response

    if task_type == 'response' and scf_drv.scf_type == 'restricted':
        rsp_dict = (dict(task.input_dict['response'])
                    if 'response' in task.input_dict else {})
        rsp_dict['program_end_time'] = program_end_time
        rsp_dict['filename'] = task.input_dict['filename']
        rsp_dict = updated_dict_with_eri_settings(rsp_dict, scf_drv)

        rsp_prop = select_rsp_property(task, mol_orbs, rsp_dict, method_dict)
        rsp_prop.init_driver(task.mpi_comm, task.ostream)
        rsp_prop.compute(task.molecule, task.ao_basis, scf_results)

        if not rsp_prop.is_converged:
            return

        # Calculate the excited-state gradient

        if 'property' in rsp_dict:
            prop_type = rsp_dict['property'].lower()
        else:
            prop_type = None

        if prop_type in ['absorption', 'uv-vis', 'ecd']: 

            if 'orbital_response' in task.input_dict:
                orbrsp_dict = task.input_dict['orbital_response']
                if 'tamm_dancoff' in rsp_dict:
                    orbrsp_dict['tamm_dancoff'] = rsp_dict['tamm_dancoff']
                # TODO: if gradient dict is not defined, do just the
                # orbital response. This is for testing/benchmarking
                # only and should be removed or done in a better way
                # (e.g. task_type = orbital-response)
                if 'gradient' not in task.input_dict:
                    orbrsp_drv = TddftOrbitalResponse(task.mpi_comm, task.ostream)
                    orbrsp_drv.update_settings(orbrsp_dict, method_dict)
                    orbrsp_drv.compute(task.molecule, task.ao_basis,
                                       scf_drv.scf_tensors, rsp_prop._rsp_property)
            else:
                orbrsp_dict = {}

            # Excited state gradient
            if 'gradient' in task.input_dict:
                grad_dict = task.input_dict['gradient']
                tddftgrad_drv = TddftGradientDriver(task.mpi_comm, task.ostream)
                tddftgrad_drv.update_settings(grad_dict, rsp_dict,
                                             orbrsp_dict, method_dict)
                tddftgrad_drv.compute(task.molecule, task.ao_basis,
                                     scf_drv,
                                     rsp_prop._rsp_driver,
                                     rsp_prop._rsp_property)

            # Excited state Hessian and vibrational analysis
            if 'vibrational' in task.input_dict:
                freq_dict = task.input_dict['vibrational']
                tdhfhessian_drv = TdhfHessianDriver(scf_drv, 
                                                    task.mpi_comm,
                                                    task.ostream)
                tdhfhessian_drv.update_settings(method_dict, rsp_dict,
                                                freq_dict, orbrsp_dict)
                tdhfhessian_drv.compute(task.molecule, task.ao_basis,
                                        rsp_prop._rsp_driver)
                if task.mpi_rank == mpi_master():
                    tdhfhessian_drv.vibrational_analysis(task.molecule)

            # Excited state optimization
            if 'optimize_excited_state' in task.input_dict:
                opt_dict = task.input_dict['optimize_excited_state']
                tddftgrad_drv = TddftGradientDriver(task.mpi_comm, task.ostream)
                tddftgrad_drv.update_settings(opt_dict, rsp_dict,
                                             orbrsp_dict, method_dict)
                opt_drv = OptimizationDriver(tddftgrad_drv)
                opt_drv.compute(task.molecule, task.ao_basis,
                                scf_drv,
                                rsp_prop._rsp_driver,
                                rsp_prop._rsp_property)

        else:
            task.ostream.print_blank()
            info_msg = 'The excited state derivatives '
            info_msg += 'can only be computed if the response '
            info_msg += 'property is "absorption", "uv-vis", or "ecd"'
            task.ostream.print_info(info_msg)
            info_msg = 'Computation of gradient/Hessian will be skipped.'
            task.ostream.print_info(info_msg)
            task.ostream.print_blank()
            task.ostream.flush()

    # Pulsed Linear Response Theory

    if ((task_type == 'pulses' or 'pulses' in task.input_dict) and
            scf_drv.scf_type == 'restricted'):
        prt_dict = (task.input_dict['pulses']
                    if 'pulses' in task.input_dict else {})

        cpp_dict = updated_dict_with_eri_settings({}, scf_drv)

        pulsed_response = PulsedResponse(task.mpi_comm, task.ostream)
        pulsed_response.update_settings(prt_dict, cpp_dict, method_dict)
        pulsed_response.compute(task.molecule, task.ao_basis, scf_results)

    # MP2 perturbation theory

    if task_type in ['mp2', 'ump2', 'romp2']:
        mp2_dict = task.input_dict['mp2'] if 'mp2' in task.input_dict else {}
        mp2_dict = updated_dict_with_eri_settings(mp2_dict, scf_drv)

        mp2_drv = Mp2Driver(task.mpi_comm, task.ostream)
        mp2_drv.update_settings(mp2_dict, method_dict)
        mp2_drv.compute(task.molecule, task.ao_basis, scf_results)

    # Cube file

    if task_type == 'visualization':
        cube_dict = (task.input_dict['visualization']
                     if 'visualization' in task.input_dict else {})

        mol_orbs = mol_orbs.broadcast(task.mpi_comm, root=mpi_master())
        density = density.broadcast(task.mpi_comm, root=mpi_master())

        vis_drv = VisualizationDriver(task.mpi_comm)
        vis_drv.gen_cubes(cube_dict, task.molecule, task.ao_basis, mol_orbs,
                          density)

    # RESP and ESP charges

    if task_type in ['resp charges', 'esp charges']:
        if (task_type == 'resp charges' and 'resp_charges' in task.input_dict):
            charges_dict = task.input_dict['resp_charges']
        elif (task_type == 'esp charges' and 'esp_charges' in task.input_dict):
            charges_dict = task.input_dict['esp_charges']
        else:
            charges_dict = {}

        charges_dict['filename'] = task.input_dict['filename']

        chg_drv = RespChargesDriver(task.mpi_comm, task.ostream)
        chg_drv.update_settings(charges_dict, method_dict)

        if task_type == 'resp charges':
            chg_drv.compute(task.molecule, task.ao_basis, 'resp')
        elif task_type == 'esp charges':
            chg_drv.compute(task.molecule, task.ao_basis, 'esp')

    # All done

    task.finish()<|MERGE_RESOLUTION|>--- conflicted
+++ resolved
@@ -36,12 +36,9 @@
 from .numerovdriver import NumerovDriver
 from .mp2driver import Mp2Driver
 from .scfgradientdriver import ScfGradientDriver
-<<<<<<< HEAD
 from .tddftgradientdriver import TddftGradientDriver
 from .tddftorbitalresponse import TddftOrbitalResponse
 from .scfhessiandriver import ScfHessianDriver
-=======
->>>>>>> 8982cd8a
 from .optimizationdriver import OptimizationDriver
 from .pulsedrsp import PulsedResponse
 from .rsppolarizability import Polarizability
@@ -52,18 +49,15 @@
 from .rspshg import SHG
 from .rsptpatransition import TpaTransition
 from .rsptpa import TPA
-<<<<<<< HEAD
 from .tdhfhessiandriver import TdhfHessianDriver
 from .polarizabilitygradient import PolarizabilityGradient
 from .vibrationalanalysis import VibrationalAnalysis
-from .cphfsolver import CphfSolver
-from .rspcustomproperty import CustomProperty
-=======
+#from .cphfsolver import CphfSolver
 #from .rspcustomproperty import CustomProperty
->>>>>>> 8982cd8a
 from .visualizationdriver import VisualizationDriver
 from .xtbdriver import XtbDriver
 from .xtbgradientdriver import XtbGradientDriver
+from .xtbhessiandriver import XtbHessianDriver
 from .cli import cli
 from .errorhandler import assert_msg_critical
 
@@ -291,14 +285,9 @@
 
     run_scf = task_type in [
         'hf', 'rhf', 'uhf', 'rohf', 'scf', 'uscf', 'roscf', 'wavefunction',
-<<<<<<< HEAD
-        'wave function', 'mp2', 'ump2', 'romp2', 'gradient', 'hessian',
-        'optimize', 'response', 'pulses', 'visualization', 'loprop',
+        'wave function', 'mp2', 'ump2', 'romp2', 'gradient', 'uscf_gradient',
+        'hessian', 'optimize', 'response', 'pulses', 'visualization', 'loprop',
         'vibrational', 'freq', 'cphf', 'polarizability_gradient'
-=======
-        'wave function', 'mp2', 'ump2', 'romp2', 'gradient', 'uscf_gradient',
-        'hessian', 'optimize', 'response', 'pulses', 'visualization', 'loprop'
->>>>>>> 8982cd8a
     ]
 
     scf_type = 'restricted'
@@ -389,7 +378,7 @@
             tddftgrad_drv.update_settings(grad_dict, rsp_dict, method_dict)
             tddftgrad_drv.compute(task.molecule, task.ao_basis, scf_drv,
                                   rsp_prop.rsp_driver)
-<<<<<<< HEAD
+
     # Hessian
     # TODO reconsider keeping this after introducing vibrationalanalysis class
     if task_type == 'hessian':
@@ -405,8 +394,6 @@
             hessian_drv = ScfHessianDriver(scf_drv)
             hessian_drv.update_settings(method_dict, hessian_dict)
             hessian_drv.compute(task.molecule, task.ao_basis)
-=======
->>>>>>> 8982cd8a
 
     # Geometry optimization
 
@@ -480,7 +467,7 @@
                     if 'vibrational' in task.input_dict else {})
         hessian_dict = (task.input_dict['hessian']
                         if 'hessian' in task.input_dict else {})
-        polgrad_dict = (task.input_dict['polarizability_gradient'] 
+        polgrad_dict = (task.input_dict['polarizability_gradient']
                         if 'polarizability_gradient' in task.input_dict else {})
         orbrsp_dict = (task.input_dict['orbital_response']
                        if 'orbital_response' in task.input_dict else {})
@@ -491,14 +478,20 @@
 
         if use_xtb:
             vibrational_drv = VibrationalAnalysis(xtb_drv)
-            vibrational_drv.update_settings(method_dict, vib_dict, hessian_dict=hessian_dict,
-                                        cphf_dict = orbrsp_dict, rsp_dict = rsp_dict,
-                                        polgrad_dict = polgrad_dict)
+            vibrational_drv.update_settings(method_dict,
+                                            vib_dict,
+                                            hessian_dict=hessian_dict,
+                                            cphf_dict=orbrsp_dict,
+                                            rsp_dict=rsp_dict,
+                                            polgrad_dict=polgrad_dict)
         elif scf_drv.scf_type == 'restricted':
             vibrational_drv = VibrationalAnalysis(scf_drv)
-            vibrational_drv.update_settings(method_dict, vib_dict, hessian_dict=hessian_dict,
-                                        cphf_dict = orbrsp_dict, rsp_dict = rsp_dict,
-                                        polgrad_dict = polgrad_dict)
+            vibrational_drv.update_settings(method_dict,
+                                            vib_dict,
+                                            hessian_dict=hessian_dict,
+                                            cphf_dict=orbrsp_dict,
+                                            rsp_dict=rsp_dict,
+                                            polgrad_dict=polgrad_dict)
 
         vibrational_drv.compute(task.molecule, task.ao_basis)
 
@@ -507,7 +500,7 @@
     if task_type == 'polarizability_gradient':
 
         polgrad_dict = (task.input_dict['polarizability_gradient']
-                     if 'polarizability_gradient' in task.input_dict else {})
+                        if 'polarizability_gradient' in task.input_dict else {})
         orbrsp_dict = (task.input_dict['orbital_response']
                        if 'orbital_response' in task.input_dict else {})
         rsp_dict = (task.input_dict['response']
@@ -520,13 +513,13 @@
         rsp_prop = select_rsp_property(task, mol_orbs, rsp_dict, method_dict)
         rsp_prop.init_driver(task.mpi_comm, task.ostream)
         rsp_prop.compute(task.molecule, task.ao_basis, scf_results)
-        
+
         polgrad_drv = PolarizabilityGradient(task.mpi_comm, task.ostream)
         polgrad_drv.update_settings(polgrad_dict, orbrsp_dict, method_dict,
                                     scf_drv)
-        polgrad_drv.compute(task.molecule, task.ao_basis, 
-                            scf_drv.scf_tensors, rsp_prop._rsp_property)
-    
+        polgrad_drv.compute(task.molecule, task.ao_basis, scf_drv.scf_tensors,
+                            rsp_prop._rsp_property)
+
     # Response
 
     if task_type == 'response' and scf_drv.scf_type == 'restricted':
@@ -550,7 +543,7 @@
         else:
             prop_type = None
 
-        if prop_type in ['absorption', 'uv-vis', 'ecd']: 
+        if prop_type in ['absorption', 'uv-vis', 'ecd']:
 
             if 'orbital_response' in task.input_dict:
                 orbrsp_dict = task.input_dict['orbital_response']
@@ -561,10 +554,12 @@
                 # only and should be removed or done in a better way
                 # (e.g. task_type = orbital-response)
                 if 'gradient' not in task.input_dict:
-                    orbrsp_drv = TddftOrbitalResponse(task.mpi_comm, task.ostream)
+                    orbrsp_drv = TddftOrbitalResponse(task.mpi_comm,
+                                                      task.ostream)
                     orbrsp_drv.update_settings(orbrsp_dict, method_dict)
                     orbrsp_drv.compute(task.molecule, task.ao_basis,
-                                       scf_drv.scf_tensors, rsp_prop._rsp_property)
+                                       scf_drv.scf_tensors,
+                                       rsp_prop._rsp_property)
             else:
                 orbrsp_dict = {}
 
@@ -572,18 +567,16 @@
             if 'gradient' in task.input_dict:
                 grad_dict = task.input_dict['gradient']
                 tddftgrad_drv = TddftGradientDriver(task.mpi_comm, task.ostream)
-                tddftgrad_drv.update_settings(grad_dict, rsp_dict,
-                                             orbrsp_dict, method_dict)
-                tddftgrad_drv.compute(task.molecule, task.ao_basis,
-                                     scf_drv,
-                                     rsp_prop._rsp_driver,
-                                     rsp_prop._rsp_property)
+                tddftgrad_drv.update_settings(grad_dict, rsp_dict, orbrsp_dict,
+                                              method_dict)
+                tddftgrad_drv.compute(task.molecule, task.ao_basis, scf_drv,
+                                      rsp_prop._rsp_driver,
+                                      rsp_prop._rsp_property)
 
             # Excited state Hessian and vibrational analysis
             if 'vibrational' in task.input_dict:
                 freq_dict = task.input_dict['vibrational']
-                tdhfhessian_drv = TdhfHessianDriver(scf_drv, 
-                                                    task.mpi_comm,
+                tdhfhessian_drv = TdhfHessianDriver(scf_drv, task.mpi_comm,
                                                     task.ostream)
                 tdhfhessian_drv.update_settings(method_dict, rsp_dict,
                                                 freq_dict, orbrsp_dict)
@@ -596,13 +589,11 @@
             if 'optimize_excited_state' in task.input_dict:
                 opt_dict = task.input_dict['optimize_excited_state']
                 tddftgrad_drv = TddftGradientDriver(task.mpi_comm, task.ostream)
-                tddftgrad_drv.update_settings(opt_dict, rsp_dict,
-                                             orbrsp_dict, method_dict)
+                tddftgrad_drv.update_settings(opt_dict, rsp_dict, orbrsp_dict,
+                                              method_dict)
                 opt_drv = OptimizationDriver(tddftgrad_drv)
-                opt_drv.compute(task.molecule, task.ao_basis,
-                                scf_drv,
-                                rsp_prop._rsp_driver,
-                                rsp_prop._rsp_property)
+                opt_drv.compute(task.molecule, task.ao_basis, scf_drv,
+                                rsp_prop._rsp_driver, rsp_prop._rsp_property)
 
         else:
             task.ostream.print_blank()
