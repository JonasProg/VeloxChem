#
#                           VELOXCHEM 1.0-RC2
#         ----------------------------------------------------
#                     An Electronic Structure Code
#
#  Copyright © 2018-2021 by VeloxChem developers. All rights reserved.
#  Contact: https://veloxchem.org/contact
#
#  SPDX-License-Identifier: LGPL-3.0-or-later
#
#  This file is part of VeloxChem.
#
#  VeloxChem is free software: you can redistribute it and/or modify it under
#  the terms of the GNU Lesser General Public License as published by the Free
#  Software Foundation, either version 3 of the License, or (at your option)
#  any later version.
#
#  VeloxChem is distributed in the hope that it will be useful, but WITHOUT
#  ANY WARRANTY; without even the implied warranty of MERCHANTABILITY or
#  FITNESS FOR A PARTICULAR PURPOSE. See the GNU Lesser General Public
#  License for more details.
#
#  You should have received a copy of the GNU Lesser General Public License
#  along with VeloxChem. If not, see <https://www.gnu.org/licenses/>.

from mpi4py import MPI
from pathlib import Path
import numpy as np
import time
import sys

from .veloxchemlib import ElectricDipoleIntegralsDriver
from .veloxchemlib import mpi_master, hartree_in_wavenumbers
from .profiler import Profiler
from .outputstream import OutputStream
from .cppsolver import ComplexResponse
from .linearsolver import LinearSolver
from .nonlinearsolver import NonLinearSolver
from .distributedarray import DistributedArray
from .scffirstorderprop import ScfFirstOrderProperties
<<<<<<< HEAD
from .errorhandler import assert_msg_critical
from .checkpoint import (check_distributed_focks, read_distributed_focks,
                         write_distributed_focks)
=======
from .checkpoint import check_distributed_focks
from .checkpoint import read_distributed_focks
from .checkpoint import write_distributed_focks
from .inputparser import parse_input
from pathlib import Path
from .veloxchemlib import XCFunctional
from .veloxchemlib import XCIntegrator
from .veloxchemlib import parse_xc_func
>>>>>>> e6258aeb


class SHGDriver(NonLinearSolver):
    """
    Implements a quadratic response driver for SHG calculations

    :param comm:
        The MPI communicator.
    :param ostream:
        The output stream.

    Instance variables
        - is_converged: The flag for convergence.
        - frequencies: The frequencies.
        - comp: The list of all the gamma tensor components
        - damping: The damping parameter.
        - lindep_thresh: The threshold for removing linear dependence in the
          trial vectors.
        - conv_thresh: The convergence threshold for the solver.
        - max_iter: The maximum number of solver iterations.
        - a_operator: The A operator.
        - b_operator: The B operator.
        - c_operator: The C operator.
        - a_components: Cartesian components of the A operator.
        - b_components: Cartesian components of the B operator.
    """

    def __init__(self, comm=None, ostream=None):
        """
        Initializes the isotropic quadratic response driver for second harmonic
        generation (SHG).
        """

        if comm is None:
            comm = MPI.COMM_WORLD

<<<<<<< HEAD
        if ostream is None:
            ostream = OutputStream(sys.stdout)

        super().__init__(comm, ostream)

        self.is_converged = False
=======
        self.dft = False
        self.grid_level = 4
        self.xcfun = XCFunctional()

        # ERI settings
        self.eri_thresh = 1.0e-15
        self.qq_type = 'QQ_DEN'
        self.batch_size = None
>>>>>>> e6258aeb

        # cpp settings
        self.frequencies = (0,)
        self.comp = None
        self.damping = 1000.0 / hartree_in_wavenumbers()
        self.lindep_thresh = 1.0e-10
        self.conv_thresh = 1.0e-4
        self.max_iter = 50

        self.a_operator = 'dipole'
        self.b_operator = 'dipole'
        self.c_operator = 'dipole'
        self.a_components = 'xyz'
        self.b_components = 'xyz'

        # input keywords
        self.input_keywords['response'].update({
            'frequencies': ('seq_range', 'frequencies'),
            'damping': ('float', 'damping parameter'),
            'a_operator': ('str_lower', 'A operator'),
            'b_operator': ('str_lower', 'B operator'),
            'c_operator': ('str_lower', 'C operator'),
        })

    def update_settings(self, rsp_dict, method_dict=None):
        """
        Updates response and method settings in SHG driver

        :param rsp_dict:
            The dictionary of response dict.
        :param method_dict:
            The dictionary of method rsp_dict.
        """

        if method_dict is None:
            method_dict = {}

<<<<<<< HEAD
        super().update_settings(rsp_dict, method_dict)
=======
        rsp_keywords = {
            'frequencies': 'seq_range',
            'damping': 'float',
            'a_operator': 'str',
            'b_operator': 'str',
            'c_operator': 'str',
            'eri_thresh': 'float',
            'qq_type': 'str_upper',
            'batch_size': 'int',
            'max_iter': 'int',
            'conv_thresh': 'float',
            'lindep_thresh': 'float',
            'restart': 'bool',
            'checkpoint_file': 'str',
            'timing': 'bool',
            'profiling': 'bool',
            'memory_profiling': 'bool',
            'memory_tracing': 'bool',
        }            

        if 'xcfun' in method_dict:
            self.dft = True
            self.xcfun = parse_xc_func(method_dict['xcfun'].upper())

            assert_msg_critical(not self.xcfun.is_undefined(),
                                'Nonlinear solver: Undefined XC functional')

        parse_input(self, rsp_keywords, rsp_dict)

        if 'program_start_time' in rsp_dict:
            self.program_start_time = rsp_dict['program_start_time']
        if 'maximum_hours' in rsp_dict:
            self.maximum_hours = rsp_dict['maximum_hours']

        if 'potfile' in method_dict:
            errmsg = 'ShgDriver: The \'potfile\' keyword is not supported in '
            errmsg += 'SHG calculation.'
            if self.rank == mpi_master():
                assert_msg_critical(False, errmsg)

        if 'electric_field' in method_dict:
            errmsg = 'ShgDriver: The \'electric field\' keyword is not '
            errmsg += 'supported in SHG calculation.'
            if self.rank == mpi_master():
                assert_msg_critical(False, errmsg)
>>>>>>> e6258aeb

    def compute(self, molecule, ao_basis, scf_tensors,method_settings):
        """
        Computes the isotropic quadratic response function for second-harmonic
        generation.

        :param molecule:
            The molecule.
        :param basis:
            The AO basis.
        :param scf_tensors:
            The dictionary of tensors from converged SCF wavefunction.

        :return:
              A dictonary containing the E[3], X[2], A[2] contractions
        """

        profiler = Profiler({
            'timing': False,
            'profiling': self.profiling,
            'memory_profiling': self.memory_profiling,
            'memory_tracing': self.memory_tracing,
        })

        if self.rank == mpi_master():
            self.print_header()

        start_time = time.time()

        # sanity check
        nalpha = molecule.number_of_alpha_electrons()
        nbeta = molecule.number_of_beta_electrons()
        assert_msg_critical(
            nalpha == nbeta,
            'SHG Driver: not implemented for unrestricted case')

        if self.rank == mpi_master():
            S = scf_tensors['S']
            da = scf_tensors['D'][0]
            mo = scf_tensors['C']
            d_a_mo = np.linalg.multi_dot([mo.T, S, da, S, mo])
            norb = mo.shape[1]
        else:
            d_a_mo = None
            norb = None
        d_a_mo = self.comm.bcast(d_a_mo, root=mpi_master())
        norb = self.comm.bcast(norb, root=mpi_master())

        # Computing first-order gradient vectors
        dipole_drv = ElectricDipoleIntegralsDriver(self.comm)
        dipole_mats = dipole_drv.compute(molecule, ao_basis)

        linear_solver = LinearSolver(self.comm, self.ostream)
        a_rhs = linear_solver.get_complex_prop_grad(self.a_operator,
                                                    self.a_components, molecule,
                                                    ao_basis, scf_tensors)
        b_rhs = linear_solver.get_complex_prop_grad(self.b_operator,
                                                    self.b_components, molecule,
                                                    ao_basis, scf_tensors)

        if self.rank == mpi_master():
            inv_sqrt_2 = 1.0 / np.sqrt(2.0)

            a_rhs = list(a_rhs)
            for ind in range(len(a_rhs)):
                a_rhs[ind] *= inv_sqrt_2

            b_rhs = list(b_rhs)
            for ind in range(len(b_rhs)):
                b_rhs[ind] *= inv_sqrt_2

        # Storing the dipole integral matrices used for the X[3],X[2],A[3] and
        # A[2] contractions in MO basis
        wa = [sum(x) for x in zip(self.frequencies, self.frequencies)]

        freqpairs = [wl for wl in zip(self.frequencies, self.frequencies)]

        AB = {}

        if self.rank == mpi_master():
            A = {(op, w): v for op, v in zip('xyz', a_rhs) for w in wa}
            B = {(op, w): v for op, v in zip('xyz', b_rhs)
                 for w in self.frequencies}

            AB.update(A)
            AB.update(B)

            X = {
                'x': 2 * self.ao2mo(mo, dipole_mats.x_to_numpy()),
                'y': 2 * self.ao2mo(mo, dipole_mats.y_to_numpy()),
                'z': 2 * self.ao2mo(mo, dipole_mats.z_to_numpy())
            }
        else:
            X = None
            self.comp = None

        # Computing the first-order response vectors (3 per frequency)
        N_drv = ComplexResponse(self.comm, self.ostream)

<<<<<<< HEAD
        cpp_keywords = {
            'damping', 'lindep_thresh', 'conv_thresh', 'max_iter', 'eri_thresh',
            'qq_type', 'timing', 'memory_profiling', 'batch_size', 'restart',
            'program_start_time', 'maximum_hours'
        }

        for key in cpp_keywords:
            setattr(N_drv, key, getattr(self, key))
=======
        N_drv.update_settings({
            'damping': self.damping,
            'lindep_thresh': self.lindep_thresh,
            'conv_thresh': self.conv_thresh,
            'max_iter': self.max_iter,
            'eri_thresh': self.eri_thresh,
            'qq_type': self.qq_type,
        },method_settings)
>>>>>>> e6258aeb

        if self.checkpoint_file is not None:
            N_drv.checkpoint_file = str(
                Path(self.checkpoint_file).with_suffix('.shg.h5'))

        N_results = N_drv.compute(molecule, ao_basis, scf_tensors, AB)

        kX = N_results['kappas']
        Focks = N_results['focks']

        profiler.check_memory_usage('CPP')

        # Compute the isotropic parallel beta vector

        beta = self.compute_quad_components(Focks, freqpairs, X, d_a_mo, kX,
                                            self.comp, scf_tensors, molecule,
                                            ao_basis, profiler)

        # Compute dipole vector
        scf_prop = ScfFirstOrderProperties(self.comm, self.ostream)
        scf_prop.compute(molecule, ao_basis, scf_tensors)

        if self.rank == mpi_master():

            dip = list(scf_prop.get_property('dipole moment'))
            # Norm of dipole
            dip_norm = np.linalg.norm(scf_prop.get_property('dipole moment'))

            # Compute isotropic beta along molecular dipole

            self.ostream.print_blank()
            w_str = 'Electronic dipole moment'
            self.ostream.print_header(w_str)
            self.ostream.print_header('=' * (len(w_str) + 2))

            self.ostream.print_blank()
            title = '{:<9s} {:>12s} {:>20s} {:>21s}'.format(
                'Component', 'Frequency', 'Real', 'Imaginary')
            width = len(title)
            self.ostream.print_header(title.ljust(width))
            self.ostream.print_header(('-' * len(title)).ljust(width))
            self.print_component('mu_x', 0, dip[0], width)
            self.print_component('mu_y', 0, dip[1], width)
            self.print_component('mu_z', 0, dip[2], width)
            self.print_component('|mu|', 0, dip_norm, width)
            self.ostream.print_blank()

            w_str = 'Averaged first-order hyperpolarizability'
            self.ostream.print_header(w_str)
            self.ostream.print_header('=' * (len(w_str) + 2))

            # beta_bar = {}

            for key in beta.keys():
                betaa = 0
                for a in range(len(beta[key])):
                    betaa += 1 / dip_norm * dip[a] * beta[key][a]

                self.ostream.print_blank()
                self.ostream.print_header(title.ljust(width))
                self.ostream.print_header(('-' * len(title)).ljust(width))
                self.print_component('beta_x', key, beta[key][0], width)
                self.print_component('beta_y', key, beta[key][1], width)
                self.print_component('beta_z', key, beta[key][2], width)
                self.print_component('beta ||', key, 1 / 5 * betaa, width)

                # beta_bar = {key: betaa}

            self.ostream.print_blank()
            valstr = '*** Time spent in SHG calculation: '
            valstr += '{:.2f} sec ***'.format(time.time() - start_time)
            self.ostream.print_header(valstr)
            self.ostream.print_blank()
            self.ostream.flush()

        profiler.end(self.ostream)

        self.is_converged = True

        return beta

    def compute_quad_components(self, Focks, freqpairs, X, d_a_mo, kX, track,
                                scf_tensors, molecule, ao_basis, profiler):
        """
        Computes all the relevent terms to compute the isotropic quadratic
        response function used for SHG.

        :param w:
            A list of all the frequencies
        :param X:
            A dictonary of matricies containing all the dipole integrals
        :param d_a_mo:
            The SCF density in MO basis
        :param kX:
            A dictonary containing all the response matricies
        :param scf_tensors:
            The dictionary of tensors from converged SCF wavefunction.
        :param molecule:
            The molecule.
        :param basis:
            The AO basis.
        :param profiler:
            The profiler.

        :return:
            A dictionary containing all the relevent terms for SHG
        """

        if self.rank == mpi_master():
            S = scf_tensors['S']
            D0 = scf_tensors['D'][0]
            mo = scf_tensors['C']
            F0 = np.linalg.multi_dot([mo.T, scf_tensors['F'][0], mo])
            norb = mo.shape[1]
        else:
            S = None
            D0 = None
            mo = None
            F0 = None
            norb = None
        F0 = self.comm.bcast(F0, root=mpi_master())
        norb = self.comm.bcast(norb, root=mpi_master())

        nocc = molecule.number_of_alpha_electrons()

        # computing all compounded first-order densities
        if self.rank == mpi_master():
            d_dft1,d_dft2 = self.get_densities(freqpairs, kX, S, D0, mo)
            dft_dict = self.init_dft(molecule, scf_tensors)
        else:
            d_dft1 = None
            d_dft2 = None

        profiler.check_memory_usage('Densities')

        #  computing the compounded first-order Fock matrices
        fock_dict = self.get_fock_dict(freqpairs, d_dft1,d_dft2, F0, mo,
                                       molecule, ao_basis,dft_dict)

        profiler.check_memory_usage('Focks')

        e3_dict = self.get_e3(freqpairs, kX, fock_dict, Focks, nocc, norb)

        profiler.check_memory_usage('E[3]')

        beta = {}

        if self.rank == mpi_master():

            for (wb, wc) in freqpairs:

                Na = {
                    'x': self.complex_lrmat2vec(kX[('x', wb + wc)], nocc, norb),
                    'y': self.complex_lrmat2vec(kX[('y', wb + wc)], nocc, norb),
                    'z': self.complex_lrmat2vec(kX[('z', wb + wc)], nocc, norb),
                }

                Nb = {
                    'x': self.complex_lrmat2vec(kX[('x', wb)], nocc, norb),
                    'y': self.complex_lrmat2vec(kX[('y', wb)], nocc, norb),
                    'z': self.complex_lrmat2vec(kX[('z', wb)], nocc, norb),
                }

                NaE3NbNc = {'x': 0.0, 'y': 0.0, 'z': 0.0}

                NaE3NbNc['x'] += np.dot(Na['x'].T, e3_dict[('sig_x', wb)])
                NaE3NbNc['x'] += 2 * np.dot(Na['y'].T, e3_dict[('lam_xy', wb)])
                NaE3NbNc['x'] += 2 * np.dot(Na['z'].T, e3_dict[('lam_xz', wb)])

                NaE3NbNc['y'] += np.dot(Na['y'].T, e3_dict[('sig_y', wb)])
                NaE3NbNc['y'] += 2 * np.dot(Na['z'].T, e3_dict[('lam_yz', wb)])
                NaE3NbNc['y'] += 2 * np.dot(Na['x'].T, e3_dict[('lam_xy', wb)])

                NaE3NbNc['z'] += np.dot(Na['z'].T, e3_dict[('sig_z', wb)])
                NaE3NbNc['z'] += 2 * np.dot(Na['x'].T, e3_dict[('lam_xz', wb)])
                NaE3NbNc['z'] += 2 * np.dot(Na['y'].T, e3_dict[('lam_yz', wb)])

                A2 = {'x': 0.0, 'y': 0.0, 'z': 0.0}
                X2 = {'x': 0.0, 'y': 0.0, 'z': 0.0}

                # pre-compute terms for A2 and X2
                a2_kX_X = {}
                x2_kX_X = {}
                for cart_1 in 'xyz':
                    for cart_2 in 'xyz':
                        a2_kX_X[cart_1 + cart_2] = self.a2_contract(
                            kX[(cart_1, wb)], X[cart_2], d_a_mo, nocc, norb)
                        x2_kX_X[cart_1 + cart_2] = self.x2_contract(
                            kX[(cart_1, wb)], X[cart_2], d_a_mo, nocc, norb)

                for eta in 'xyz':
                    for cart in 'xyz':
                        # A2 contractions
                        A2[cart] -= 2 * np.dot(Nb[eta].T, a2_kX_X[eta + cart])
                        A2[cart] -= 2 * np.dot(Nb[cart].T, a2_kX_X[eta + eta])
                        A2[cart] -= 2 * np.dot(Nb[eta].T, a2_kX_X[cart + eta])
                        # X2 contractions
                        X2[cart] -= 2 * np.dot(Na[eta].T, x2_kX_X[eta + cart])
                        X2[cart] -= 2 * np.dot(Na[cart].T, x2_kX_X[eta + eta])
                        X2[cart] -= 2 * np.dot(Na[eta].T, x2_kX_X[cart + eta])

                beta[wb] = (
                    NaE3NbNc['x'] + A2['x'] + X2['x'],
                    NaE3NbNc['y'] + A2['y'] + X2['y'],
                    NaE3NbNc['z'] + A2['z'] + X2['z'],
                )

        profiler.check_memory_usage('End of SHG')

        return beta

    def get_densities(self, freqpairs, kX, S, D0, mo):
        """

        :param freqpairs:
            A list of the frequencies
        :param kX:
            A dictonary with all the first-order response matrices
        :param S:
            The overlap matrix
        :param D0:
            The SCF density matrix in AO basis
        :param mo:
            A matrix containing the MO coefficents

        :return:
            A list of tranformed compounded densities
        """

        d_dft1 = []
        d_dft2 = []  

        for (wb, wc) in freqpairs:

            # convert response matrix to ao basis #

            k_x = self.mo2ao(mo, kX[('x', wb)])
            k_y = self.mo2ao(mo, kX[('y', wb)])
            k_z = self.mo2ao(mo, kX[('z', wb)])

            # create the first order single indexed densiteies #

            D_x = self.transform_dens(k_x, D0, S)
            D_y = self.transform_dens(k_y, D0, S)
            D_z = self.transform_dens(k_z, D0, S)

            # create the first order two indexed densities #

            D_sig_x = 4 * self.transform_dens(k_x, D_x, S)
            D_sig_x += 2 * (self.transform_dens(k_x, D_x, S) +
                            self.transform_dens(k_y, D_y, S) +
                            self.transform_dens(k_z, D_z, S))

            D_sig_y = 4 * self.transform_dens(k_y, D_y, S)
            D_sig_y += 2 * (self.transform_dens(k_x, D_x, S) +
                            self.transform_dens(k_y, D_y, S) +
                            self.transform_dens(k_z, D_z, S))

            D_sig_z = 4 * self.transform_dens(k_z, D_z, S)
            D_sig_z += 2 * (self.transform_dens(k_x, D_x, S) +
                            self.transform_dens(k_y, D_y, S) +
                            self.transform_dens(k_z, D_z, S))

            D_lam_xy = (self.transform_dens(k_x, D_y, S) +
                        self.transform_dens(k_y, D_x, S))
            D_lam_xz = (self.transform_dens(k_x, D_z, S) +
                        self.transform_dens(k_z, D_x, S))
            D_lam_yz = (self.transform_dens(k_y, D_z, S) +
                        self.transform_dens(k_z, D_y, S))

            d_dft1.append(D_x.real)
            d_dft1.append(D_x.imag)
            d_dft1.append(D_y.real)
            d_dft1.append(D_y.imag)
            d_dft1.append(D_z.real)
            d_dft1.append(D_z.imag)

            d_dft2.append(D_sig_x.real)
            d_dft2.append(D_sig_x.imag)
            d_dft2.append(D_sig_y.real)
            d_dft2.append(D_sig_y.imag)
            d_dft2.append(D_sig_z.real)
            d_dft2.append(D_sig_z.imag)
            d_dft2.append(D_lam_xy.real)
            d_dft2.append(D_lam_xy.imag)
            d_dft2.append(D_lam_xz.real)
            d_dft2.append(D_lam_xz.imag)
            d_dft2.append(D_lam_yz.real)
            d_dft2.append(D_lam_yz.imag)

        return d_dft1,d_dft2

    def get_fock_dict(self, wi, d_dft1, d_dft2, F0, mo, molecule, ao_basis,dft_dict = None):
        """
        Computes the compounded Fock matrices used for the
        isotropic quadratic response function used for SHG

        :param wi:
            A list of the frequencies
        :param density_list:
            A list of tranformed compounded densities
        :param F0:
            The Fock matrix in MO basis
        :param mo:
            A matrix containing the MO coefficents
        :param molecule:
            The molecule
        :param ao_basis:
            The AO basis set

        :return:
            A dictonary of compounded first-order Fock-matrices
        """

        if self.rank == mpi_master():
            self.print_fock_header()

<<<<<<< HEAD
        ww = [wb for (wb, wc) in wi]
=======
        ww = []

        for (wb, wc) in wi:
            ww.append(wb)
>>>>>>> e6258aeb

        keys = [
            'F_sig_x',
            'F_sig_y',
            'F_sig_z',
            'F_lam_xy',
            'F_lam_xz',
            'F_lam_yz',
        ]

        if self.checkpoint_file is not None:
            fock_file = str(
                Path(self.checkpoint_file).with_suffix('.shg_fock.h5'))
        else:
            fock_file = None

        if self.restart:
            if self.rank == mpi_master():
                self.restart = check_distributed_focks(fock_file, keys, ww)
            self.restart = self.comm.bcast(self.restart, mpi_master())

        if self.restart:
            focks = read_distributed_focks(fock_file, keys, ww, self.comm,
                                           self.ostream)
            focks['F0'] = F0
            return focks

        time_start_fock = time.time()
        dist_focks = self.comp_nlr_fock(mo, molecule, ao_basis,
                                        'real_and_imag',dft_dict,d_dft1, d_dft2,'shg')
        time_end_fock = time.time()

        total_time_fock = time_end_fock - time_start_fock
        self.print_fock_time(total_time_fock)

        focks = {'F0': F0}
        for key in keys:
            focks[key] = {}

        fock_index = 0

        for (wb, wc) in wi:
            for key in keys:
                focks[key][wb] = DistributedArray(dist_focks.data[:,
                                                                  fock_index],
                                                  self.comm,
                                                  distribute=False)
                fock_index += 1

        write_distributed_focks(fock_file, focks, keys, ww, self.comm,
                                self.ostream)

        return focks

    def get_e3(self, wi, kX, fo, fo2, nocc, norb):
        """
        Contracts E[3]

        :param wi:
            A list of freqs
        :param kX:
            A dict of the single index response matricies
        :param fo:
            A dictonary of transformed Fock matricies from fock_dict
        :param fo2:
            A dictonarty of transfromed Fock matricies from subspace of response solver
        :param nocc:
            The number of occupied orbitals
        :param norb:
            The total number of orbitals

        :return:
            A dictonary of compounded E[3] tensors for the isotropic cubic
            response function for SHG
        """

        e3vec = {}

        for (wb, wc) in wi:

            vec_pack = np.array([
                fo2[('x', wb)].data,
                fo2[('y', wb)].data,
                fo2[('z', wb)].data,
                fo['F_sig_x'][wb].data,
                fo['F_sig_y'][wb].data,
                fo['F_sig_z'][wb].data,
                fo['F_lam_xy'][wb].data,
                fo['F_lam_xz'][wb].data,
                fo['F_lam_yz'][wb].data,
            ]).T.copy()

            vec_pack = self.collect_vectors_in_columns(vec_pack)

            if self.rank != mpi_master():
                continue

            vec_pack = vec_pack.T.copy().reshape(-1, norb, norb)

            (F_x, F_y, F_z, F_sig_x, F_sig_y, F_sig_z, F_lam_xy, F_lam_xz,
             F_lam_yz) = vec_pack

            F_x = np.conjugate(F_x).T
            F_y = np.conjugate(F_y).T
            F_z = np.conjugate(F_z).T

            F0_a = fo['F0']

            # Response

            k_x = kX[('x', wb)].T
            k_y = kX[('y', wb)].T
            k_z = kX[('z', wb)].T

            # Make all Xi terms

            xi_sig_x = 3 * self.xi(k_x, k_x, F_x, F_x, F0_a)
            xi_sig_x += self.xi(k_y, k_y, F_y, F_y, F0_a)
            xi_sig_x += self.xi(k_z, k_z, F_z, F_z, F0_a)

            xi_sig_y = 3 * self.xi(k_y, k_y, F_y, F_y, F0_a)
            xi_sig_y += self.xi(k_z, k_z, F_z, F_z, F0_a)
            xi_sig_y += self.xi(k_x, k_x, F_x, F_x, F0_a)

            xi_sig_z = 3 * self.xi(k_z, k_z, F_z, F_z, F0_a)
            xi_sig_z += self.xi(k_x, k_x, F_x, F_x, F0_a)
            xi_sig_z += self.xi(k_y, k_y, F_y, F_y, F0_a)

            xi_lam_xy = self.xi(k_x, k_y, F_x, F_y, F0_a)
            xi_lam_xz = self.xi(k_x, k_z, F_x, F_z, F0_a)
            xi_lam_yz = self.xi(k_y, k_z, F_y, F_z, F0_a)

            # Store Transformed Fock Matrices

            e3fock_sig_x = xi_sig_x.T + (0.5 * F_sig_x).T
            e3fock_sig_y = xi_sig_y.T + (0.5 * F_sig_y).T
            e3fock_sig_z = xi_sig_z.T + (0.5 * F_sig_z).T

            e3fock_lam_xy = xi_lam_xy.T + (0.5 * F_lam_xy).T
            e3fock_lam_xz = xi_lam_xz.T + (0.5 * F_lam_xz).T
            e3fock_lam_yz = xi_lam_yz.T + (0.5 * F_lam_yz).T

            # Anti sym the Fock matrices and convert them to vectors

            e3vec[('sig_x', wb)] = self.anti_sym(
                -2 * LinearSolver.lrmat2vec(e3fock_sig_x, nocc, norb))
            e3vec[('sig_y', wb)] = self.anti_sym(
                -2 * LinearSolver.lrmat2vec(e3fock_sig_y, nocc, norb))
            e3vec[('sig_z', wb)] = self.anti_sym(
                -2 * LinearSolver.lrmat2vec(e3fock_sig_z, nocc, norb))

            e3vec[('lam_xy', wb)] = self.anti_sym(
                -2 * LinearSolver.lrmat2vec(e3fock_lam_xy, nocc, norb))
            e3vec[('lam_xz', wb)] = self.anti_sym(
                -2 * LinearSolver.lrmat2vec(e3fock_lam_xz, nocc, norb))
            e3vec[('lam_yz', wb)] = self.anti_sym(
                -2 * LinearSolver.lrmat2vec(e3fock_lam_yz, nocc, norb))

        return e3vec

    def print_header(self):
        """
        Prints SHG setup header to output stream.
        """

        self.ostream.print_blank()

        title = 'SHG Driver Setup'
        self.ostream.print_header(title)
        self.ostream.print_header('=' * (len(title) + 2))
        self.ostream.print_blank()

        width = 50

        cur_str = 'ERI Screening Threshold         : {:.1e}'.format(
            self.eri_thresh)
        self.ostream.print_header(cur_str.ljust(width))
        cur_str = 'Convergance Threshold           : {:.1e}'.format(
            self.conv_thresh)
        self.ostream.print_header(cur_str.ljust(width))
        cur_str = 'Max. Number of Iterations       : {:d}'.format(self.max_iter)
        self.ostream.print_header(cur_str.ljust(width))
        cur_str = 'Damping Parameter               : {:.6e}'.format(
            self.damping)
        self.ostream.print_header(cur_str.ljust(width))

        self.ostream.print_blank()
        self.ostream.flush()

    def print_component(self, label, freq, value, width):
        """
        Prints SHG component.

        :param label:
            The label
        :param freq:
            The frequency
        :param value:
            The complex value
        :param width:
            The width for the output
        """

        w_str = '{:<9s} {:12.4f} {:20.8f} {:20.8f}j'.format(
            label, freq, value.real, value.imag)
        self.ostream.print_header(w_str.ljust(width))<|MERGE_RESOLUTION|>--- conflicted
+++ resolved
@@ -37,12 +37,8 @@
 from .linearsolver import LinearSolver
 from .nonlinearsolver import NonLinearSolver
 from .distributedarray import DistributedArray
-from .scffirstorderprop import ScfFirstOrderProperties
-<<<<<<< HEAD
+from .firstorderprop import FirstOrderProperties
 from .errorhandler import assert_msg_critical
-from .checkpoint import (check_distributed_focks, read_distributed_focks,
-                         write_distributed_focks)
-=======
 from .checkpoint import check_distributed_focks
 from .checkpoint import read_distributed_focks
 from .checkpoint import write_distributed_focks
@@ -51,7 +47,6 @@
 from .veloxchemlib import XCFunctional
 from .veloxchemlib import XCIntegrator
 from .veloxchemlib import parse_xc_func
->>>>>>> e6258aeb
 
 
 class SHGDriver(NonLinearSolver):
@@ -88,14 +83,14 @@
         if comm is None:
             comm = MPI.COMM_WORLD
 
-<<<<<<< HEAD
+# master
         if ostream is None:
             ostream = OutputStream(sys.stdout)
 
         super().__init__(comm, ostream)
 
         self.is_converged = False
-=======
+# qrf_dft
         self.dft = False
         self.grid_level = 4
         self.xcfun = XCFunctional()
@@ -104,7 +99,7 @@
         self.eri_thresh = 1.0e-15
         self.qq_type = 'QQ_DEN'
         self.batch_size = None
->>>>>>> e6258aeb
+#>>>>>>> qrf_dft
 
         # cpp settings
         self.frequencies = (0,)
@@ -142,9 +137,9 @@
         if method_dict is None:
             method_dict = {}
 
-<<<<<<< HEAD
-        super().update_settings(rsp_dict, method_dict)
-=======
+# Everything is done below
+#        super().update_settings(rsp_dict, method_dict)
+
         rsp_keywords = {
             'frequencies': 'seq_range',
             'damping': 'float',
@@ -190,7 +185,6 @@
             errmsg += 'supported in SHG calculation.'
             if self.rank == mpi_master():
                 assert_msg_critical(False, errmsg)
->>>>>>> e6258aeb
 
     def compute(self, molecule, ao_basis, scf_tensors,method_settings):
         """
@@ -290,7 +284,7 @@
         # Computing the first-order response vectors (3 per frequency)
         N_drv = ComplexResponse(self.comm, self.ostream)
 
-<<<<<<< HEAD
+# from master branch:
         cpp_keywords = {
             'damping', 'lindep_thresh', 'conv_thresh', 'max_iter', 'eri_thresh',
             'qq_type', 'timing', 'memory_profiling', 'batch_size', 'restart',
@@ -299,16 +293,16 @@
 
         for key in cpp_keywords:
             setattr(N_drv, key, getattr(self, key))
-=======
-        N_drv.update_settings({
-            'damping': self.damping,
-            'lindep_thresh': self.lindep_thresh,
-            'conv_thresh': self.conv_thresh,
-            'max_iter': self.max_iter,
-            'eri_thresh': self.eri_thresh,
-            'qq_type': self.qq_type,
-        },method_settings)
->>>>>>> e6258aeb
+# qrf_dft branch version:
+#        N_drv.update_settings({
+#            'damping': self.damping,
+#            'lindep_thresh': self.lindep_thresh,
+#            'conv_thresh': self.conv_thresh,
+#            'max_iter': self.max_iter,
+#            'eri_thresh': self.eri_thresh,
+#            'qq_type': self.qq_type,
+#        },method_settings)
+#>>>>>>> qrf_dft
 
         if self.checkpoint_file is not None:
             N_drv.checkpoint_file = str(
@@ -626,14 +620,7 @@
         if self.rank == mpi_master():
             self.print_fock_header()
 
-<<<<<<< HEAD
         ww = [wb for (wb, wc) in wi]
-=======
-        ww = []
-
-        for (wb, wc) in wi:
-            ww.append(wb)
->>>>>>> e6258aeb
 
         keys = [
             'F_sig_x',
