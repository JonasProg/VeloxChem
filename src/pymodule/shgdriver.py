--- conflicted
+++ resolved
@@ -230,19 +230,12 @@
         N_drv = ComplexResponse(self.comm, self.ostream)
 
         if self.dft:
-<<<<<<< HEAD
-            print(dft_dict)
-            method_settings = {'xcfun': dft_dict['dft_func_label'], 'grid_level': self.grid_level}
-            N_drv.update_settings({},method_settings)
-       
-=======
             method_settings = {
                 'xcfun': dft_dict['dft_func_label'],
                 'grid_level': self.grid_level
             }
             N_drv.update_settings({}, method_settings)
 
->>>>>>> c3bda719
         cpp_keywords = {
             'damping', 'lindep_thresh', 'conv_thresh', 'max_iter', 'eri_thresh',
             'qq_type', 'timing', 'memory_profiling', 'batch_size', 'restart',
