--- conflicted
+++ resolved
@@ -198,12 +198,7 @@
             return focks
 
         time_start_fock = time.time()
-<<<<<<< HEAD
-        dist_focks = self.comp_nlr_fock(mo, density_list, molecule, ao_basis,
-                                        'real')
-=======
         dist_focks = self.comp_nlr_fock_cubic(mo, density_list, molecule, ao_basis,'real')
->>>>>>> 35e7b4a6
         time_end_fock = time.time()
 
         total_time_fock = time_end_fock - time_start_fock
@@ -540,11 +535,7 @@
                                           self.ostream)
 
         time_start_fock = time.time()
-<<<<<<< HEAD
-        dist_focks = self.comp_nlr_fock(mo, density_list, molecule, ao_basis,
-=======
         dist_focks = self.comp_nlr_fock_cubic(mo, density_list, molecule, ao_basis,
->>>>>>> 35e7b4a6
                                         'real_and_imag')
         time_end_fock = time.time()
 
