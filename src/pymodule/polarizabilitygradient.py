--- conflicted
+++ resolved
@@ -284,20 +284,14 @@
                     d_eri = eri_deriv(molecule, basis, i)
                     d_dipole = dipole_deriv(molecule, basis, i)
 
-<<<<<<< HEAD
-                    valstr = ' * Time spent importing integrals for atom #{:d}: {:.6f} sec * '.format(
-                        (i + 1), tm.time() - integral_start_time)
-=======
                     valstr = ' * Time spent importing integrals for atom #{}: '.format(i+1)
                     valstr += '{:.6f} sec * '.format(tm.time() - integral_start_time)
->>>>>>> 1e6c1c54
                     self.ostream.print_header(valstr)
                     self.ostream.print_blank()
                     self.ostream.flush()
 
                     gradient_start_time = tm.time()
                     # Calculate the analytic polarizability gradient
-<<<<<<< HEAD
                     for x in range(dof):
                         for y in range(dof):
                             for a in range(3):
@@ -348,16 +342,20 @@
 
                                 pol_gradient[y, x, i, a] += (
                                 1.0 * np.linalg.multi_dot([
-                                    (x_plus_y[y] - x_plus_y[y].T).reshape(nao**2), d_eri[a].transpose(1,0,2,3).reshape(nao**2,nao**2), x_plus_y[x].reshape(nao**2)
+                                    (x_plus_y[y] - x_plus_y[y].T).reshape(nao**2),
+                                    d_eri[a].transpose(1,0,2,3).reshape(nao**2,nao**2), x_plus_y[x].reshape(nao**2)
                                 ])
                                 - 0.5 * frac_K * np.linalg.multi_dot([
-                                    (x_plus_y[y] - x_plus_y[y].T).reshape(nao**2), d_eri[a].transpose(3,0,2,1).reshape(nao**2,nao**2), x_plus_y[x].reshape(nao**2)
+                                    (x_plus_y[y] - x_plus_y[y].T).reshape(nao**2),
+                                    d_eri[a].transpose(3,0,2,1).reshape(nao**2,nao**2), x_plus_y[x].reshape(nao**2)
                                 ])
                                 + 1.0 * np.linalg.multi_dot([
-                                    (x_minus_y[y] + x_minus_y[y].T).reshape(nao**2), d_eri[a].transpose(1,0,2,3).reshape(nao**2,nao**2), x_minus_y[x].reshape(nao**2)
+                                    (x_minus_y[y] + x_minus_y[y].T).reshape(nao**2),
+                                    d_eri[a].transpose(1,0,2,3).reshape(nao**2,nao**2), x_minus_y[x].reshape(nao**2)
                                 ])
                                 - 0.5 * frac_K * np.linalg.multi_dot([
-                                    (x_minus_y[y] + x_minus_y[y].T).reshape(nao**2), d_eri[a].transpose(3,0,2,1).reshape(nao**2,nao**2), x_minus_y[x].reshape(nao**2)
+                                    (x_minus_y[y] + x_minus_y[y].T).reshape(nao**2),
+                                    d_eri[a].transpose(3,0,2,1).reshape(nao**2,nao**2), x_minus_y[x].reshape(nao**2)
                                 ])
                                 - 2.0 * np.linalg.multi_dot([
                                 d_dipole[y,a].reshape(nao**2), x_minus_y[x].reshape(nao**2)
@@ -369,37 +367,6 @@
                     valstr = ' * Time spent calculating pol. gradient for '
                     valstr += 'atom #{:d}: {:.6f} sec * '.format(
                         (i + 1), tm.time() - gradient_start_time)
-=======
-                    pol_gradient[:, :, i] += ( np.einsum('xymn,amn->xya',
-                                                          2.0 * rel_dm_ao, d_hcore)
-                        + 1.0 * np.einsum('xymn,amn->xya', 2.0 * omega_ao, d_ovlp)
-                        + 2.0 * np.einsum('mt,xynp,amtnp->xya',
-                                           gs_dm, 2.0 * rel_dm_ao, d_eri)
-                        - 1.0 * frac_K * np.einsum('mt,xynp,amnpt->xya',
-                                                    gs_dm, 2.0 * rel_dm_ao, d_eri)
-                        + 1.0 * np.einsum('xmn,ypt,atpmn->xya',
-                                           x_plus_y, x_plus_y - x_plus_y.transpose(0,2,1), d_eri)
-                        - 0.5 * frac_K * np.einsum('xmn,ypt,atnmp->xya',
-                                            x_plus_y, x_plus_y - x_plus_y.transpose(0,2,1), d_eri)
-                        + 1.0 * np.einsum('xmn,ypt,atpmn->xya',
-                                           x_minus_y, x_minus_y + x_minus_y.transpose(0,2,1), d_eri)
-                        - 0.5 * frac_K * np.einsum('xmn,ypt,atnmp->xya',
-                                            x_minus_y, x_minus_y + x_minus_y.transpose(0,2,1), d_eri)
-                        + 1.0 * np.einsum('xmn,ypt,atpmn->yxa',
-                                        x_plus_y, x_plus_y - x_plus_y.transpose(0,2,1), d_eri)
-                        - 0.5 * frac_K * np.einsum('xmn,ypt,atnmp->yxa',
-                                            x_plus_y, x_plus_y - x_plus_y.transpose(0,2,1), d_eri)
-                        + 1.0 * np.einsum('xmn,ypt,atpmn->yxa',
-                                           x_minus_y, x_minus_y + x_minus_y.transpose(0,2,1), d_eri)
-                        - 0.5 * frac_K * np.einsum('xmn,ypt,atnmp->yxa',
-                                        x_minus_y, x_minus_y + x_minus_y.transpose(0,2,1), d_eri)
-                        - 2.0 * np.einsum('xmn,yamn->xya', x_minus_y, d_dipole)
-                        - 2.0 * np.einsum('xmn,yamn->yxa', x_minus_y, d_dipole)
-                                    )
-
-                    valstr = ' * Time spent calculating pol. gradient: '
-                    valstr += '{:.6f} sec * '.format(tm.time() - gradient_start_time)
->>>>>>> 1e6c1c54
                     self.ostream.print_header(valstr)
                     self.ostream.print_blank()
                     self.ostream.flush()
@@ -450,14 +417,9 @@
 
         self.polgradient = dict(polgrad_results)
 
-<<<<<<< HEAD
         valstr = '** Time spent on constructing the gradient for '
         valstr += '{:d} frequencies: {:.6f} sec **'.format(
             n_freqs, tm.time() - loop_start_time)
-=======
-        valstr = '** Time spent on constructing the gradient for {} frequencies: '.format(n_freqs)
-        valstr += '{:.6f} sec **'.format(tm.time() - loop_start_time)
->>>>>>> 1e6c1c54
         self.ostream.print_header(valstr)
         self.ostream.print_blank()
         self.ostream.flush()
