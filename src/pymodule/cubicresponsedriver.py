#
#                           VELOXCHEM 1.0-RC2
#         ----------------------------------------------------
#                     An Electronic Structure Code
#
#  Copyright © 2018-2021 by VeloxChem developers. All rights reserved.
#  Contact: https://veloxchem.org/contact
#
#  SPDX-License-Identifier: LGPL-3.0-or-later
#
#  This file is part of VeloxChem.
#
#  VeloxChem is free software: you can redistribute it and/or modify it under
#  the terms of the GNU Lesser General Public License as published by the Free
#  Software Foundation, either version 3 of the License, or (at your option)
#  any later version.
#
#  VeloxChem is distributed in the hope that it will be useful, but WITHOUT
#  ANY WARRANTY; without even the implied warranty of MERCHANTABILITY or
#  FITNESS FOR A PARTICULAR PURPOSE. See the GNU Lesser General Public
#  License for more details.
#
#  You should have received a copy of the GNU Lesser General Public License
#  along with VeloxChem. If not, see <https://www.gnu.org/licenses/>.

from mpi4py import MPI
from pathlib import Path
import numpy as np
import time
import sys

from .veloxchemlib import ElectricDipoleIntegralsDriver
from .veloxchemlib import mpi_master, hartree_in_wavenumbers
from .profiler import Profiler
from .outputstream import OutputStream
from .cppsolver import ComplexResponse
from .linearsolver import LinearSolver
from .nonlinearsolver import NonLinearSolver
from .distributedarray import DistributedArray
from .errorhandler import assert_msg_critical
from .checkpoint import (check_distributed_focks, read_distributed_focks,
                         write_distributed_focks)
<<<<<<< HEAD
=======
                         
>>>>>>> 35e7b4a6


class CubicResponseDriver(NonLinearSolver):
    """
    Implements a general cubic response driver

    :param comm:
        The MPI communicator.
    :param ostream:
        The output stream.

    Instance variables
        - is_converged: The flag for convergence.
        - comp: The list of all the gamma tensor components
        - damping: The damping parameter.
        - lindep_thresh: The threshold for removing linear dependence in the
          trial vectors.
        - conv_thresh: The convergence threshold for the solver.
        - max_iter: The maximum number of solver iterations.
    """

    def __init__(self, comm=None, ostream=None):
        """
        Initializes the cubic response driver.
        """

        if comm is None:
            comm = MPI.COMM_WORLD

        if ostream is None:
            ostream = OutputStream(sys.stdout)

        super().__init__(comm, ostream)

        self.is_converged = False

        # cpp settings
        self.b_frequencies = (0,)
        self.c_frequencies = (0,)
        self.d_frequencies = (0,)
        self.comp = None
        self.damping = 1000.0 / hartree_in_wavenumbers()
        self.lindep_thresh = 1.0e-10
        self.conv_thresh = 1.0e-4
        self.max_iter = 50

        self.a_components = 'z'
        self.b_components = 'z'
        self.c_components = 'z'
        self.d_components = 'z'

        # input keywords
        self.input_keywords['response'].update({
            'b_frequencies': ('seq_range', 'B frequencies'),
            'c_frequencies': ('seq_range', 'C frequencies'),
            'd_frequencies': ('seq_range', 'D frequencies'),
            'damping': ('float', 'damping parameter'),
            'a_components': ('str_lower', 'Cartesian components of A operator'),
            'b_components': ('str_lower', 'Cartesian components of B operator'),
            'c_components': ('str_lower', 'Cartesian components of C operator'),
            'd_components': ('str_lower', 'Cartesian components of D operator'),
        })

    def update_settings(self, rsp_dict, method_dict=None):
        """
        Updates response and method settings

        :param rsp_dict:
            The dictionary of response input.
        :param method_dict:
            The dictionary of method settings.
        """

        if method_dict is None:
            method_dict = {}

        super().update_settings(rsp_dict, method_dict)

    def compute(self, molecule, ao_basis, scf_tensors):
        """
        Computes a cubic response function.

        :param molecule:
            The molecule.
        :param basis:
            The AO basis.
        :param scf_tensors:
            The dictionary of tensors from converged SCF wavefunction.

        :return:
              A dictonary containing the E[3], X[2], A[2] contractions
        """

        profiler = Profiler({
            'timing': False,
            'profiling': self.profiling,
            'memory_profiling': self.memory_profiling,
            'memory_tracing': self.memory_tracing,
        })

        if self.rank == mpi_master():
            self.print_header()

        start_time = time.time()

        # sanity check
        nalpha = molecule.number_of_alpha_electrons()
        nbeta = molecule.number_of_beta_electrons()
        assert_msg_critical(
            nalpha == nbeta,
            'CubicResponseDriver: not implemented for unrestricted case')

        if self.rank == mpi_master():
            S = scf_tensors['S']
            da = scf_tensors['D'][0]
            mo = scf_tensors['C']
            d_a_mo = np.linalg.multi_dot([mo.T, S, da, S, mo])
            norb = mo.shape[1]
        else:
            d_a_mo = None
            norb = None
        d_a_mo = self.comm.bcast(d_a_mo, root=mpi_master())
        norb = self.comm.bcast(norb, root=mpi_master())

        # Computing first-order gradient vectors
        dipole_drv = ElectricDipoleIntegralsDriver(self.comm)
        dipole_mats = dipole_drv.compute(molecule, ao_basis)

        operator = 'dipole'
        linear_solver = LinearSolver(self.comm, self.ostream)
        a_rhs = linear_solver.get_complex_prop_grad(operator, self.a_components,
                                                    molecule, ao_basis,
                                                    scf_tensors)
        b_rhs = linear_solver.get_complex_prop_grad(operator, self.b_components,
                                                    molecule, ao_basis,
                                                    scf_tensors)
        c_rhs = linear_solver.get_complex_prop_grad(operator, self.c_components,
                                                    molecule, ao_basis,
                                                    scf_tensors)
        d_rhs = linear_solver.get_complex_prop_grad(operator, self.d_components,
                                                    molecule, ao_basis,
                                                    scf_tensors)

        if self.rank == mpi_master():
            inv_sqrt_2 = 1.0 / np.sqrt(2.0)

            a_rhs = list(a_rhs)
            for ind in range(len(a_rhs)):
                a_rhs[ind] *= inv_sqrt_2

            b_rhs = list(b_rhs)
            for ind in range(len(b_rhs)):
                b_rhs[ind] *= inv_sqrt_2

            c_rhs = list(c_rhs)
            for ind in range(len(c_rhs)):
                c_rhs[ind] *= inv_sqrt_2

            d_rhs = list(d_rhs)
            for ind in range(len(d_rhs)):
                d_rhs[ind] *= inv_sqrt_2

        # Storing the dipole integral matrices used for the X[3],X[2],A[3] and
        # A[2] contractions in MO basis
        wa = [
            sum(x) for x in zip(
                self.b_frequencies,
                self.c_frequencies,
                self.d_frequencies,
            )
        ]

        freqpairs = [
            wl for wl in zip(
                self.b_frequencies,
                self.c_frequencies,
                self.d_frequencies,
            )
        ]

        ABCD = {}

        if self.rank == mpi_master():
            A = {(op, w): v for op, v in zip('A', a_rhs) for w in wa}
            B = {(op, w): v for op, v in zip('B', b_rhs)
                 for w in self.b_frequencies}
            C = {(op, w): v for op, v in zip('C', c_rhs)
                 for w in self.c_frequencies}
            D = {(op, w): v for op, v in zip('D', d_rhs)
                 for w in self.d_frequencies}

            ABCD.update(A)
            ABCD.update(B)
            ABCD.update(C)
            ABCD.update(D)

            X = {
                'x': 2 * self.ao2mo(mo, dipole_mats.x_to_numpy()),
                'y': 2 * self.ao2mo(mo, dipole_mats.y_to_numpy()),
                'z': 2 * self.ao2mo(mo, dipole_mats.z_to_numpy())
            }
        else:
            X = None
            self.comp = None

        # Computing the first-order response vectors (3 per frequency)
        N_drv = ComplexResponse(self.comm, self.ostream)

        cpp_keywords = {
            'damping', 'lindep_thresh', 'conv_thresh', 'max_iter', 'eri_thresh',
            'qq_type', 'timing', 'memory_profiling', 'batch_size', 'restart',
<<<<<<< HEAD
            'program_start_time', 'maximum_hours'
=======
            'program_end_time'
>>>>>>> 35e7b4a6
        }

        for key in cpp_keywords:
            setattr(N_drv, key, getattr(self, key))

        if self.checkpoint_file is not None:
            N_drv.checkpoint_file = str(
                Path(self.checkpoint_file).with_suffix('.crf_1.h5'))

        N_results = N_drv.compute(molecule, ao_basis, scf_tensors, ABCD)

        kX = N_results['kappas']
        Focks = N_results['focks']

        profiler.check_memory_usage('1st CPP')

        cubic_dict = self.compute_cubic_components(Focks, freqpairs, X, d_a_mo,
                                                   kX, self.comp, scf_tensors,
                                                   molecule, ao_basis, profiler)

        valstr = '*** Time spent in cubic response calculation: '
        valstr += '{:.2f} sec ***'.format(time.time() - start_time)
        self.ostream.print_header(valstr)
        self.ostream.print_blank()
        self.ostream.flush()

        profiler.end(self.ostream)

        self.is_converged = True

        return cubic_dict

    def compute_cubic_components(self, Focks, freqpairs, X, d_a_mo, kX, track,
                                 scf_tensors, molecule, ao_basis, profiler):
        """
        Computes all the relevent terms to compute a general cubic response function

        :param w:
            A list of all the frequencies
        :param X:
            A dictonary of matricies containing all the dipole integrals
        :param d_a_mo:
            The SCF density in MO basis
        :param kX:
            A dictonary containing all the response matricies
        :param scf_tensors:
            The dictionary of tensors from converged SCF wavefunction.
        :param molecule:
            The molecule.
        :param basis:
            The AO basis.
        :param profiler:
            The profiler.

        :return:

        """

        if self.rank == mpi_master():
            S = scf_tensors['S']
            D0 = scf_tensors['D'][0]
            mo = scf_tensors['C']
            F0 = np.linalg.multi_dot([mo.T, scf_tensors['F'][0], mo])
            norb = mo.shape[1]
        else:
            S = None
            D0 = None
            mo = None
            F0 = None
            norb = None

        F0 = self.comm.bcast(F0, root=mpi_master())
        norb = self.comm.bcast(norb, root=mpi_master())

        nocc = molecule.number_of_alpha_electrons()

        # computing all compounded first-order densities
        if self.rank == mpi_master():
            density_list = self.get_densities(freqpairs, kX, S, D0, mo)
        else:
            density_list = None

        profiler.check_memory_usage('1st densities')

        #  computing the compounded first-order Fock matrices
        fock_dict = self.get_fock_dict(freqpairs, density_list, F0, mo,
                                       molecule, ao_basis)

        profiler.check_memory_usage('1st Focks')

        e4_dict, s4_dict, r4_dict = self.get_esr4(freqpairs, kX, fock_dict,
                                                  Focks, nocc, norb, d_a_mo)

        profiler.check_memory_usage('E[4]')

        k_xy, f_xy = self.get_nxy(freqpairs, kX, fock_dict, Focks, nocc, norb,
                                  d_a_mo, X, molecule, ao_basis, scf_tensors)

        profiler.check_memory_usage('2nd CPP')

        if self.rank == mpi_master():
            density_list_ii = self.get_densities_ii(freqpairs, kX, k_xy, S, D0,
                                                    mo)
        else:
            density_list_ii = None

        profiler.check_memory_usage('2nd densities')

        fock_dict_ii = self.get_fock_dict_ii(freqpairs, density_list_ii, F0, mo,
                                             molecule, ao_basis)

        profiler.check_memory_usage('2nd Focks')

        e3_dict = self.get_e3(freqpairs, kX, k_xy, Focks, fock_dict_ii, f_xy,
                              nocc, norb)

        profiler.check_memory_usage('E[3]')

        result = {}

        if self.rank == mpi_master():

            A = X[self.a_components]
            B = X[self.b_components]
            C = X[self.c_components]
            D = X[self.d_components]

            for (wb, wc, wd) in freqpairs:

                Na = self.complex_lrmat2vec(kX[('A', wb + wc + wd)], nocc, norb)
                Nb = self.complex_lrmat2vec(kX[('B', wb)], nocc, norb)
                Nc = self.complex_lrmat2vec(kX[('C', wc)], nocc, norb)
                Nd = self.complex_lrmat2vec(kX[('D', wd)], nocc, norb)

                Nbd = self.complex_lrmat2vec(k_xy[('BD', wb, wd), wb + wd],
                                             nocc, norb)
                Nbc = self.complex_lrmat2vec(k_xy[('BC', wb, wc), wb + wc],
                                             nocc, norb)
                Ncd = self.complex_lrmat2vec(k_xy[('CD', wc, wd), wc + wd],
                                             nocc, norb)

                NaE4NbNcNd = np.dot(Na, e4_dict[wb])
                NaS4NbNcNd = np.dot(Na, s4_dict[wb])
                NaR4NbNcNd = r4_dict[wb]

                NaE3NbNcd = np.dot(Na, e3_dict[(('E3NbNcd'), (wb, wc, wd))])
                NaE3NcNbd = np.dot(Na, e3_dict[(('E3NcNbd'), (wb, wc, wd))])
                NaE3NdNbc = np.dot(Na, e3_dict[(('E3NdNbc'), (wb, wc, wd))])

                # X3 terms
                NaB3NcNd = np.dot(
                    Na.T,
                    self.x3_contract(kX[('C', wc)], kX[('D', wd)], B, d_a_mo,
                                     nocc, norb))
                NaB3NdNc = np.dot(
                    Na.T,
                    self.x3_contract(kX[('D', wd)], kX[('C', wc)], B, d_a_mo,
                                     nocc, norb))

                NaC3NbNd = np.dot(
                    Na.T,
                    self.x3_contract(kX[('B', wb)], kX[('D', wd)], C, d_a_mo,
                                     nocc, norb))
                NaC3NdNb = np.dot(
                    Na.T,
                    self.x3_contract(kX[('D', wd)], kX[('B', wb)], C, d_a_mo,
                                     nocc, norb))

                NaD3NbNc = np.dot(
                    Na.T,
                    self.x3_contract(kX[('B', wb)], kX[('C', wc)], D, d_a_mo,
                                     nocc, norb))
                NaD3NcNb = np.dot(
                    Na.T,
                    self.x3_contract(kX[('C', wc)], kX[('B', wb)], D, d_a_mo,
                                     nocc, norb))

                # X2 contraction
                NaB2Ncd = np.dot(
                    Na.T,
                    self.x2_contract(k_xy[('CD', wc, wd), wc + wd], B, d_a_mo,
                                     nocc, norb))
                NaC2Nbd = np.dot(
                    Na.T,
                    self.x2_contract(k_xy[('BD', wb, wd), wb + wd], C, d_a_mo,
                                     nocc, norb))
                NaD2Nbc = np.dot(
                    Na.T,
                    self.x2_contract(k_xy[('BC', wb, wc), wb + wc], D, d_a_mo,
                                     nocc, norb))

                # A3 contraction
                NdA3NbNc = np.dot(
                    self.a3_contract(kX[('B', wb)], kX[('C', wc)], A, d_a_mo,
                                     nocc, norb), Nd)
                NdA3NcNb = np.dot(
                    self.a3_contract(kX[('C', wc)], kX[('B', wb)], A, d_a_mo,
                                     nocc, norb), Nd)

                NbA3NcNd = np.dot(
                    self.a3_contract(kX[('C', wc)], kX[('D', wd)], A, d_a_mo,
                                     nocc, norb), Nb)
                NbA3NdNc = np.dot(
                    self.a3_contract(kX[('D', wd)], kX[('C', wc)], A, d_a_mo,
                                     nocc, norb), Nb)

                NcA3NbNd = np.dot(
                    self.a3_contract(kX[('B', wb)], kX[('D', wd)], A, d_a_mo,
                                     nocc, norb), Nc)
                NcA3NdNb = np.dot(
                    self.a3_contract(kX[('D', wd)], kX[('B', wb)], A, d_a_mo,
                                     nocc, norb), Nc)

                # A2 contraction
                NbA2Ncd = np.dot(
                    self.a2_contract(kX[('B', wb)], A, d_a_mo, nocc, norb), Ncd)
                NcdA2Nb = np.dot(
                    self.a2_contract(k_xy[('CD', wc, wd), wc + wd], A, d_a_mo,
                                     nocc, norb), Nb)

                NcA2Nbd = np.dot(
                    self.a2_contract(kX[('C', wc)], A, d_a_mo, nocc, norb), Nbd)
                NbdA2Nc = np.dot(
                    self.a2_contract(k_xy[('BD', wb, wd), wb + wd], A, d_a_mo,
                                     nocc, norb), Nc)

                NdA2Nbc = np.dot(
                    self.a2_contract(kX[('D', wd)], A, d_a_mo, nocc, norb), Nbc)
                NbcA2Nd = np.dot(
                    self.a2_contract(k_xy[('BC', wb, wc), wb + wc], A, d_a_mo,
                                     nocc, norb), Nd)

                val_E3 = -(NaE3NbNcd + NaE3NcNbd + NaE3NdNbc)
                val_T4 = -(NaE4NbNcNd - NaS4NbNcNd - NaR4NbNcNd)
                val_X2 = NaB2Ncd + NaC2Nbd + NaD2Nbc
                val_X3 = NaB3NcNd + NaB3NdNc + NaC3NbNd + NaC3NdNb + NaD3NbNc + NaD3NcNb
                val_A2 = NbA2Ncd + NcdA2Nb + NcA2Nbd + NbdA2Nc + NdA2Nbc + NbcA2Nd
                val_A3 = -(NdA3NbNc + NdA3NcNb + NbA3NcNd + NbA3NdNc +
                           NcA3NbNd + NcA3NdNb)

                # Cubic response function
                gamma = val_T4 + val_E3 + val_X3 + val_A3 + val_X2 + val_A2

                self.ostream.print_blank()
                w_str = 'Cubic response function: << {};{},{},{} >>  ({},{},{})'.format(
                    self.a_components, self.b_components, self.c_components,
                    self.d_components, str(wb), str(wc), str(wd))
                self.ostream.print_header(w_str)
                self.ostream.print_header('=' * (len(w_str) + 2))
                self.ostream.print_blank()

                title = '{:<9s} {:>20s} {:>21s}'.format('Component', 'Real',
                                                        'Imaginary')
                width = len(title)
                self.ostream.print_header(title.ljust(width))
                self.ostream.print_header(('-' * len(title)).ljust(width))
                self.print_component('E3', val_E3, width)
                self.print_component('T4', val_T4, width)
                self.print_component('X2', val_X2, width)
                self.print_component('X3', val_X3, width)
                self.print_component('A2', val_A2, width)
                self.print_component('A3', val_A3, width)
                self.print_component('gamma', gamma, width)
                self.ostream.print_blank()

                result[('E3', wb, wc, wd)] = val_E3
                result[('T4', wb, wc, wd)] = val_T4
                result[('X3', wb, wc, wd)] = val_X3
                result[('X2', wb, wc, wd)] = val_X2
                result[('A3', wb, wc, wd)] = val_A3
                result[('A2', wb, wc, wd)] = val_A2

        profiler.check_memory_usage('End of CRF')

        return result

    def get_e3(self, wi, kX, k_xy, fo, fo2, fo3, nocc, norb):
        """
        Contracts E[3] for CRF

        :param wi:
            A list of freqs
        :param kX:
            A dict of the single index response matricies
        :param kXY:
            A dict of the two index response matrices
        :param fo:
            A dictonary of transformed Fock matricies from fock_dict
        :param fo2:
            A dictonarty of transfromed Fock matricies from fock_dict_two
        :param nocc:
            The number of occupied orbitals
        :param norb:
            The total number of orbitals

        :return:
            A dictonary of compounded E[3] tensors for the isotropic cubic
            response function for CRF
        """

        e3vec = {}

        for (wb, wc, wd) in wi:

            vec_pack = np.array([
                fo[('B', wb)].data,
                fo[('C', wc)].data,
                fo[('D', wd)].data,
                fo2['Fb_cd'][(wb, wc, wd)].data,
                fo2['Fcd_b'][(wb, wc, wd)].data,
                fo2['Fc_bd'][(wb, wc, wd)].data,
                fo2['Fbd_c'][(wb, wc, wd)].data,
                fo2['Fd_bc'][(wb, wc, wd)].data,
                fo2['Fbc_d'][(wb, wc, wd)].data,
                fo3[(('BC', wb, wc), wb + wc)].data,
                fo3[(('BD', wb, wd), wb + wd)].data,
                fo3[(('CD', wc, wd), wc + wd)].data,
            ]).T.copy()

            vec_pack = self.collect_vectors_in_columns(vec_pack)

            if self.rank != mpi_master():
                continue

            vec_pack = vec_pack.T.copy().reshape(-1, norb, norb)

            (fb, fc, fd, fb_cd, fcd_b, fc_bd, fbd_c, fd_bc, fbc_d, fbc, fbd,
             fcd) = vec_pack

            fb = np.conjugate(fb).T
            fc = np.conjugate(fc).T
            fd = np.conjugate(fd).T
            fbc = np.conjugate(fbc).T
            fcd = np.conjugate(fcd).T
            fbd = np.conjugate(fbd).T

            F0_a = fo2['F0']

            # E3NbNcd

            kb = kX[('B', wb)].T
            kcd = k_xy[('CD', wc, wd), wc + wd].T

            xi = self.xi(kb, kcd, fb, fcd, F0_a)

            e3fock = xi.T + (0.5 * fb_cd + 0.5 * fcd_b).T

            e3vec[('E3NbNcd', (wb, wc, wd))] = self.anti_sym(
                -2 * LinearSolver.lrmat2vec(e3fock, nocc, norb))

            # E3NcNbd

            kc = kX[('C', wc)].T
            kbd = k_xy[('BD', wb, wd), wb + wd].T

            xi = self.xi(kc, kbd, fc, fbd, F0_a)

            e3fock = xi.T + (0.5 * fc_bd + 0.5 * fbd_c).T

            e3vec[('E3NcNbd', (wb, wc, wd))] = self.anti_sym(
                -2 * LinearSolver.lrmat2vec(e3fock, nocc, norb))

            # E3NdNbc

            kd = kX[('D', wd)].T
            kbc = k_xy[('BC', wb, wc), wb + wc].T

            xi = self.xi(kd, kbc, fd, fbc, F0_a)

            e3fock = xi.T + (0.5 * fd_bc + 0.5 * fbc_d).T

            e3vec[('E3NdNbc', (wb, wc, wd))] = self.anti_sym(
                -2 * LinearSolver.lrmat2vec(e3fock, nocc, norb))

        return e3vec

    def get_densities(self, freqpairs, kX, S, D0, mo):
        """
        Computes the  densities needed for the Fock matrices.

        :param wi:
            A list of the frequencies
        :param kX:
            A dictonary with all the first-order response matrices
        :param S:
            The overlap matrix
        :param D0:
            The SCF density matrix in AO basis
        :param mo:
            A matrix containing the MO coefficents

        :return:
            A list of tranformed compounded densities
        """

        density_list = []

        for (wb, wc, wd) in freqpairs:

            # convert response matrix to ao basis #

            kb = self.mo2ao(mo, kX[('B', wb)])
            kc = self.mo2ao(mo, kX[('C', wc)])
            kd = self.mo2ao(mo, kX[('D', wd)])

            # create the first order single indexed densiteies #

            Db = self.transform_dens(kb, D0, S)
            Dc = self.transform_dens(kc, D0, S)
            Dd = self.transform_dens(kd, D0, S)

            # create the first order two indexed densities #

            Dbc = self.transform_dens(kb, Dc, S)
            Dcb = self.transform_dens(kc, Db, S)

            Dbd = self.transform_dens(kb, Dd, S)
            Ddb = self.transform_dens(kd, Db, S)

            Ddc = self.transform_dens(kd, Dc, S)
            Dcd = self.transform_dens(kc, Dd, S)

            # create the first order three indexed densities #

            Dbcd = self.transform_dens(kb, Dcd, S)
            Dbdc = self.transform_dens(kb, Ddc, S)

            Dcbd = self.transform_dens(kc, Dbd, S)
            Dcdb = self.transform_dens(kc, Ddb, S)

            Ddbc = self.transform_dens(kd, Dbc, S)
            Ddcb = self.transform_dens(kd, Dcb, S)

            density_list.append(Dbc)
            density_list.append(Dcb)
            density_list.append(Dbd)
            density_list.append(Ddb)
            density_list.append(Ddc)
            density_list.append(Dcd)

            density_list.append(Dbcd)
            density_list.append(Dbdc)
            density_list.append(Dcbd)
            density_list.append(Dcdb)
            density_list.append(Ddbc)
            density_list.append(Ddcb)

        return density_list

    def get_densities_ii(self, freqpairs, kX, k_xy, S, D0, mo):
        """
        Computes the  densities needed for the Fock matrices.

        :param wi:
            A list of the frequencies
        :param kX:
            A dictonary with all the first-order response matrices
        :param S:
            The overlap matrix
        :param D0:
            The SCF density matrix in AO basis
        :param mo:
            A matrix containing the MO coefficents

        :return:
            A list of tranformed compounded densities
        """

        density_list = []

        for (wb, wc, wd) in freqpairs:

            # convert response matrix to ao basis #

            kb = self.mo2ao(mo, kX[('B', wb)])
            kc = self.mo2ao(mo, kX[('C', wc)])
            kd = self.mo2ao(mo, kX[('D', wd)])

            kbc = self.mo2ao(mo, k_xy[(('BC', wb, wc), wb + wc)])
            kbd = self.mo2ao(mo, k_xy[(('BD', wb, wd), wb + wd)])
            kcd = self.mo2ao(mo, k_xy[(('CD', wc, wd), wc + wd)])

            # create the first order single indexed densiteies #

            Db = self.transform_dens(kb, D0, S)
            Dc = self.transform_dens(kc, D0, S)
            Dd = self.transform_dens(kd, D0, S)

            # create the second-order two indexed densities #

            Dbc = self.transform_dens(kbc, D0, S)
            Dbd = self.transform_dens(kbd, D0, S)
            Dcd = self.transform_dens(kcd, D0, S)

            # create the second-order three indexed densities #

            Db_cd = self.transform_dens(kb, Dcd, S)
            Dcd_b = self.transform_dens(kcd, Db, S)

            Dc_bd = self.transform_dens(kc, Dbd, S)
            Dbd_c = self.transform_dens(kbd, Dc, S)

            Dd_bc = self.transform_dens(kd, Dbc, S)
            Dbc_d = self.transform_dens(kbc, Dd, S)

            density_list.append(Db_cd)
            density_list.append(Dcd_b)
            density_list.append(Dc_bd)
            density_list.append(Dbd_c)
            density_list.append(Dd_bc)
            density_list.append(Dbc_d)

        return density_list

    def get_fock_dict(self, wi, density_list, F0, mo, molecule, ao_basis):
        """
        Computes the Fock matrices for a cubic response function

        :param wi:
            A list of the frequencies
        :param density_list:
            A list of tranformed compounded densities
        :param F0:
            The Fock matrix in MO basis
        :param mo:
            A matrix containing the MO coefficents
        :param molecule:
            The molecule
        :param ao_basis:
            The AO basis set

        :return:
            A dictonary of compounded first-order Fock-matrices
        """

        if self.rank == mpi_master():
            self.print_fock_header()

        keys = [
            'Fbc',
            'Fcb',
            'Fbd',
            'Fdb',
            'Fdc',
            'Fcd',
            'Fbcd',
            'Fbdc',
            'Fcbd',
            'Fcdb',
            'Fdbc',
            'Fdcb',
        ]

        if self.checkpoint_file is not None:
            fock_file = str(
                Path(self.checkpoint_file).with_suffix('.crf_fock_1.h5'))
        else:
            fock_file = None

        fock_freqs = [wb for (wb, wc, wd) in wi]

        if self.restart:
            if self.rank == mpi_master():
                self.restart = check_distributed_focks(fock_file, keys,
                                                       fock_freqs)
            self.restart = self.comm.bcast(self.restart, mpi_master())

        if self.restart:
            focks = read_distributed_focks(fock_file, keys, fock_freqs,
                                           self.comm, self.ostream)
            focks['F0'] = F0
            return focks

        time_start_fock = time.time()
        dist_focks = self.comp_nlr_fock_cubic(mo, density_list, molecule, ao_basis,
                                        'real_and_imag')
        time_end_fock = time.time()

        total_time_fock = time_end_fock - time_start_fock
        self.print_fock_time(total_time_fock)

        focks = {'F0': F0}
        for key in keys:
            focks[key] = {}

        fock_index = 0
        for wb in fock_freqs:
            for key in keys:
                focks[key][wb] = DistributedArray(dist_focks.data[:,
                                                                  fock_index],
                                                  self.comm,
                                                  distribute=False)
                fock_index += 1

        write_distributed_focks(fock_file, focks, keys, fock_freqs, self.comm,
                                self.ostream)

        return focks

    def get_fock_dict_ii(self, wi, density_list, F0, mo, molecule, ao_basis):
        """
        Computes the Fock matrices for a cubic response function

        :param wi:
            A list of the frequencies
        :param density_list:
            A list of tranformed compounded densities
        :param F0:
            The Fock matrix in MO basis
        :param mo:
            A matrix containing the MO coefficents
        :param molecule:
            The molecule
        :param ao_basis:
            The AO basis set

        :return:
            A dictonary of compounded first-order Fock-matrices
        """

        if self.rank == mpi_master():
            self.print_fock_header()

        keys = [
            'Fb_cd',
            'Fcd_b',
            'Fc_bd',
            'Fbd_c',
            'Fd_bc',
            'Fbc_d',
        ]

        if self.checkpoint_file is not None:
            fock_file = str(
                Path(self.checkpoint_file).with_suffix('.crf_fock_2.h5'))
        else:
            fock_file = None

        if self.restart:
            if self.rank == mpi_master():
                self.restart = check_distributed_focks(fock_file, keys, wi)
            self.restart = self.comm.bcast(self.restart, mpi_master())

        if self.restart:
            focks = read_distributed_focks(fock_file, keys, wi, self.comm,
                                           self.ostream)
            focks['F0'] = F0
            return focks

        time_start_fock = time.time()
        dist_focks = self.comp_nlr_fock_cubic(mo, density_list, molecule, ao_basis,
                                        'real_and_imag')
        time_end_fock = time.time()

        total_time_fock = time_end_fock - time_start_fock
        self.print_fock_time(total_time_fock)

        focks = {'F0': F0}
        for key in keys:
            focks[key] = {}

        fock_index = 0
        for (wb, wc, wd) in wi:
            for key in keys:
                focks[key][(wb, wc,
                            wd)] = DistributedArray(dist_focks.data[:,
                                                                    fock_index],
                                                    self.comm,
                                                    distribute=False)
                fock_index += 1

        write_distributed_focks(fock_file, focks, keys, wi, self.comm,
                                self.ostream)

        return focks

    def get_esr4(self, wi, kX, fo, fo2, nocc, norb, D0):
        """
        Contracts E[4], S[4], R[4]

        :param wi:
            A list of freqs
        :param kX:
            A dict of the single index response matricies
        :param kXY:
            A dict of the two index response matrices
        :param fo:
            A dictonary of transformed Fock matricies from fock_dict
        :param fo2:
            A dictonarty of transfromed Fock matricies from fock_dict_two
        :param nocc:
            The number of occupied orbitals
        :param norb:
            The total number of orbitals

        :return:
            A dictonary of E[4], S[4], R[4] tensor contractions.
        """

        e4_vec = {}
        s4_vec = {}
        r4_vec = {}

        for (wb, wc, wd) in wi:

            vec_pack = np.array([
                fo2[('B', wb)].data,
                fo2[('C', wc)].data,
                fo2[('D', wd)].data,
                fo['Fbc'][wb].data,
                fo['Fcb'][wb].data,
                fo['Fbd'][wb].data,
                fo['Fdb'][wb].data,
                fo['Fcd'][wb].data,
                fo['Fdc'][wb].data,
                fo['Fbcd'][wb].data,
                fo['Fbdc'][wb].data,
                fo['Fcbd'][wb].data,
                fo['Fcdb'][wb].data,
                fo['Fdbc'][wb].data,
                fo['Fdcb'][wb].data,
            ]).T.copy()

            vec_pack = self.collect_vectors_in_columns(vec_pack)

            if self.rank != mpi_master():
                continue

            vec_pack = vec_pack.T.copy().reshape(-1, norb, norb)

            (fb, fc, fd, fbc, fcb, fbd, fdb, fcd, fdc, fbcd, fbdc, fcbd, fcdb,
             fdbc, fdcb) = vec_pack

            fb = np.conjugate(fb).T
            fc = np.conjugate(fc).T
            fd = np.conjugate(fd).T

            F0_a = fo['F0']

            # Response

            kb = kX[('B', wb)].T
            kc = kX[('C', wc)].T
            kd = kX[('D', wd)].T

            zi_bcd = self.zi(kb, kc, kd, fc, fd, fcd, fdc, F0_a)
            zi_cbd = self.zi(kc, kb, kd, fb, fd, fbd, fdb, F0_a)
            zi_dbc = self.zi(kd, kb, kc, fb, fc, fbc, fcb, F0_a)

            e4fock = (zi_bcd + zi_cbd + zi_dbc) + (fbcd + fbdc + fcbd + fcdb +
                                                   fdbc + fdcb)

            e4vec = 2. / 6 * self.anti_sym(
                LinearSolver.lrmat2vec(e4fock.T, nocc, norb))

            ka = kX[('A', (wb + wc + wd))]
            kb = kX[('B', wb)]
            kc = kX[('C', wc)]
            kd = kX[('D', wd)]

            s4_term = wb * self.s4(kb, kc, kd, D0, nocc, norb)
            s4_term += wc * self.s4(kc, kb, kd, D0, nocc, norb)
            s4_term += wd * self.s4(kd, kb, kc, D0, nocc, norb)

            Nb = self.complex_lrmat2vec(kb, nocc, norb)
            Nc = self.complex_lrmat2vec(kc, nocc, norb)
            Nd = self.complex_lrmat2vec(kd, nocc, norb)

            Nb_h = self.flip_xy(Nb)
            Nc_h = self.flip_xy(Nc)
            Nd_h = self.flip_xy(Nd)

            r4_term = 1j * self.damping * np.dot(
                Nd_h, self.s4_for_r4(ka.T, kb, kc, D0, nocc, norb))
            r4_term += 1j * self.damping * np.dot(
                Nc_h, self.s4_for_r4(ka.T, kb, kd, D0, nocc, norb))
            r4_term += 1j * self.damping * np.dot(
                Nd_h, self.s4_for_r4(ka.T, kc, kb, D0, nocc, norb))
            r4_term += 1j * self.damping * np.dot(
                Nb_h, self.s4_for_r4(ka.T, kc, kd, D0, nocc, norb))
            r4_term += 1j * self.damping * np.dot(
                Nc_h, self.s4_for_r4(ka.T, kd, kb, D0, nocc, norb))
            r4_term += 1j * self.damping * np.dot(
                Nb_h, self.s4_for_r4(ka.T, kd, kc, D0, nocc, norb))

            e4_vec[wb] = e4vec
            s4_vec[wb] = s4_term
            r4_vec[wb] = r4_term

        return e4_vec, s4_vec, r4_vec

    def get_nxy(self, wi, kX, fo, fo2, nocc, norb, d_a_mo, X, molecule,
                ao_basis, scf_tensors):
        """
        Computed NXY

        :param wi:
            A list of freqs
        :param kX:
            A dict of the single index response matricies
        :param kXY:
            A dict of the two index response matrices
        :param fo:
            A dictonary of transformed Fock matricies from fock_dict
        :param fo2:
            A dictonarty of transfromed Fock matricies from fock_dict_two
        :param nocc:
            The number of occupied orbitals
        :param norb:
            The total number of orbitals

        :return:
            A dictonary of E[4], S[4], R[4] tensor contractions.
        """

        BC = {}
        CD = {}
        BD = {}

        XY = {}

        for (wb, wc, wd) in wi:

            vec_pack = np.array([
                fo2[('B', wb)].data,
                fo2[('C', wc)].data,
                fo2[('D', wd)].data,
                fo['Fbc'][wb].data,
                fo['Fcb'][wb].data,
                fo['Fbd'][wb].data,
                fo['Fdb'][wb].data,
                fo['Fcd'][wb].data,
                fo['Fdc'][wb].data,
                fo['Fbcd'][wb].data,
                fo['Fbdc'][wb].data,
                fo['Fcbd'][wb].data,
                fo['Fcdb'][wb].data,
                fo['Fdbc'][wb].data,
                fo['Fdcb'][wb].data,
            ]).T.copy()

            vec_pack = self.collect_vectors_in_columns(vec_pack)

            if self.rank != mpi_master():
                continue

            vec_pack = vec_pack.T.copy().reshape(-1, norb, norb)

            (fb, fc, fd, fbc, fcb, fbd, fdb, fcd, fdc, fbcd, fbdc, fcbd, fcdb,
             fdbc, fdcb) = vec_pack

            fb = np.conjugate(fb).T
            fc = np.conjugate(fc).T
            fd = np.conjugate(fd).T

            F0_a = fo['F0']

            # Response

            kb = kX[('B', wb)].T
            kc = kX[('C', wc)].T
            kd = kX[('D', wd)].T

            B = X[self.b_components]
            C = X[self.c_components]
            D = X[self.d_components]

            # BC

            xi = self.xi(kb, kc, fb, fc, F0_a)

            e3fock = xi.T + (0.5 * fbc + 0.5 * fcb).T
            E3NbNc = self.anti_sym(-LinearSolver.lrmat2vec(e3fock, nocc, norb))

            C2Nb = 0.5 * self.x2_contract(kX[('B', wb)], C, d_a_mo, nocc, norb)
            B2Nc = 0.5 * self.x2_contract(kX[('C', wc)], B, d_a_mo, nocc, norb)

            BC[(('BC', wb, wc), wb + wc)] = E3NbNc - C2Nb - B2Nc

            # BD

            xi = self.xi(kb, kd, fb, fd, F0_a)

            e3fock = xi.T + (0.5 * fbd + 0.5 * fdb).T
            E3NbNd = self.anti_sym(-LinearSolver.lrmat2vec(e3fock, nocc, norb))

            D2Nb = 0.5 * self.x2_contract(kX[('B', wb)], D, d_a_mo, nocc, norb)
            B2Nd = 0.5 * self.x2_contract(kX[('D', wd)], B, d_a_mo, nocc, norb)

            BD[(('BD', wb, wd), wb + wd)] = E3NbNd - D2Nb - B2Nd

            # CD

            xi = self.xi(kc, kd, fc, fd, F0_a)

            e3fock = xi.T + (0.5 * fcd + 0.5 * fdc).T
            E3NcNd = self.anti_sym(-LinearSolver.lrmat2vec(e3fock, nocc, norb))

            C2Nd = 0.5 * self.x2_contract(kX[('D', wd)], C, d_a_mo, nocc, norb)
            D2Nc = 0.5 * self.x2_contract(kX[('C', wc)], D, d_a_mo, nocc, norb)

            CD[(('CD', wc, wd), wc + wd)] = E3NcNd - C2Nd - D2Nc

            XY.update(BC)
            XY.update(BD)
            XY.update(CD)

        Nxy_drv = ComplexResponse(self.comm, self.ostream)

        cpp_keywords = {
            'damping', 'lindep_thresh', 'conv_thresh', 'max_iter', 'eri_thresh',
            'qq_type', 'timing', 'memory_profiling', 'batch_size', 'restart',
<<<<<<< HEAD
            'program_start_time', 'maximum_hours'
=======
            'program_end_time'
>>>>>>> 35e7b4a6
        }

        for key in cpp_keywords:
            setattr(Nxy_drv, key, getattr(self, key))

        if self.checkpoint_file is not None:
            Nxy_drv.checkpoint_file = str(
                Path(self.checkpoint_file).with_suffix('.crf_2.h5'))

        Nxy_results = Nxy_drv.compute(molecule, ao_basis, scf_tensors, XY)

        kX = Nxy_results['kappas']
        Focks = Nxy_results['focks']

        return kX, Focks

    def print_header(self):
        """
        Prints CRF setup header to output stream.
        """

        self.ostream.print_blank()

        title = 'Cubic Response Driver Setup'
        self.ostream.print_header(title)
        self.ostream.print_header('=' * (len(title) + 2))
        self.ostream.print_blank()

        width = 50

        cur_str = 'ERI Screening Threshold         : {:.1e}'.format(
            self.eri_thresh)
        self.ostream.print_header(cur_str.ljust(width))
        cur_str = 'Convergance Threshold           : {:.1e}'.format(
            self.conv_thresh)
        self.ostream.print_header(cur_str.ljust(width))
        cur_str = 'Max. Number of Iterations       : {:d}'.format(self.max_iter)
        self.ostream.print_header(cur_str.ljust(width))
        cur_str = 'Damping Parameter               : {:.6e}'.format(
            self.damping)
        self.ostream.print_header(cur_str.ljust(width))

        self.ostream.print_blank()
        self.ostream.flush()<|MERGE_RESOLUTION|>--- conflicted
+++ resolved
@@ -40,10 +40,7 @@
 from .errorhandler import assert_msg_critical
 from .checkpoint import (check_distributed_focks, read_distributed_focks,
                          write_distributed_focks)
-<<<<<<< HEAD
-=======
                          
->>>>>>> 35e7b4a6
 
 
 class CubicResponseDriver(NonLinearSolver):
@@ -255,11 +252,7 @@
         cpp_keywords = {
             'damping', 'lindep_thresh', 'conv_thresh', 'max_iter', 'eri_thresh',
             'qq_type', 'timing', 'memory_profiling', 'batch_size', 'restart',
-<<<<<<< HEAD
-            'program_start_time', 'maximum_hours'
-=======
             'program_end_time'
->>>>>>> 35e7b4a6
         }
 
         for key in cpp_keywords:
@@ -1172,11 +1165,7 @@
         cpp_keywords = {
             'damping', 'lindep_thresh', 'conv_thresh', 'max_iter', 'eri_thresh',
             'qq_type', 'timing', 'memory_profiling', 'batch_size', 'restart',
-<<<<<<< HEAD
-            'program_start_time', 'maximum_hours'
-=======
             'program_end_time'
->>>>>>> 35e7b4a6
         }
 
         for key in cpp_keywords:
