#
#                           VELOXCHEM 1.0-RC2
#         ----------------------------------------------------
#                     An Electronic Structure Code
#
#  Copyright © 2018-2021 by VeloxChem developers. All rights reserved.
#  Contact: https://veloxchem.org/contact
#
#  SPDX-License-Identifier: LGPL-3.0-or-later
#
#  This file is part of VeloxChem.
#
#  VeloxChem is free software: you can redistribute it and/or modify it under
#  the terms of the GNU Lesser General Public License as published by the Free
#  Software Foundation, either version 3 of the License, or (at your option)
#  any later version.
#
#  VeloxChem is distributed in the hope that it will be useful, but WITHOUT
#  ANY WARRANTY; without even the implied warranty of MERCHANTABILITY or
#  FITNESS FOR A PARTICULAR PURPOSE. See the GNU Lesser General Public
#  License for more details.
#
#  You should have received a copy of the GNU Lesser General Public License
#  along with VeloxChem. If not, see <https://www.gnu.org/licenses/>.

<<<<<<< HEAD
import numpy as np
import sys
from mpi4py import MPI

from .outputstream import OutputStream
from .veloxchemlib import XCFunctional
from .veloxchemlib import XCIntegrator
from .veloxchemlib import MolecularGrid
from .veloxchemlib import AODensityMatrix
from .veloxchemlib import denmat
from .veloxchemlib import mpi_master
from .veloxchemlib import parse_xc_func
from .distributedarray import DistributedArray
from .errorhandler import assert_msg_critical
=======
import time as tm
import numpy as np
from .molecule import Molecule
>>>>>>> fc27b4dd

class GradientDriver:
    """
    Implements gradient driver.

    :param comm:
        The MPI communicator.
    :param ostream:
        The output stream.

    Instance variables
        - gradient: The gradient.
        - flag: The type of gradient driver.
        - numerical: Perform numerical gradient calculation.
        - do_four_point: Perform numerical gradient calculation using the five-point stencil method?
        - dft: The flag for running DFT.
        - grid_level: The accuracy level of DFT grid.
        - xcfun: The XC functional.

    """

    def __init__(self, comm=None, ostream=None):
        """
        Initializes gradient driver.
        """

        if comm is None:
            comm = MPI.COMM_WORLD

        if ostream is None:
            ostream = OutputStream(sys.stdout)

        # MPI information
        self.comm = comm
        self.rank = self.comm.Get_rank()
        self.nodes = self.comm.Get_size()

        self.ostream = ostream

        self.gradient = None
        self.flag = None
        self.numerical = False
        # flag for two-point or four-point approximation
        self.do_four_point = False

        # DFT information
        self.dft = False
        self.grid_level = 4
        self.xcfun = XCFunctional()

    def update_settings(self, grad_dict, method_dict):
        """
        Updates settings in GradientDriver.

        :param grad_dict:
            The input dictionary of gradient settings group.
        :param method_dict:
            The input dicitonary of method settings group.
        """


        # if this is True, numerical must also be True
        if 'do_four_point' in grad_dict:
            key = grad_dict['do_four_point'].lower()
            self.do_four_point = True if key in ['yes', 'y'] else False
            # if four-point is desired, numerical is also set to True
            if self.do_four_point:
                self.numerical = True

        # Numerical gradient?
        if 'numerical' in grad_dict:
            key = grad_dict['numerical'].lower()
            self.numerical = True if key in ['yes', 'y'] else False

        # DFT
        if 'dft' in method_dict:
            key = method_dict['dft'].lower()
            self.dft = True if key in ['yes', 'y'] else False
        if 'grid_level' in method_dict:
            self.grid_level = int(method_dict['grid_level'])
        if 'xcfun' in method_dict:
            if 'dft' not in method_dict:
                self.dft = True
            self.xcfun = parse_xc_func(method_dict['xcfun'].upper())
            assert_msg_critical(not self.xcfun.is_undefined(),
                                'Gradient driver: Undefined XC functional')

        # TODO: Analytical DFT gradient is not implemented yet
        #if self.dft and not self.numerical:
        #    self.numerical = True
        #    warn_msg = '*** Warning: Analytical DFT gradient is not yet implemented.'
        #    self.ostream.print_blank()
        #    self.ostream.print_header(warn_msg.ljust(56))
        #    warn_msg = '              Gradient will be calculated numerically instead.'
        #    self.ostream.print_header(warn_msg.ljust(56))
        #    self.ostream.flush()

        # step size for finite differences
        if 'delta_h' in grad_dict:
            self.delta_h = float(grad_dict['delta_h'])

        # Numerical derivative of dipole moment
        if 'dipole_deriv' in grad_dict:
            key = grad_dict['dipole_deriv'].lower()
            self.dipole_deriv = True if key in ['yes', 'y'] else False
            if self.dipole_deriv and not self.numerical:
                self.ostream.print_blank()
                warn_msg = '*** Warning: Dipole moment derivatives requested.'
                self.ostream.print_header(warn_msg.ljust(56))
                warn_msg = '             Gradient will be calculated numerically.'
                self.ostream.print_header(warn_msg.ljust(56))
                self.numerical = True



    def compute(self, molecule, ao_basis=None, min_basis=None):
        """
        Performs calculation of numerical gradient.

        :param molecule:
            The molecule.
        :param ao_basis:
            The AO basis set.
        :param min_basis:
            The minimal AO basis set.
        """

        return
    def compute_numerical(self, molecule, *args):
        """
        Performs calculation of numerical gradient.

        :param molecule:
            The molecule.
        :param args:
            The same arguments as the "compute" function.
        """

        ostream_state = self.init_drivers()

        # atom labels
        labels = molecule.get_labels()

        # atom coordinates (nx3)
        coords = molecule.get_coordinates()

        # numerical gradient
        self.gradient = np.zeros((molecule.number_of_atoms(), 3))

        for i in range(molecule.number_of_atoms()):
            for d in range(3):
                coords[i, d] += self.delta_h
                new_mol = Molecule(labels, coords, units='au')
                e_plus = self.compute_energy(new_mol, *args)

                coords[i, d] -= 2.0 * self.delta_h
                new_mol = Molecule(labels, coords, units='au')
                e_minus = self.compute_energy(new_mol, *args)

                coords[i, d] += self.delta_h
                self.gradient[i, d] = (e_plus - e_minus) / (2.0 * self.delta_h)

        self.ostream.print_blank()

        self.restore_drivers(molecule, ostream_state, *args)


    def init_drivers(self):
        """
        Silence the energy drivers and save the current ostream state.

        :return:
            The ostream state(s).
        """

    def compute_energy(self, molecule, *args):
        """
        Compute the energy at current position

        :param molecule:
            The molecule.
        :param args:
            The same arguments as the "compute" function.

        :return:
            The energy.
        """

    def restore_drivers(self, molecule, ostream_state, *args):
        """
        Restore the energy drivers to their initial states.

        :param molecule:
            The molecule.
        :param ostream_state:
            The previous ostream_state of the driver.
        :param args:
            The same arguments as the "compute" function.

        """

    def init_dft(self, molecule, scf_tensors):
        """
        Initializes DFT.

        :param molecule:
            The molecule.
        :param scf_tensors:
            The dictionary of tensors from converged SCF wavefunction.

        :return:
            The dictionary of DFT information.
        """

        # generate integration grid
        if self.dft:
            grid_drv = GridDriver(self.comm)
            grid_drv.set_level(self.grid_level)

            grid_t0 = tm.time()
            molgrid = grid_drv.generate(molecule)

            n_grid_points = molgrid.number_of_points()
            self.ostream.print_info(
                'Molecular grid with {0:d} points generated in {1:.2f} sec.'.
                format(n_grid_points,
                       tm.time() - grid_t0))
            self.ostream.print_blank()

            if self.rank == mpi_master():
                gs_density = AODensityMatrix([scf_tensors['D_alpha']],
                                             denmat.rest)
            else:
                gs_density = AODensityMatrix()
            gs_density.broadcast(self.rank, self.comm)
            molgrid.broadcast(self.rank, self.comm) # TODO duble check

            dft_func_label = self.xcfun.get_func_label().upper()
        else:
            molgrid = MolecularGrid()
            gs_density = AODensityMatrix()
            dft_func_label = 'HF'

        return {
            'molgrid': molgrid,
            'gs_density': gs_density,
            'dft_func_label': dft_func_label,
        }

    def grad_xc_contrib_distributed(self, molecule, ao_basis=None,
                                    min_basis=None):
        """
        Calculates the contribution of the exchange-correlation energy
        to the analytical gradient (MPI-parallel code)

        :param molecule:
            The molecule.
        :param ao_basis:
            The AO basis set.
        :param min_basis:
            The minimal AO basis set.

        :return:
            The exchange-correlation contribution to the gradient.
        """

        if self.rank == mpi_master():
            natm = molecule.number_of_atoms()
            xc_gradient = np.zeros((natm, 3))
            # Select atoms for the gradient (consider constraints, user input)
            atom_array = np.arange(natm)
        else:
            xc_gradient = None
            atom_array = None

        # Prepare the grid and ground-state AO density matrix
        dft_dict = self.init_dft(molecule, self.scf_drv.scf_tensors)
        molgrid = dft_dict['molgrid']
        gs_density = dft_dict['gs_density']
        dft_func_label = dft_dict['dft_func_label']

        # Create a distributed array of atom indices:
        # TODO: enable constraints / user inputs
        atom_index = DistributedArray(atom_array, self.comm, distribute=True)

        # Prepare xc_driver
        # TODO New C++ Class to do the gradient integration
        xc_grad_drv = XCGradientIntegrator(self.comm, molgrid, atom_index)

        # Create a local variable to hold the derivative of the xc energy
        # with respect to the atomic coords. of atoms in atom_indices:
        # Should this be in the C layer??
        local_xc_grad = np.zeros((atom_index.shape(0), 3))

        #for i in range(atom_index.shape(0)):
        # This object could be of AODensityMatrix type with 3 components
        # for x, y, and z derivatives, respectively.
        # Not completely sure how/where this should be calculated...
        #density_grad_i = xc_drv.compute_density_deriv(molecule,
        #                            ao_basis, min_basis, molgrid,
        #                            dft_func_label, atom_index)

        # compute the xc energy deriv wrt coordinates of atom i
        local_xc_grad = xc_grad_drv.integrate_gradient(gs_density,
                                    density_grad_i, molecule, ao_basis,
                                    min_basis, dft_func_label)

        # This code works only if natm is divisible by the size of the
        # MPI batch is; Not sure how to change the code to make this general...
        # Should xc_gradient be part of a C object similary to the XCEnergy?

        self.comm.Gatherv(local_xc_grad, xc_gradient, root=mpi_master())

        if self.rank == mpi_master():
            return xc_gradient


    def grad_xc_contrib(self, molecule, ao_basis=None, min_basis=None):
        """
        Calculates the contribution of the exchange-correlation energy
        to the analytical gradient.

        :param molecule:
            The molecule.
        :param ao_basis:
            The AO basis set.
        :param min_basis:
            The minimal AO basis set.

        :return:
            The exchange-correlation contribution to the gradient.
        """
        # number of atoms
        natm = molecule.number_of_atoms()

        # exchange-correlation energy contribution to nuclear gradient
        xc_contrib = np.zeros((natm, 3))

        for i in range(natm):
            # Only restricted SCF possible for the moment.
            density_matrix =  AODensityMatrix([self.scf_drv.scf_tensors['D'][0]], denmat.rest)
            # density_grad_i = AODensityMatrix... #
            # set to right type, 3 Matrices - x, y, z coords. of atom i
            # compute density gradient for atom i
            # ...
            # create integrator object
            xc_integrator = XCIntegrator(self.comm)
            #xc_grad_i = xc_integrator.integrate_gradient(density_grad_i, molecule, ao_basis, min_basis)
            xc_grad_i = xc_integrator.integrate_gradient(density_matrix, i, molecule, ao_basis, min_basis)
            xc_contrib[i] = xc_grad_i.get_gradient()

        return xc_contrib



    def grad_nuc_contrib(self, molecule):
        """
        Calculates the contribution of the nuclear-nuclear repulsion
        to the analytical nuclear gradient.

        :param molecule:
            The molecule.

        :return:
            The nuclear contribution to the gradient.
        """

        # number of atoms
        natm = molecule.number_of_atoms()

        # nuclear repulsion energy contribution to nuclear gradient
        nuc_contrib = np.zeros((natm, 3))

        # atom coordinates (nx3)
        coords = molecule.get_coordinates()

        # atomic charges
        nuclear_charges = molecule.elem_ids_to_numpy()

        # loop over all distinct atom pairs and add energy contribution
        for i in range(natm):
            z_a = nuclear_charges[i]
            r_a = coords[i]
            for j in range(i+1, natm):
                z_b = nuclear_charges[j]
                r_b = coords[j]
                r = np.sqrt(np.dot(r_a - r_b, r_a - r_b))
                f_ij = z_a * z_b * (r_b - r_a) / r**3
                nuc_contrib[i] += f_ij
                nuc_contrib[j] -= f_ij #z_a * z_b * (r_a - r_b) / r**3

        return nuc_contrib


    def get_gradient(self):
        """
        Gets the gradient.

        :return:
            The gradient.
        """

        return self.gradient

    def print_geometry(self, molecule):
        """
        Prints the geometry.

        :param molecule:
            The molecule.
        """

        self.ostream.print_block(molecule.get_string())


    def print_gradient(self, molecule):
        """
        Prints the gradient.

        :param molecule:
            The molecule.
        """

        # atom labels
        labels = molecule.get_labels()

        if self.numerical:
            title = 'Numerical '
        else:
            title = 'Analytical '

        title += 'Gradient (Hartree/Bohr)'
        self.ostream.print_header(title)
        self.ostream.print_header('-' * (len(title) + 2))
        self.ostream.print_blank()

        valstr = '  Atom '
        valstr += '{:>20s}  '.format('Gradient X')
        valstr += '{:>20s}  '.format('Gradient Y')
        valstr += '{:>20s}  '.format('Gradient Z')
        self.ostream.print_header(valstr)
        self.ostream.print_blank()

        for i in range(molecule.number_of_atoms()):
            valstr = '  {:<4s}'.format(labels[i])
            for d in range(3):
                valstr += '{:22.12f}'.format(self.gradient[i, d])
            self.ostream.print_header(valstr)

        self.ostream.print_blank()
        self.ostream.flush()


    def print_header(self, state_deriv_index=None):
        """
        Prints gradient calculation setup details to output stream.
        """

        str_width = 60

        self.ostream.print_blank()
        self.ostream.print_header(self.flag)
        self.ostream.print_header((len(self.flag) + 2) * '=')
        self.ostream.flush()

       	cur_str = 'Gradient Type               : '

        if self.numerical:
            cur_str += 'Numerical'
            cur_str2 = 'Numerical Method            : '
            if self.do_four_point:
                cur_str2 += 'Five-Point Stencil'
            else:
                cur_str2 += 'Symmetric Difference Quotient'
            cur_str3 = 'Finite Difference Step Size : '
            cur_str3 += str(self.delta_h) + ' a.u.'
        else:
            cur_str += 'Analytical'

        if self.numerical or state_deriv_index is not None:
            self.ostream.print_blank()
            self.ostream.print_header(cur_str.ljust(str_width))
        if self.numerical:
            self.ostream.print_header(cur_str2.ljust(str_width))
            self.ostream.print_header(cur_str3.ljust(str_width))

        # print solver-specific info

        if state_deriv_index is not None:
            cur_str = 'Excited State of Interest   : ' + str(state_deriv_index +
                                                                 1)
            self.ostream.print_header(cur_str.ljust(str_width))

        self.ostream.print_blank()
        self.ostream.flush()
<|MERGE_RESOLUTION|>--- conflicted
+++ resolved
@@ -23,8 +23,8 @@
 #  You should have received a copy of the GNU Lesser General Public License
 #  along with VeloxChem. If not, see <https://www.gnu.org/licenses/>.
 
-<<<<<<< HEAD
 import numpy as np
+import time as tm
 import sys
 from mpi4py import MPI
 
@@ -38,11 +38,7 @@
 from .veloxchemlib import parse_xc_func
 from .distributedarray import DistributedArray
 from .errorhandler import assert_msg_critical
-=======
-import time as tm
-import numpy as np
 from .molecule import Molecule
->>>>>>> fc27b4dd
 
 class GradientDriver:
     """
@@ -202,13 +198,21 @@
                 new_mol = Molecule(labels, coords, units='au')
                 e_minus = self.compute_energy(new_mol, *args)
 
-                coords[i, d] += self.delta_h
-                self.gradient[i, d] = (e_plus - e_minus) / (2.0 * self.delta_h)
-
+                if self.do_four_point:
+                    coords[i, d] -= self.delta_h
+                    new_mol = Molecule(labels, coords, units='au')
+                    e_minus2 = self.compute_energy(new_mol, *args)
+                    coords[i, d] += 4.0 * self.delta_h
+                    new_mol = Molecule(labels, coords, units='au')
+                    e_plus2 = self.compute_energy(new_mol, *args)
+                    coords[i, d] -= 2.0 * self.delta_h
+                    self.gradient[i, d] = (e_minus2 - 8 * e_minus + 8 * e_plus - e_plus2) / (12.0 * self.delta_h)
+                else:
+                    coords[i, d] += self.delta_h
+                    self.gradient[i, d] = (e_plus - e_minus) / (2.0 * self.delta_h)
+                    
+        self.restore_drivers(molecule, ostream_state, *args)
         self.ostream.print_blank()
-
-        self.restore_drivers(molecule, ostream_state, *args)
-
 
     def init_drivers(self):
         """
@@ -508,7 +512,7 @@
         self.ostream.print_header((len(self.flag) + 2) * '=')
         self.ostream.flush()
 
-       	cur_str = 'Gradient Type               : '
+        cur_str = 'Gradient Type               : '
 
         if self.numerical:
             cur_str += 'Numerical'
