--- conflicted
+++ resolved
@@ -23,10 +23,7 @@
 #  You should have received a copy of the GNU Lesser General Public License
 #  along with VeloxChem. If not, see <https://www.gnu.org/licenses/>.
 
-<<<<<<< HEAD
 import numpy as np
-=======
->>>>>>> 92ce4b7e
 
 class GradientDriver:
     """
