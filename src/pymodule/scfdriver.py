--- conflicted
+++ resolved
@@ -39,7 +39,7 @@
         # screening scheme
         self.qq_type = "QQ_DEN"
         self.qq_dyn = True
-        self.qq_dden = True
+        self.qq_dden = False
         
         # thresholds
         self.conv_thresh = 1.0e-6
@@ -177,17 +177,11 @@
 
         for i in self.get_scf_range():
             
-<<<<<<< HEAD
             self.comp_2e_fock(eri_drv, fock_mat, den_mat, dden_fock, molecule,
-                              ao_basis, qq_data, ostream, comm)
+                              ao_basis, qq_data, comm)
                               
             ref_fock_mat = self.store_fock_mat(fock_mat)
            
-=======
-            eri_drv.compute(fock_mat, den_mat, molecule, ao_basis, qq_data,
-                            comm)
-            
->>>>>>> da4e6826
             fock_mat.reduce_sum(self.rank, self.nodes, comm)
             
             e_ee, e_kin, e_en = self.comp_energy(fock_mat, kin_mat, npot_mat,
@@ -203,7 +197,7 @@
             
             dden_fock = self.use_diff_density_fock(diff_den)
             
-            print("Diff. density Fock flag: ", dden_fock)
+            #print("Diff. density Fock flag: ", dden_fock)
 
             self.add_iter_data(e_ee, e_kin, e_en, e_grad, diff_den)
 
@@ -315,15 +309,14 @@
         return (0.0, 0.0, 0.0)
     
     def comp_2e_fock(self, eri_drv, fock_mat, den_mat, dden_fock, molecule,
-                     ao_basis, qq_data, ostream, comm):
+                     ao_basis, qq_data, comm):
         
         if dden_fock:
-            print("I am here...")
             eri_drv.compute(fock_mat, den_mat, molecule, ao_basis, qq_data,
-                            ostream, comm)
+                            comm)
         else:
             eri_drv.compute(fock_mat, den_mat, molecule, ao_basis, qq_data,
-                            ostream, comm)
+                            comm)
     
 
     def comp_full_fock(self, fock_mat, kin_mat, npot_mat):
@@ -338,7 +331,6 @@
     def store_fock_mat(self, fock_mat):
     
         if self.qq_dden and (not self.skip_iter):
-            print("Storing Fock matrix...")
             return AOFockMatrix(fock_mat)
 
         return AOFockMatrix()
