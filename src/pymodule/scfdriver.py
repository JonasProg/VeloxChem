#
#                           VELOXCHEM 1.0-RC3
#         ----------------------------------------------------
#                     An Electronic Structure Code
#
#  Copyright © 2018-2022 by VeloxChem developers. All rights reserved.
#  Contact: https://veloxchem.org/contact
#
#  SPDX-License-Identifier: LGPL-3.0-or-later
#
#  This file is part of VeloxChem.
#
#  VeloxChem is free software: you can redistribute it and/or modify it under
#  the terms of the GNU Lesser General Public License as published by the Free
#  Software Foundation, either version 3 of the License, or (at your option)
#  any later version.
#
#  VeloxChem is distributed in the hope that it will be useful, but WITHOUT
#  ANY WARRANTY; without even the implied warranty of MERCHANTABILITY or
#  FITNESS FOR A PARTICULAR PURPOSE. See the GNU Lesser General Public
#  License for more details.
#
#  You should have received a copy of the GNU Lesser General Public License
#  along with VeloxChem. If not, see <https://www.gnu.org/licenses/>.

from pathlib import Path
from datetime import datetime
from collections import deque
import numpy as np
import time as tm
import math
import sys

from .veloxchemlib import DispersionModel
from .veloxchemlib import OverlapIntegralsDriver
from .veloxchemlib import KineticEnergyIntegralsDriver
from .veloxchemlib import NuclearPotentialIntegralsDriver
from .veloxchemlib import ElectronRepulsionIntegralsDriver
from .veloxchemlib import ElectricDipoleIntegralsDriver
from .veloxchemlib import GridDriver, MolecularGrid, XCIntegrator
from .veloxchemlib import AOKohnShamMatrix, DenseMatrix
from .veloxchemlib import mpi_master
from .veloxchemlib import molorb, xcfun
from .profiler import Profiler
from .molecularbasis import MolecularBasis
from .aofockmatrix import AOFockMatrix
from .aodensitymatrix import AODensityMatrix
from .molecularorbitals import MolecularOrbitals
from .subcommunicators import SubCommunicators
from .firstorderprop import FirstOrderProperties
from .signalhandler import SignalHandler
from .denguess import DensityGuess
from .inputparser import (parse_input, print_keywords, print_attributes,
                          get_random_string_parallel)
from .qqscheme import get_qq_type
from .qqscheme import get_qq_scheme
from .dftutils import get_default_grid_level, print_libxc_reference
from .sanitychecks import molecule_sanity_check, dft_sanity_check
from .errorhandler import assert_msg_critical
from .checkpoint import create_hdf5, write_scf_results_to_hdf5


class ScfDriver:
    """
    Implements SCF method with C2-DIIS and two-level C2-DIIS convergence
    accelerators.

    :param comm:
        The MPI communicator.
    :param ostream:
        The output stream.

    Instance variables
        - den_guess: The initial density guess driver.
        - acc_type: The type of SCF convergence accelerator.
        - max_err_vecs: The maximum number of error vectors.
        - max_iter: The maximum number of SCF iterations.
        - first_step: The flag for first step in two-level C2-DIIS convergence
          acceleration.
        - qq_type: The electron repulsion integrals screening scheme.
        - qq_dyn: The flag for enabling dynamic thresholds in electron
          repulsion integrals screening scheme.
        - conv_thresh: The SCF convergence threshold.
        - eri_thresh: The electron repulsion integrals screening threshold.
        - ovl_thresh: The atomic orbitals linear dependency threshold.
        - diis_thresh: The C2-DIIS switch on threshold.
        - iter_data: The dictionary of SCF iteration data (scf energy, scf
          energy change, gradient, density change, etc.).
        - is_converged: The flag for SCF convergence.
        - scf_energy: The SCF energy.
        - num_iter: The current number of SCF iterations.
        - fock_matrices: The list of stored Fock/Kohn-Sham matrices.
        - den_matrices: The list of stored density matrices.
        - density: The current density matrix.
        - mol_orbs: The current molecular orbitals.
        - nuc_energy: The nuclear repulsion energy of molecule.
        - comm: The MPI communicator.
        - rank: The rank of MPI process.
        - nodes: The number of MPI processes.
        - restart: The flag for restarting from checkpoint file.
        - checkpoint_file: The name of checkpoint file.
        - ref_mol_orbs: The reference molecular orbitals read from checkpoint
          file.
        - scf_type: The type of SCF calculation (restricted, unrestricted, or
          restricted_openshell).
        - dft: The flag for running DFT.
        - grid_level: The accuracy level of DFT grid.
        - xcfun: The XC functional.
        - molgrid: The molecular grid.
        - pe: The flag for running polarizable embedding calculation.
        - V_es: The polarizable embedding matrix.
        - pe_options: The dictionary with options for polarizable embedding.
        - pe_summary: The summary string for polarizable embedding.
        - use_split_comm: The flag for using split communicators.
        - split_comm_ratio: The list of ratios for split communicators.
        - dispersion: The flag for calculating D4 dispersion correction.
        - d4_energy: The D4 dispersion correction to energy.
        - electric_field: The static electric field.
        - ef_nuc_energy: The electric potential energy of the nuclei in the
          static electric field.
        - dipole_origin: The origin of the dipole operator.
        - timing: The flag for printing timing information.
        - profiling: The flag for printing profiling information.
        - memory_profiling: The flag for printing memory usage.
        - memory_tracing: The flag for tracing memory allocation using
        - program_end_time: The end time of the program.
        - filename: The filename.
    """

    def __init__(self, comm, ostream):
        """
        Initializes SCF driver to default setup (convergence threshold, initial
        guess, etc).
        """

        # scf accelerator
        self.acc_type = 'L2_DIIS'
        self.max_err_vecs = 10
        self.max_iter = 50
        self._first_step = False

        # screening scheme
        self.qq_type = 'QQ_DEN'
        self.qq_dyn = True

        # thresholds
        self.conv_thresh = 1.0e-6
        self.ovl_thresh = 1.0e-6
        self.diis_thresh = 1000.0
        self.eri_thresh = 1.0e-12
        self.eri_thresh_tight = 1.0e-15

        # iterations data
        self._history = None
        self._iter_data = None
        self._is_converged = False
        self._scf_energy = 0.0
        self._num_iter = 0

        # DIIS data
        self._fock_matrices_alpha = deque()
        self._fock_matrices_beta = deque()
        self._fock_matrices_proj = deque()

        self._density_matrices_alpha = deque()
        self._density_matrices_beta = deque()

        # density matrix and molecular orbitals
        self._density = AODensityMatrix()
        self._molecular_orbitals = MolecularOrbitals()

        # nuclear repulsion energy
        self._nuc_energy = 0.0

        # mpi information
        self._comm = comm
        self._rank = self._comm.Get_rank()
        self._nodes = self._comm.Get_size()

        # output stream
        self._ostream = ostream

        # restart information
        self.restart = True
        self.checkpoint_file = None
        self._ref_mol_orbs = None

        # Maximum overlap constraint
        self._mom = None

        # closed shell?
        self._scf_type = 'restricted'

        # D4 dispersion correction
        self.dispersion = False
        self._d4_energy = 0.0

        # for open-shell system: unpaired electrons for initial guess
        self.guess_unpaired_electrons = ''

        # dft
        self.xcfun = None
        self.grid_level = None
        self._dft = False
        self._mol_grid = None

        # polarizable embedding
        self.potfile = None
        self.pe_options = {}
        self._pe = False
        self._V_es = None
        self._pe_summary = ''

        # split communicators
        self.use_split_comm = False
        self._split_comm_ratio = None

        # static electric field
        self.electric_field = None
        self._ef_nuc_energy = 0.0
        self._dipole_origin = None

        # scf tensors
        self._scf_tensors = None

        # scf properties
        self._scf_prop = None

        # timing and profiling
        self.timing = False
        self.profiling = False
        self.memory_profiling = False
        self.memory_tracing = False

        # verbosity of output (1-3)
        self.print_level = 2

        # program end time for graceful exit
        self.program_end_time = None

        # filename
        self.filename = None

        # input keywords
        self._input_keywords = {
            'scf': {
                'acc_type':
                    ('str_upper', 'type of SCF convergence accelerator'),
                'max_iter': ('int', 'maximum number of SCF iterations'),
                'conv_thresh': ('float', 'SCF convergence threshold'),
                'qq_type': ('str_upper', 'ERI screening scheme'),
                'eri_thresh': ('float', 'ERI screening threshold'),
                'restart': ('bool', 'restart from checkpoint file'),
                'filename': ('str', 'base name of output files'),
                'checkpoint_file': ('str', 'name of checkpoint file'),
                'timing': ('bool', 'print timing information'),
                'profiling': ('bool', 'print profiling information'),
                'memory_profiling': ('bool', 'print memory usage'),
                'memory_tracing': ('bool', 'trace memory allocation'),
                'print_level': ('int', 'verbosity of output (1-3)'),
                'guess_unpaired_electrons':
                    ('str', 'unpaired electrons for initila guess'),
            },
            'method_settings': {
                'dispersion': ('bool', 'use D4 dispersion correction'),
                'xcfun': ('str_upper', 'exchange-correlation functional'),
                'grid_level': ('int', 'accuracy level of DFT grid (1-8)'),
                'potfile': ('str', 'potential file for polarizable embedding'),
                'electric_field': ('seq_fixed', 'static electric field'),
                'use_split_comm': ('bool', 'use split communicators'),
            },
        }

    @property
    def scf_type(self):
        """
        Returns the SCF type.
        """

        return self._scf_type

    @property
    def comm(self):
        """
        Returns the MPI communicator.
        """

        return self._comm

    @property
    def rank(self):
        """
        Returns the MPI rank.
        """

        return self._rank

    @property
    def nodes(self):
        """
        Returns the number of MPI processes.
        """

        return self._nodes

    @property
    def nnodes(self):
        """
        Returns the number of MPI processes.
        """

        return self._nodes

    @property
    def ostream(self):
        """
        Returns the output stream.
        """

        return self._ostream

    @property
    def num_iter(self):
        """
        Returns the current number of SCF iterations.
        """

        return self._num_iter

    @property
    def is_converged(self):
        """
        Returns whether SCF is converged.
        """

        return self._is_converged

    @property
    def scf_energy(self):
        """
        Returns SCF energy.
        """

        return self._scf_energy

    @property
    def density(self):
        """
        Returns the density matrix.
        """

        return self._density

    @property
    def molecular_orbitals(self):
        """
        Returns the molecular orbitals.
        """

        return self._molecular_orbitals

    @property
    def mol_orbs(self):
        """
        Returns the molecular orbitals (for backward compatibility).
        """

        return self._molecular_orbitals

    @property
    def scf_tensors(self):
        """
        Returns the SCF tensors.
        """

        return self._scf_tensors

    @property
    def history(self):
        """
        Returns the SCF history.
        """

        return self._history

    def print_keywords(self):
        """
        Prints input keywords in SCF driver.
        """

        print_keywords(self._input_keywords, self.ostream)

    def print_attributes(self):
        """
        Prints attributes in SCF driver.
        """

        print_attributes(self._input_keywords, self.ostream)

    def update_settings(self, scf_dict, method_dict=None):
        """
        Updates settings in SCF driver.

        :param scf_dict:
            The dictionary of scf input.
        :param method_dict:
            The dicitonary of method settings.
        """

        if method_dict is None:
            method_dict = {}

        scf_keywords = {
            key: val[0] for key, val in self._input_keywords['scf'].items()
        }

        parse_input(self, scf_keywords, scf_dict)

        if 'program_end_time' in scf_dict:
            self.program_end_time = scf_dict['program_end_time']
        if 'filename' in scf_dict:
            self.filename = scf_dict['filename']
            if 'checkpoint_file' not in scf_dict:
                self.checkpoint_file = f'{self.filename}.scf.h5'

        method_keywords = {
            key: val[0]
            for key, val in self._input_keywords['method_settings'].items()
        }

        parse_input(self, method_keywords, method_dict)

        dft_sanity_check(self, 'update_settings')

        self._pe_sanity_check(method_dict)

        if self.electric_field is not None:
            assert_msg_critical(
                len(self.electric_field) == 3,
                'SCF driver: Expecting 3 values in \'electric field\' input')
            assert_msg_critical(
                not self._pe,
                'SCF driver: \'electric field\' input is incompatible with ' +
                'polarizable embedding')
            # disable restart of calculation with static electric field since
            # checkpoint file does not contain information about the electric
            # field
            self.restart = False

    def _pe_sanity_check(self, method_dict=None):
        """
        Checks PE settings and updates relevant attributes.

        :param method_dict:
            The dicitonary of method settings.
        """

        if method_dict:
            if 'pe_options' in method_dict:
                self.pe_options = dict(method_dict['pe_options'])
            else:
                self.pe_options = {}

        if self.potfile:
            self.pe_options['potfile'] = self.potfile

        self._pe = ('potfile' in self.pe_options)

        if self._pe:
            from .polembed import PolEmbed

            cppe_potfile = None
            if self.rank == mpi_master():
                potfile = self.pe_options['potfile']
                if not Path(potfile).is_file() and self.filename is not None:
                    potfile = str(
                        Path(self.filename).parent / Path(potfile).name)
                cppe_potfile = PolEmbed.write_cppe_potfile(potfile)
            cppe_potfile = self.comm.bcast(cppe_potfile, root=mpi_master())
            self.pe_options['potfile'] = cppe_potfile

    def compute(self, molecule, ao_basis, min_basis=None):
        """
        Performs SCF calculation using molecular data.

        :param molecule:
            The molecule.
        :param ao_basis:
            The AO basis set.
        :param min_basis:
            The minimal AO basis set.
        """

        profiler = Profiler()

        if min_basis is None:
            if self.rank == mpi_master():
                min_basis = MolecularBasis.read(molecule,
                                                'AO-START-GUESS',
                                                basis_path='.',
                                                ostream=None)
            else:
                min_basis = MolecularBasis()
            min_basis.broadcast(self.rank, self.comm)

        # check molecule
        molecule_sanity_check(molecule)

        # check dft setup
        dft_sanity_check(self, 'compute')

        # check pe setup
        self._pe_sanity_check()

        # check print level (verbosity of output)
        if self.print_level < 2:
            self.print_level = 1
        if self.print_level > 2:
            self.print_level = 3

        # initial guess
        if self.restart:
            self._den_guess = DensityGuess('RESTART', self.checkpoint_file)
            self.restart = self._den_guess.validate_checkpoint(
                self.rank, self.comm, molecule.elem_ids_to_numpy(),
                ao_basis.get_label(), self.scf_type)

        if self.restart:
            self.acc_type = 'DIIS'
            if self.rank == mpi_master():
                self._ref_mol_orbs = MolecularOrbitals.read_hdf5(
                    self.checkpoint_file)
                self._molecular_orbitals = MolecularOrbitals(self._ref_mol_orbs)
        else:
            self._den_guess = DensityGuess('SAD')
            if self.guess_unpaired_electrons:
                self._den_guess.set_unpaired_electrons(
                    self.guess_unpaired_electrons)

        # nuclear repulsion energy
        self._nuc_energy = molecule.nuclear_repulsion_energy()

        if self.rank == mpi_master():
            self._print_header()
            valstr = 'Nuclear repulsion energy: {:.10f} a.u.'.format(
                self._nuc_energy)
            self.ostream.print_info(valstr)
            self.ostream.print_blank()

        # D4 dispersion correction
        if self.dispersion:
            if self.rank == mpi_master():
                disp = DispersionModel()
                xc_label = self.xcfun.get_func_label() if self._dft else 'HF'
                disp.compute(molecule, xc_label)
                self._d4_energy = disp.get_energy()
            else:
                self._d4_energy = 0.0
            self._d4_energy = self.comm.bcast(self._d4_energy,
                                              root=mpi_master())
        else:
            self._d4_energy = 0.0

        # generate integration grid
        if self._dft:
            print_libxc_reference(self.xcfun, self.ostream)

            grid_drv = GridDriver(self.comm)
            grid_level = (get_default_grid_level(self.xcfun)
                          if self.grid_level is None else self.grid_level)
            grid_drv.set_level(grid_level)

            grid_t0 = tm.time()
            self._mol_grid = grid_drv.generate(molecule)
            n_grid_points = self._mol_grid.number_of_points()
            self.ostream.print_info(
                'Molecular grid with {0:d} points generated in {1:.2f} sec.'.
                format(n_grid_points,
                       tm.time() - grid_t0))
            self.ostream.print_blank()

        # set up polarizable embedding
        if self._pe:
            from .polembed import PolEmbed
            self._pe_drv = PolEmbed(molecule, ao_basis, self.pe_options,
                                    self.comm)
            self._V_es = self._pe_drv.compute_multipole_potential_integrals()

            cppe_info = 'Using CPPE {} for polarizable embedding.'.format(
                self._pe_drv.get_cppe_version())
            self.ostream.print_info(cppe_info)
            self.ostream.print_blank()

            pot_info = 'Reading polarizable embedding potential: {}'.format(
                self.pe_options['potfile'])
            self.ostream.print_info(pot_info)
            self.ostream.print_blank()

        # C2-DIIS method
        if self.acc_type == 'DIIS':
            self._comp_diis(molecule, ao_basis, min_basis, profiler)

        # two level C2-DIIS method
        if self.acc_type == 'L2_DIIS':

            # first step
            self._first_step = True

            old_thresh = self.conv_thresh
            self.conv_thresh = 1.0e-3

            old_max_iter = self.max_iter
            self.max_iter = 5

            val_basis = ao_basis.get_valence_basis()
            self._comp_diis(molecule, val_basis, min_basis, profiler)

            # second step
            self._first_step = False

            self.diis_thresh = 1000.0
            self.conv_thresh = old_thresh
            self.max_iter = old_max_iter
            self._den_guess.guess_type = 'PRCMO'

            self._comp_diis(molecule, ao_basis, val_basis, profiler)

        self._fock_matrices_alpha.clear()
        self._fock_matrices_beta.clear()
        self._fock_matrices_proj.clear()

        self._density_matrices_alpha.clear()
        self._density_matrices_beta.clear()

        profiler.end(self.ostream, scf_flag=True)

        if not self.is_converged:
            self.ostream.print_header(
                '*** Warning: SCF is not converged!'.ljust(92))
            self.ostream.print_blank()
            self.ostream.flush()
            return

        if self.rank == mpi_master():
            self._print_scf_energy()

            s2 = self.compute_s2(molecule, self.scf_tensors)
            self._print_ground_state(molecule, s2)

            if self.print_level == 2:
                self.molecular_orbitals.print_orbitals(molecule, ao_basis,
                                                       False, self.ostream)
            if self.print_level == 3:
                self.molecular_orbitals.print_orbitals(molecule, ao_basis, True,
                                                       self.ostream)

            self._scf_prop.print_properties(molecule)

            self.ostream.flush()

        return self.scf_tensors

    def maximum_overlap(self, molecule, basis, orbitals, alpha_list, beta_list):
        """
        Constraint the SCF calculation to find orbitals that maximize overlap
        with a reference set.

        :param molecule:
            The molecule.
        :param basis:
            The AO basis set.
        :param orbitals:
            The reference MolecularOrbital object.
        :param alpha_list:
            The list of alpha occupied orbitals.
        :param beta_list:
            The list of beta occupied orbitals.
        """

        C_start_a, C_start_b = None, None

        if self.rank == mpi_master():
            n_alpha = molecule.number_of_alpha_electrons()
            n_beta = molecule.number_of_beta_electrons()

            # Reorder alpha to match beta
            if self.scf_type == 'restricted_openshell':
                alpha_list = beta_list + [
                    x for x in alpha_list if x not in beta_list
                ]

            err_excitations = 'ScfDriver.maximum_overlap: '
            err_excitations += 'incorrect definition of occupation lists'
            assert_msg_critical(len(alpha_list) == n_alpha, err_excitations)
            assert_msg_critical(len(beta_list) == n_beta, err_excitations)
            if self.scf_type == 'restricted':
                assert_msg_critical(alpha_list == beta_list, err_excitations)

            n_mo = orbitals.number_of_mos()
            mo_a = orbitals.alpha_to_numpy()
            mo_b = orbitals.beta_to_numpy()

            C_a = mo_a[:, alpha_list]
            C_b = mo_b[:, beta_list]
            self._mom = (C_a, C_b)

            # Create guess orbitals
            virtual_alpha = [x for x in range(n_mo) if x not in alpha_list]
            C_start_a = mo_a[:, alpha_list + virtual_alpha]
            if self.scf_type == 'unrestricted':
                virtual_beta = [x for x in range(n_mo) if x not in beta_list]
                C_start_b = mo_b[:, beta_list + virtual_beta]

        if self.scf_type == 'unrestricted':
            self.set_start_orbitals(molecule, basis, (C_start_a, C_start_b))
        else:
            self.set_start_orbitals(molecule, basis, C_start_a)

    def set_start_orbitals(self, molecule, basis, array):
        """
        Creates checkpoint file from numpy array containing starting orbitals.

        :param molecule:
            The molecule.
        :param basis:
            The AO basis set.
        :param array:
            The numpy array (or list/tuple of numpy arrays).
        """

        # create MolecularOrbitals object from numpy array

        if self.rank == mpi_master():
            assert_msg_critical(
                isinstance(array, (np.ndarray, tuple, list)),
                'ScfDriver.set_start_orbitals: invalid input for alpha ' +
                'orbitals')

            C_alpha, C_beta = None, None

            if isinstance(array, np.ndarray):
                C_alpha, C_beta = array, None

            elif isinstance(array, (tuple, list)):
                if len(array) == 1:
                    C_alpha, C_beta = array[0], None
                elif len(array) == 2:
                    C_alpha, C_beta = array[0], array[1]
                else:
                    assert_msg_critical(
                        False,
                        'ScfDriver.set_start_orbitals: expecting one or two ' +
                        'input orbitals')

            err_array = 'ScfDriver.set_start_orbitals: expecting numpy array'
            err_mo = 'ScfDriver.set_start_orbitals: inconsistent number of MOs'
            err_ao = 'ScfDriver.set_start_orbitals: inconsistent number of AOs'

            n_ao = basis.get_dimension_of_basis(molecule)

            assert_msg_critical(isinstance(C_alpha, np.ndarray), err_array)
            assert_msg_critical(n_ao == C_alpha.shape[0], err_ao)
            n_mo = C_alpha.shape[1]

            ene_a = np.zeros(n_mo)
            occ_a = molecule.get_aufbau_alpha_occupation(n_mo)

            if self.scf_type == 'restricted':
                self._molecular_orbitals = MolecularOrbitals([C_alpha], [ene_a],
                                                             [occ_a],
                                                             molorb.rest)

            elif self.scf_type == 'unrestricted':
                assert_msg_critical(isinstance(C_beta, np.ndarray), err_array)
                assert_msg_critical(n_ao == C_beta.shape[0], err_ao)
                assert_msg_critical(n_mo == C_beta.shape[1], err_mo)
                ene_b = np.zeros(n_mo)
                occ_b = molecule.get_aufbau_beta_occupation(n_mo)
                self._molecular_orbitals = MolecularOrbitals([C_alpha, C_beta],
                                                             [ene_a, ene_b],
                                                             [occ_a, occ_b],
                                                             molorb.unrest)

            elif self.scf_type == 'restricted_openshell':
                occ_b = molecule.get_aufbau_beta_occupation(n_mo)
                self._molecular_orbitals = MolecularOrbitals([C_alpha], [ene_a],
                                                             [occ_a, occ_b],
                                                             molorb.restopen)

        else:
            self._molecular_orbitals = MolecularOrbitals()

        # write checkpoint file and sychronize MPI processes

        self.restart = True
        if self.checkpoint_file is None:
            if self.filename is not None:
                base_fname = self.filename
            else:
                name_string = get_random_string_parallel(self.comm)
                base_fname = 'vlx_' + name_string
            self.checkpoint_file = f'{base_fname}.scf.h5'
        self.write_checkpoint(molecule.elem_ids_to_numpy(), basis.get_label())
        self.comm.barrier()

    def write_checkpoint(self, nuclear_charges, basis_set):
        """
        Writes molecular orbitals to checkpoint file.

        :param nuclear_charges:
            The nuclear charges.
        :param basis_set:
            Name of the basis set.
        """

        if self.rank == mpi_master():
            if self.checkpoint_file and isinstance(self.checkpoint_file, str):
                self.molecular_orbitals.write_hdf5(self.checkpoint_file,
                                                   nuclear_charges, basis_set)
                self.ostream.print_blank()
                checkpoint_text = 'Checkpoint written to file: '
                checkpoint_text += self.checkpoint_file
                self.ostream.print_info(checkpoint_text)

    def _comp_diis(self, molecule, ao_basis, min_basis, profiler):
        """
        Performs SCF calculation with C2-DIIS acceleration.

        :param molecule:
            The molecule.
        :param ao_basis:
            The AO basis set.
        :param min_basis:
            The minimal AO basis set.
        :param profiler:
            The profiler.
        """

        self._scf_tensors = None

        self._scf_prop = FirstOrderProperties(self.comm, self.ostream)

        self._history = []

        if not self._first_step:
            profiler.begin({
                'timing': self.timing,
                'profiling': self.profiling,
                'memory_profiling': self.memory_profiling,
                'memory_tracing': self.memory_tracing,
            })

        diis_start_time = tm.time()

        self._fock_matrices_alpha.clear()
        self._fock_matrices_beta.clear()
        self._fock_matrices_proj.clear()

        self._density_matrices_alpha.clear()
        self._density_matrices_beta.clear()

        ovl_mat, kin_mat, npot_mat, dipole_mats = self._comp_one_ints(
            molecule, ao_basis)

        if self.rank == mpi_master() and self.electric_field is not None:
            dipole_ints = (dipole_mats.x_to_numpy(), dipole_mats.y_to_numpy(),
                           dipole_mats.z_to_numpy())

        linear_dependency = False

        if self.rank == mpi_master():
            t0 = tm.time()

            oao_mat = ovl_mat.get_ortho_matrix(self.ovl_thresh)
            self.ostream.print_info('Orthogonalization matrix computed in' +
                                    ' {:.2f} sec.'.format(tm.time() - t0))
            self.ostream.print_blank()

            nrow = oao_mat.number_of_rows()
            ncol = oao_mat.number_of_columns()
            linear_dependency = (nrow != ncol)

            if linear_dependency:
                ndim = nrow - ncol
                self.ostream.print_info(
                    'Removed ' + str(ndim) + ' linearly dependent' +
                    ' vector{:s}.'.format('' if ndim == 1 else 's'))
                self.ostream.print_blank()
            self.ostream.flush()

        else:
            oao_mat = None

        linear_dependency = self.comm.bcast(linear_dependency,
                                            root=mpi_master())

        if (linear_dependency and self.eri_thresh > self.eri_thresh_tight):
            self.eri_thresh = self.eri_thresh_tight

            if self.rank == mpi_master():
                self.ostream.print_info('ERI screening threshold tightened to' +
                                        ' {:.1e}.'.format(self.eri_thresh))
                self.ostream.print_blank()

        den_mat = self._comp_guess_density(molecule, ao_basis, min_basis)

        den_mat.broadcast(self.rank, self.comm)

        self._density = AODensityMatrix(den_mat)

        fock_mat = AOFockMatrix(den_mat)

        if self._dft and not self._first_step:
            self._update_fock_type(fock_mat)

        if self.use_split_comm:
            self.use_split_comm = ((self._dft or self._pe) and self.nodes >= 8)

        if self.use_split_comm and not self._first_step:
            qq_data = None
            if not self._first_step:
                valstr = 'ERI'
                if self._dft:
                    valstr += '/DFT'
                if self._pe:
                    valstr += '/PE'
                self.ostream.print_info(
                    'Using sub-communicators for {}.'.format(valstr))
        else:
            eri_drv = ElectronRepulsionIntegralsDriver(self.comm)
            qq_data = eri_drv.compute(get_qq_scheme(self.qq_type),
                                      self.eri_thresh, molecule, ao_basis)

        profiler.check_memory_usage('Initial guess')

        self._split_comm_ratio = None

        e_grad = None

        if self.rank == mpi_master():
            self._print_scf_title()

        if not self._first_step:
            signal_handler = SignalHandler()
            signal_handler.add_sigterm_function(self._graceful_exit, molecule,
                                                ao_basis)

        for i in self._get_scf_range():

            # set the current number of SCF iterations
            # (note the extra SCF cycle when starting from scratch)
            if self.restart:
                self._num_iter = i + 1
            else:
                self._num_iter = i

            profiler.set_timing_key(f'Iteration {self._num_iter:d}')

            iter_start_time = tm.time()

            vxc_mat, e_pe, V_pe = self._comp_2e_fock(fock_mat, den_mat,
                                                     molecule, ao_basis,
                                                     qq_data, e_grad, profiler)

            profiler.start_timer('CompEnergy')

            e_el = self._comp_energy(fock_mat, vxc_mat, e_pe, kin_mat, npot_mat,
                                     den_mat)

            self._comp_full_fock(fock_mat, vxc_mat, V_pe, kin_mat, npot_mat)

            if self.rank == mpi_master() and self.electric_field is not None:
                efpot = sum([
                    ef * mat
                    for ef, mat in zip(self.electric_field, dipole_ints)
                ])

                if self.scf_type == 'restricted':
                    e_el += 2.0 * np.trace(
                        np.matmul(efpot, den_mat.alpha_to_numpy(0)))
                    fock_mat.add_matrix(DenseMatrix(efpot), 0)
                else:
                    e_el += np.trace(
                        np.matmul(efpot, (den_mat.alpha_to_numpy(0) +
                                          den_mat.beta_to_numpy(0))))
                    fock_mat.add_matrix(DenseMatrix(efpot), 0, 'alpha')
                    fock_mat.add_matrix(DenseMatrix(efpot), 0, 'beta')

                self._ef_nuc_energy = 0.0
                coords = molecule.get_coordinates_in_bohr()
                elem_ids = molecule.elem_ids_to_numpy()
                for i in range(molecule.number_of_atoms()):
                    self._ef_nuc_energy -= np.dot(
                        elem_ids[i] * (coords[i] - self._dipole_origin),
                        self.electric_field)

            e_grad, max_grad = self._comp_gradient(fock_mat, ovl_mat, den_mat,
                                                   oao_mat)

            # compute density change and energy change

            diff_den = self._comp_density_change(den_mat, self.density)

            e_scf = (e_el + self._nuc_energy + self._d4_energy +
                     self._ef_nuc_energy)

            diff_e_scf = e_scf - self.scf_energy

            self._iter_data = {
                'energy': e_scf,
                'gradient_norm': e_grad,
                'max_gradient': max_grad,
                'diff_density': diff_den,
                'diff_energy': diff_e_scf,
            }

            self._history.append(self._iter_data)

            # update density and energy

            self._density = AODensityMatrix(den_mat)

            self._scf_energy = e_scf

            profiler.stop_timer('CompEnergy')
            profiler.check_memory_usage('Iteration {:d} Fock build'.format(
                self._num_iter))

            # print iteration and check convergence

            self._print_iter_data(i)

            self._check_convergence(molecule, ovl_mat)

            if self.is_converged:
                break

            # compute new Fock matrix, molecular orbitals and density

            profiler.start_timer('FockDiag')

            self._store_diis_data(fock_mat, den_mat, ovl_mat, e_grad)

            eff_fock_mat = self._get_effective_fock(fock_mat, ovl_mat, oao_mat)

            self._molecular_orbitals = self._gen_molecular_orbitals(
                molecule, eff_fock_mat, oao_mat)

            if self._mom is not None:
                self._apply_mom(molecule, ovl_mat)

            self._update_mol_orbs_phase()

            if self.rank == mpi_master():
                den_mat = self.molecular_orbitals.get_density(molecule)
            else:
                den_mat = AODensityMatrix()
            den_mat.broadcast(self.rank, self.comm)

            profiler.stop_timer('FockDiag')

            profiler.check_memory_usage('Iteration {:d} Fock diag.'.format(
                self._num_iter))

            if not self._first_step:
                iter_in_hours = (tm.time() - iter_start_time) / 3600
                if self._need_graceful_exit(iter_in_hours):
                    self._graceful_exit(molecule, ao_basis)

        if not self._first_step:
            signal_handler.remove_sigterm_function()

            self.write_checkpoint(molecule.elem_ids_to_numpy(),
                                  ao_basis.get_label())

        if (not self._first_step) and self.is_converged:

            if self.rank == mpi_master():
                S = ovl_mat.to_numpy()

                C_alpha = self.molecular_orbitals.alpha_to_numpy()
                C_beta = self.molecular_orbitals.beta_to_numpy()

                E_alpha = self.molecular_orbitals.ea_to_numpy()
                E_beta = self.molecular_orbitals.eb_to_numpy()

                n_mo = C_alpha.shape[1]
                occ_alpha = molecule.get_aufbau_alpha_occupation(n_mo)
                occ_beta = molecule.get_aufbau_beta_occupation(n_mo)

                D_alpha = self.density.alpha_to_numpy(0)
                D_beta = self.density.beta_to_numpy(0)

                F_alpha = fock_mat.alpha_to_numpy(0)
                F_beta = fock_mat.beta_to_numpy(0)

                self._scf_tensors = {
                    # eri info
                    'eri_thresh': self.eri_thresh,
                    'qq_type': self.qq_type,
                    # scf info
                    'scf_type': self.scf_type,
                    'scf_energy': self.scf_energy,
                    'restart': self.restart,
                    # scf tensors
                    'S': S,
                    'C_alpha': C_alpha,
                    'C_beta': C_beta,
                    'E_alpha': E_alpha,
                    'E_beta': E_beta,
                    'occ_alpha': occ_alpha,
                    'occ_beta': occ_beta,
                    'D_alpha': D_alpha,
                    'D_beta': D_beta,
                    'F_alpha': F_alpha,
                    'F_beta': F_beta,
                    # for backward compatibility
                    'C': C_alpha,
                    'E': E_alpha,
                    'D': (D_alpha, D_beta),
                    'F': (F_alpha, F_beta),
                }

                if self._dft:
                    # dft info
                    self._scf_tensors['xcfun'] = self.xcfun.get_func_label()
                    if self.grid_level is not None:
                        self._scf_tensors['grid_level'] = self.grid_level

<<<<<<< HEAD
            F_alpha = fock_mat.alpha_to_numpy(0)
            F_beta = fock_mat.beta_to_numpy(0)

            # Saving the xc energy to be able to compute
            # the numerical gradient.
            if self._dft:
                xc_energy = vxc_mat.get_energy()
                #vxc_mat_np = vxc_mat #.alpha_to_numpy(0)
            else:
                xc_energy = 0
                vxc_mat = None

            self._scf_tensors = {
                # eri info
                'eri_thresh': self.eri_thresh,
                'qq_type': self.qq_type,
                # scf info
                'scf_type': self.scf_type,
                'scf_energy': self.scf_energy,
                'restart': self.restart,
                # scf tensors
                'S': S,
                'C_alpha': C_alpha,
                'C_beta': C_beta,
                'E_alpha': E_alpha,
                'E_beta': E_beta,
                'D_alpha': D_alpha,
                'D_beta': D_beta,
                'F_alpha': F_alpha,
                'F_beta': F_beta,
                'xc_energy': xc_energy, # TODO: remove after analytical xc derivative works.
                'vxc_mat': vxc_mat, # TODO: remove after analytical xc derivatives work.
                # for backward compatibility
                'C': C_alpha,
                'E': E_alpha,
                'D': (D_alpha, D_beta),
                'F': (F_alpha, F_beta),
            }
=======
                if self._pe:
                    # pe info
                    self._scf_tensors['potfile'] = self.potfile
>>>>>>> e0d82c1e

            else:
                self._scf_tensors = None

            self._scf_prop.compute_scf_prop(molecule, ao_basis,
                                            self.scf_tensors)

            if self.rank == mpi_master():
                self._scf_tensors['dipole_moment'] = np.array(
                    self._scf_prop.get_property('dipole_moment'))

                self._write_final_hdf5(molecule, ao_basis)

        if self.rank == mpi_master():
            self._print_scf_finish(diis_start_time)

        profiler.check_memory_usage('End of SCF')

    def _need_graceful_exit(self, iter_in_hours):
        """
        Checks if a graceful exit is needed.

        :param iter_in_hours:
            The time spent in one iteration (in hours).

        :return:
            True if a graceful exit is needed, False otherwise.
        """

        if self.program_end_time is not None:
            remaining_hours = (self.program_end_time -
                               datetime.now()).total_seconds() / 3600
            # exit gracefully when the remaining time is not sufficient to
            # complete the next iteration (plus 25% to be on the safe side).
            if remaining_hours < iter_in_hours * 1.25:
                return True
        return False

    def _graceful_exit(self, molecule, basis):
        """
        Gracefully exits the program.

        :param molecule:
            The molecule.
        :param basis:
            The basis set.

        :return:
            The return code.
        """

        self.ostream.print_blank()
        self.ostream.print_info('Preparing for a graceful termination...')
        self.ostream.flush()

        self.write_checkpoint(molecule.elem_ids_to_numpy(), basis.get_label())

        self.ostream.print_blank()
        self.ostream.print_info('...done.')
        self.ostream.print_blank()
        self.ostream.print_info('Exiting program.')
        self.ostream.print_blank()
        self.ostream.flush()

        sys.exit(0)

    def _comp_one_ints(self, molecule, basis):
        """
        Computes one-electron integrals (overlap, kinetic energy and nuclear
        potential) using molecular data.

        :param molecule:
            The molecule.
        :param ao_basis:
            The AO basis set.

        :return:
            The one-electron integrals.
        """

        t0 = tm.time()

        ovl_drv = OverlapIntegralsDriver(self.comm)
        ovl_mat = ovl_drv.compute(molecule, basis)

        t1 = tm.time()

        kin_drv = KineticEnergyIntegralsDriver(self.comm)
        kin_mat = kin_drv.compute(molecule, basis)

        t2 = tm.time()

        if molecule.number_of_atoms() >= self.nodes and self.nodes > 1:
            npot_mat = self._comp_npot_mat_split_comm(molecule, basis)
        else:
            npot_drv = NuclearPotentialIntegralsDriver(self.comm)
            npot_mat = npot_drv.compute(molecule, basis)

        t3 = tm.time()

        if self.electric_field is not None:
            if molecule.get_charge() != 0:
                coords = molecule.get_coordinates_in_bohr()
                nuclear_charges = molecule.elem_ids_to_numpy()
                self._dipole_origin = np.sum(coords.T * nuclear_charges,
                                             axis=1) / np.sum(nuclear_charges)
            else:
                self._dipole_origin = np.zeros(3)
            dipole_drv = ElectricDipoleIntegralsDriver(self.comm)
            dipole_drv.origin = tuple(self._dipole_origin)
            dipole_mats = dipole_drv.compute(molecule, basis)
        else:
            dipole_mats = None

        t4 = tm.time()

        if self.rank == mpi_master() and self.print_level > 1:

            self.ostream.print_info('Overlap matrix computed in' +
                                    ' {:.2f} sec.'.format(t1 - t0))
            self.ostream.print_blank()

            self.ostream.print_info('Kinetic energy matrix computed in' +
                                    ' {:.2f} sec.'.format(t2 - t1))
            self.ostream.print_blank()

            self.ostream.print_info('Nuclear potential matrix computed in' +
                                    ' {:.2f} sec.'.format(t3 - t2))
            self.ostream.print_blank()

            if self.electric_field is not None:
                self.ostream.print_info('Electric dipole matrices computed in' +
                                        ' {:.2f} sec.'.format(t4 - t3))
                self.ostream.print_blank()

            self.ostream.flush()

        return ovl_mat, kin_mat, npot_mat, dipole_mats

    def _comp_npot_mat_split_comm(self, molecule, basis):
        """
        Computes one-electron nuclear potential integral on split
        communicators.

        :param molecule:
            The molecule.
        :param ao_basis:
            The AO basis set.

        :return:
            The one-electron nuclear potential matrix.
        """

        node_grps = [p for p in range(self.nodes)]
        subcomm = SubCommunicators(self.comm, node_grps)
        local_comm = subcomm.local_comm
        cross_comm = subcomm.cross_comm

        ave, res = divmod(molecule.number_of_atoms(), self.nodes)
        counts = [ave + 1 if p < res else ave for p in range(self.nodes)]

        start = sum(counts[:self.rank])
        end = sum(counts[:self.rank + 1])

        charges = molecule.elem_ids_to_numpy()[start:end].astype(float)
        coords = np.vstack(
            (molecule.x_to_numpy()[start:end], molecule.y_to_numpy()[start:end],
             molecule.z_to_numpy()[start:end])).T

        npot_drv = NuclearPotentialIntegralsDriver(local_comm)
        npot_mat = npot_drv.compute(molecule, basis, charges, coords)

        if local_comm.Get_rank() == mpi_master():
            npot_mat.reduce_sum(cross_comm.Get_rank(), cross_comm.Get_size(),
                                cross_comm)

        return npot_mat

    def _comp_guess_density(self, molecule, ao_basis, min_basis):
        """
        Computes initial density guess for SCF using superposition of atomic
        densities or molecular orbitals projection methods.

        :param molecule:
            The molecule.
        :param ao_basis:
            The AO basis set.
        :param min_basis:
            The minimal AO basis set.

        :return:
            The density matrix.
        """

        # guess: read from checkpoint file
        if self._den_guess.guess_type == 'RESTART':

            return self._den_guess.restart_density(molecule, self.rank,
                                                   self.ostream, self.scf_type)

        # guess: superposition of atomic densities
        if self._den_guess.guess_type == 'SAD':

            return self._den_guess.sad_density(molecule, ao_basis, min_basis,
                                               self.scf_type, self.comm,
                                               self.ostream)

        # guess: projection of molecular orbitals from reduced basis
        if self._den_guess.guess_type == 'PRCMO':

            if self.rank == mpi_master():
                return self._den_guess.prcmo_density(molecule, ao_basis,
                                                     min_basis,
                                                     self.molecular_orbitals,
                                                     self.scf_type)
            else:
                return AODensityMatrix()

        return AODensityMatrix()

    def _comp_2e_fock(self,
                      fock_mat,
                      den_mat,
                      molecule,
                      basis,
                      screening,
                      e_grad=None,
                      profiler=None):
        """
        Computes Fock/Kohn-Sham matrix (only 2e part).

        :param fock_mat:
            The AO Fock matrix (only 2e-part).
        :param den_mat:
            The AO density matrix.
        :param molecule:
            The molecule.
        :param basis:
            The basis set.
        :param screening:
            The screening container object.
        :param e_grad:
            The electronic gradient.
        :param profiler:
            The profiler.

        :return:
            The AO Kohn-Sham (Vxc) matrix.
        """

        if self.use_split_comm and not self._first_step:
            vxc_mat, e_pe, V_pe = self._comp_2e_fock_split_comm(
                fock_mat, den_mat, molecule, basis, screening, e_grad, profiler)

        else:
            vxc_mat, e_pe, V_pe = self._comp_2e_fock_single_comm(
                fock_mat, den_mat, molecule, basis, screening, e_grad, profiler)

        return vxc_mat, e_pe, V_pe

    def _comp_2e_fock_single_comm(self,
                                  fock_mat,
                                  den_mat,
                                  molecule,
                                  basis,
                                  screening,
                                  e_grad=None,
                                  profiler=None):
        """
        Computes Fock/Kohn-Sham matrix on single communicator.

        :param fock_mat:
            The AO Fock matrix (only 2e-part).
        :param den_mat:
            The AO density matrix.
        :param molecule:
            The molecule.
        :param basis:
            The basis set.
        :param screening:
            The screening container object.
        :param e_grad:
            The electronic gradient.
        :param profiler:
            The profiler.

        :return:
            The AO Kohn-Sham (Vxc) matrix.
        """

        if self.qq_dyn and e_grad is not None:
            screening.set_threshold(self._get_dyn_threshold(e_grad))
        eri_drv = ElectronRepulsionIntegralsDriver(self.comm)

        eri_t0 = tm.time()

        eri_drv.compute(fock_mat, den_mat, molecule, basis, screening)
        fock_mat.reduce_sum(self.rank, self.nodes, self.comm)

        if self.timing:
            profiler.add_timing_info('FockERI', tm.time() - eri_t0)
        vxc_t0 = tm.time()

        if self._dft and not self._first_step:
            if not self.xcfun.is_hybrid():
                if self.scf_type == 'restricted':
                    fock_mat.scale(2.0, 0)

            if self.xcfun.get_func_type() in [xcfun.lda, xcfun.gga, xcfun.mgga]:
                xc_drv = XCIntegrator(self.comm)
                vxc_mat = xc_drv.integrate_vxc_fock(molecule, basis, den_mat,
                                                    self._mol_grid,
                                                    self.xcfun.get_func_label())
            else:
                assert_msg_critical(
                    False, 'SCF driver: Unsupported XC functional type')

            vxc_mat.reduce_sum(self.rank, self.nodes, self.comm)
        else:
            vxc_mat = None

        if self.timing and self._dft:
            profiler.add_timing_info('FockXC', tm.time() - vxc_t0)
        pe_t0 = tm.time()

        if self._pe and not self._first_step:
            self._pe_drv.V_es = self._V_es.copy()
            dm = den_mat.alpha_to_numpy(0) + den_mat.beta_to_numpy(0)
            e_pe, V_pe = self._pe_drv.get_pe_contribution(dm)
            self._pe_summary = self._pe_drv.cppe_state.summary_string
        else:
            e_pe, V_pe = 0.0, None

        if self.timing and self._pe:
            profiler.add_timing_info('FockPE', tm.time() - pe_t0)

        return vxc_mat, e_pe, V_pe

    def _comp_2e_fock_split_comm(self,
                                 fock_mat,
                                 den_mat,
                                 molecule,
                                 basis,
                                 screening,
                                 e_grad=None,
                                 profiler=None):
        """
        Computes Fock/Kohn-Sham matrix on split communicators.

        :param fock_mat:
            The AO Fock matrix (only 2e-part).
        :param den_mat:
            The AO density matrix.
        :param molecule:
            The molecule.
        :param basis:
            The basis set.
        :param screening:
            The screening container object.
        :param e_grad:
            The electronic gradient.
        :param profiler:
            The profiler.

        :return:
            The AO Kohn-Sham (Vxc) matrix.
        """

        if self._split_comm_ratio is None:
            if self._dft and self._pe:
                self._split_comm_ratio = [0.34, 0.33, 0.33]
            elif self._dft:
                self._split_comm_ratio = [0.5, 0.5, 0.0]
            elif self._pe:
                self._split_comm_ratio = [0.5, 0.0, 0.5]
            else:
                self._split_comm_ratio = [1.0, 0.0, 0.0]

        if self._dft:
            dft_nodes = int(float(self.nodes) * self._split_comm_ratio[1] + 0.5)
            dft_nodes = max(1, dft_nodes)
        else:
            dft_nodes = 0

        if self._pe:
            pe_nodes = int(float(self.nodes) * self._split_comm_ratio[2] + 0.5)
            pe_nodes = max(1, pe_nodes)
        else:
            pe_nodes = 0

        eri_nodes = max(1, self.nodes - dft_nodes - pe_nodes)

        if eri_nodes == max(eri_nodes, dft_nodes, pe_nodes):
            eri_nodes = self.nodes - dft_nodes - pe_nodes
        elif dft_nodes == max(eri_nodes, dft_nodes, pe_nodes):
            dft_nodes = self.nodes - eri_nodes - pe_nodes
        else:
            pe_nodes = self.nodes - eri_nodes - dft_nodes

        node_grps = [0] * eri_nodes + [1] * dft_nodes + [2] * pe_nodes
        eri_comm = (node_grps[self.rank] == 0)
        dft_comm = (node_grps[self.rank] == 1)
        pe_comm = (node_grps[self.rank] == 2)

        subcomms = SubCommunicators(self.comm, node_grps)
        local_comm = subcomms.local_comm
        cross_comm = subcomms.cross_comm

        # reset molecular grid for DFT and V_es for PE
        if self.rank != mpi_master():
            self._mol_grid = MolecularGrid()
            self._V_es = np.zeros(0)
        if self._dft:
            if local_comm.Get_rank() == mpi_master():
                self._mol_grid.broadcast(cross_comm.Get_rank(), cross_comm)
        if self._pe:
            if local_comm.Get_rank() == mpi_master():
                self._V_es = cross_comm.bcast(self._V_es, root=mpi_master())

        t0 = tm.time()

        # calculate Fock on ERI nodes
        if eri_comm:
            eri_drv = ElectronRepulsionIntegralsDriver(local_comm)
            local_screening = eri_drv.compute(get_qq_scheme(self.qq_type),
                                              self.eri_thresh, molecule, basis)
            if self.qq_dyn and e_grad is not None:
                local_screening.set_threshold(self._get_dyn_threshold(e_grad))
            eri_drv.compute(fock_mat, den_mat, molecule, basis, local_screening)
            fock_mat.reduce_sum(local_comm.Get_rank(), local_comm.Get_size(),
                                local_comm)
            if self._dft and (not self.xcfun.is_hybrid()):
                if self.scf_type == 'restricted':
                    fock_mat.scale(2.0, 0)

        # calculate Vxc on DFT nodes
        if dft_comm:
            xc_drv = XCIntegrator(local_comm)
            self._mol_grid.re_distribute_counts_and_displacements(
                local_comm.Get_rank(), local_comm.Get_size(), local_comm)
            vxc_mat = xc_drv.integrate_vxc_fock(molecule, basis, den_mat,
                                                self._mol_grid,
                                                self.xcfun.get_func_label())
            vxc_mat.reduce_sum(local_comm.Get_rank(), local_comm.Get_size(),
                               local_comm)
        else:
            vxc_mat = AOKohnShamMatrix()

        # calculate e_pe and V_pe on PE nodes
        if pe_comm:
            from .polembed import PolEmbed
            self._pe_drv = PolEmbed(molecule, basis, self.pe_options,
                                    local_comm)
            self._pe_drv.V_es = self._V_es.copy()
            dm = den_mat.alpha_to_numpy(0) + den_mat.beta_to_numpy(0)
            e_pe, V_pe = self._pe_drv.get_pe_contribution(dm)
            self._pe_summary = self._pe_drv.cppe_state.summary_string
        else:
            e_pe, V_pe = 0.0, None
            self._pe_summary = ''

        dt = tm.time() - t0

        if self.timing:
            profiler.add_timing_info('FockBuild', dt)

        # collect Vxc to master node
        if self._dft:
            if local_comm.Get_rank() == mpi_master():
                vxc_mat.collect(cross_comm.Get_rank(), cross_comm.Get_size(),
                                cross_comm, 1)

        # collect PE results to master node
        if self._pe:
            pe_root = 2 if self._dft else 1
            if local_comm.Get_rank() == mpi_master():
                e_pe = cross_comm.bcast(e_pe, root=pe_root)
                V_pe = cross_comm.bcast(V_pe, root=pe_root)
                self._pe_summary = cross_comm.bcast(self._pe_summary,
                                                    root=pe_root)

        if local_comm.Get_rank() == mpi_master():
            dt = cross_comm.gather(dt, root=mpi_master())

        if self.rank == mpi_master():
            time_eri = dt[0] * eri_nodes
            time_dft = 0.0
            if self._dft:
                time_dft = dt[1] * dft_nodes
            time_pe = 0.0
            if self._pe:
                pe_root = 2 if self._dft else 1
                time_pe = dt[pe_root] * pe_nodes
            time_sum = time_eri + time_dft + time_pe
            self._split_comm_ratio = [
                time_eri / time_sum,
                time_dft / time_sum,
                time_pe / time_sum,
            ]
        self._split_comm_ratio = self.comm.bcast(self._split_comm_ratio,
                                                 root=mpi_master())

        return vxc_mat, e_pe, V_pe

    def _comp_energy(self, fock_mat, vxc_mat, e_pe, kin_mat, npot_mat, den_mat):
        """
        Computes the sum of SCF energy components: electronic energy, kinetic
        energy, and nuclear potential energy.

        :param fock_mat:
            The Fock/Kohn-Sham matrix (only 2e-part).
        :param vxc_mat:
            The Vxc matrix.
        :param e_pe:
            The polarizable embedding energy.
        :param kin_mat:
            The kinetic energy matrix.
        :param npot_mat:
            The nuclear potential matrix.
        :param den_mat:
            The density matrix.

        :return:
            The sum of electronic energy, kinetic energy and nuclear potential
            energy.
        """

        if self.rank == mpi_master():
            # electronic, kinetic, nuclear energy
            e_ee = fock_mat.get_energy(0, den_mat, 0)
            e_kin = 2.0 * kin_mat.get_energy(den_mat, 0)
            e_en = -2.0 * npot_mat.get_energy(den_mat, 0)
            if self._dft and not self._first_step:
                e_ee += vxc_mat.get_energy()
            if self._pe and not self._first_step:
                e_ee += e_pe
            e_sum = e_ee + e_kin + e_en
        else:
            e_sum = 0.0
        e_sum = self.comm.bcast(e_sum, root=mpi_master())

        return e_sum

    def _comp_full_fock(self, fock_mat, vxc_mat, pe_mat, kin_mat, npot_mat):
        """
        Computes full Fock/Kohn-Sham matrix by adding to 2e-part of
        Fock/Kohn-Sham matrix the kinetic energy and nuclear potential
        matrices.

        :param fock_mat:
            The Fock/Kohn-Sham matrix (2e-part).
        :param vxc_mat:
            The Vxc matrix.
        :param pe_mat:
            The polarizable embedding matrix.
        :param kin_mat:
            The kinetic energy matrix.
        :param npot_mat:
            The nuclear potential matrix.
        """

        if self.rank == mpi_master():
            fock_mat.add_hcore(kin_mat, npot_mat, 0)

            if self._dft and not self._first_step:
                fock_mat.add_matrix(vxc_mat.get_alpha_matrix(), 0, 'alpha')
                if self.scf_type in ['unrestricted', 'restricted_openshell']:
                    fock_mat.add_matrix(vxc_mat.get_beta_matrix(), 0, 'beta')

            if self._pe and not self._first_step:
                fock_mat.add_matrix(DenseMatrix(pe_mat), 0)

    def _comp_gradient(self, fock_mat, ovl_mat, den_mat, oao_mat):
        """
        Computes electronic gradient using Fock/Kohn-Sham matrix.

        :param fock_mat:
            The Fock/Kohn-Sham matrix.
        :param ovl_mat:
            The overlap matrix.
        :param den_mat:
            The density matrix.
        :param oao_mat:
            The orthogonalization matrix.

        :return:
            The electronic gradient.
        """

        return 0.0

    def _comp_density_change(self, den_mat, old_den_mat):
        """
        Computes norm of density change between two density matrices.

        :param den_mat:
            The current density matrix.
        :param old_den_mat:
            The previous density matrix.

        :return:
            The norm of change between two density matrices.
        """

        return 0.0

    def _store_diis_data(self, fock_mat, den_mat, ovl_mat, e_grad):
        """
        Stores Fock/Kohn-Sham and density matrices for current iteration.

        :param fock_mat:
            The Fock/Kohn-Sham matrix.
        :param den_mat:
            The density matrix.
        :param ovl_mat:
            The overlap matrix (used in ROSCF).
        :param e_grad:
            The electronic gradient.
        """

        return

    def _get_effective_fock(self, fock_mat, ovl_mat, oao_mat):
        """
        Computes effective Fock/Kohn-Sham matrix in OAO basis by applying
        Lowdin or canonical orthogonalization to AO Fock/Kohn-Sham matrix.

        :param fock_mat:
            The Fock/Kohn-Sham matrix.
        :param ovl_mat:
            The overlap matrix.
        :param oao_mat:
            The orthogonalization matrix.

        :return:
            The effective Fock/Kohn-Sham matrix.
        """

        return None

    def _gen_molecular_orbitals(self, molecule, fock_mat, oao_mat):
        """
        Generates molecular orbital by diagonalizing Fock/Kohn-Sham matrix.

        :param molecule:
            The molecule.
        :param fock_mat:
            The Fock/Kohn-Sham matrix.
        :param oao_mat:
            The orthogonalization matrix.

        :return:
            The molecular orbitals.
        """

        return MolecularOrbitals()

    def _apply_mom(self, molecule, ovl_mat):
        """
        Apply the maximum overlap constraint.

        :param molecule:
            The molecule.
        :param ovl_mat:
            The overlap matrix..
        """

        if self.rank == mpi_master():
            smat = ovl_mat.to_numpy()

            mo_a = self.molecular_orbitals.alpha_to_numpy()
            ea = self.molecular_orbitals.ea_to_numpy()
            occ_a = self.molecular_orbitals.occa_to_numpy()
            n_alpha = molecule.number_of_alpha_electrons()

            ovl = np.linalg.multi_dot([self._mom[0].T, smat, mo_a])
            argsort = np.argsort(np.sum(np.abs(ovl), 0))[::-1]
            # restore energy ordering
            argsort[:n_alpha] = np.sort(argsort[:n_alpha])
            argsort[n_alpha:] = np.sort(argsort[n_alpha:])
            mo_a = mo_a[:, argsort]
            ea = ea[argsort]

            if self.scf_type == 'restricted':
                self._molecular_orbitals = MolecularOrbitals([mo_a], [ea],
                                                             [occ_a],
                                                             molorb.rest)

            else:
                n_beta = molecule.number_of_beta_electrons()
                occ_b = self.molecular_orbitals.occb_to_numpy()

                if self.scf_type == 'unrestricted':
                    mo_b = self.molecular_orbitals.beta_to_numpy()
                    eb = self.molecular_orbitals.eb_to_numpy()
                elif self.scf_type == 'restricted_openshell':
                    # For ROHF, the beta orbitals have to be a subset of the alpha
                    mo_b = mo_a[:, :n_alpha]

                ovl = np.linalg.multi_dot([self._mom[1].T, smat, mo_b])
                argsort_b = np.argsort(np.sum(np.abs(ovl), 0))[::-1]
                # restore energy ordering
                argsort_b[:n_beta] = np.sort(argsort_b[:n_beta])
                argsort_b[n_beta:] = np.sort(argsort_b[n_beta:])

                if self.scf_type == 'unrestricted':
                    mo_b = mo_b[:, argsort_b]
                    eb = eb[argsort_b]
                    self._molecular_orbitals = MolecularOrbitals([mo_a, mo_b],
                                                                 [ea, eb],
                                                                 [occ_a, occ_b],
                                                                 molorb.unrest)
                elif self.scf_type == 'restricted_openshell':
                    mo_a[:, :n_alpha] = mo_a[:, argsort_b]
                    ea[:n_alpha] = ea[argsort_b]
                    self._molecular_orbitals = MolecularOrbitals(
                        [mo_a], [ea], [occ_a, occ_b], molorb.restopen)

    def _update_mol_orbs_phase(self):
        """
        Updates phase of molecular orbitals.
        """

        if self.rank == mpi_master():
            if self._ref_mol_orbs is None:
                return

            ref_mo_a = self._ref_mol_orbs.alpha_to_numpy()
            mo_a = self.molecular_orbitals.alpha_to_numpy()
            e_a = self.molecular_orbitals.ea_to_numpy()
            occ_a = self.molecular_orbitals.occa_to_numpy()

            for col in range(mo_a.shape[1]):
                if np.dot(mo_a[:, col], ref_mo_a[:, col]) < 0.0:
                    mo_a[:, col] *= -1.0

            if self.molecular_orbitals.get_orbitals_type() == molorb.rest:
                self._molecular_orbitals = MolecularOrbitals([mo_a], [e_a],
                                                             [occ_a],
                                                             molorb.rest)

            elif self.molecular_orbitals.get_orbitals_type() == molorb.unrest:
                ref_mo_b = self._ref_mol_orbs.beta_to_numpy()
                mo_b = self.molecular_orbitals.beta_to_numpy()
                e_b = self.molecular_orbitals.eb_to_numpy()
                occ_b = self.molecular_orbitals.occb_to_numpy()

                for col in range(mo_b.shape[1]):
                    if np.dot(mo_b[:, col], ref_mo_b[:, col]) < 0.0:
                        mo_b[:, col] *= -1.0

                self._molecular_orbitals = MolecularOrbitals([mo_a, mo_b],
                                                             [e_a, e_b],
                                                             [occ_a, occ_b],
                                                             molorb.unrest)

            elif self.molecular_orbitals.get_orbitals_type() == molorb.restopen:
                occ_b = self.molecular_orbitals.occb_to_numpy()
                self._molecular_orbitals = MolecularOrbitals([mo_a], [e_a],
                                                             [occ_a, occ_b],
                                                             molorb.restopen)

    def _get_dyn_threshold(self, e_grad):
        """
        Computes screening threshold for electron repulsion integrals based on
        value of electronic gradient.

        :param e_grad:
            The electronic gradient.

        :return:
            The screening threshold.
        """

        if e_grad < 1.0e-6:
            return self.eri_thresh

        nteri = math.pow(10, math.floor(math.log10(e_grad)))

        nteri = 1.0e-10 * nteri

        if nteri > 1.0e-10:
            return 1.0e-10

        if nteri < self.eri_thresh:
            return self.eri_thresh

        return nteri

    def _check_convergence(self, molecule, ovl_mat):
        """
        Sets SCF convergence flag by checking if convergence condition for
        electronic gradient is fullfiled.

        :param molecule:
            The molecule.
        :param ovl_mat:
            The overlap matrix.
        """

        self._is_converged = False

        if self._num_iter > 0:

            e_grad = self._iter_data['gradient_norm']

            if e_grad < self.conv_thresh:
                if self.restart:
                    # Note: when restarting from checkpoint, double check that the
                    # number of electrons are reasonable
                    nalpha = molecule.number_of_alpha_electrons()
                    nbeta = molecule.number_of_beta_electrons()
                    calc_nelec = self._comp_number_of_electrons(ovl_mat)
                    if (abs(calc_nelec[0] - nalpha) < 1.0e-3 and
                            abs(calc_nelec[1] - nbeta) < 1.0e-3):
                        self._is_converged = True
                else:
                    self._is_converged = True

    def _comp_number_of_electrons(self, ovl_mat):
        """
        Computes number of alpha and beta electrons from density matrices and
        overlap matrix.

        :param ovl_mat:
            The overlap matrix.

        :return:
            The number of alpha and beta electrons.
        """

        if self.rank == mpi_master():
            D_alpha = self.density.alpha_to_numpy(0)
            D_beta = self.density.beta_to_numpy(0)
            S = ovl_mat.to_numpy()
            calc_nelec = (np.sum(D_alpha * S), np.sum(D_beta * S))
        else:
            calc_nelec = None
        calc_nelec = self.comm.bcast(calc_nelec, root=mpi_master())

        return calc_nelec

    def _get_scf_range(self):
        """
        Creates range of SCF iterations from maximum number of SCF iterations.

        :return:
            The range of SCF iterations.
        """

        # set the maximum number of SCF iterations
        # (note the extra SCF cycle when starting from scratch)
        if self.restart:
            return range(self.max_iter)
        else:
            return range(self.max_iter + 1)

    def _print_scf_energy(self):
        """
        Prints SCF energy information to output stream.
        """

        valstr = self.get_scf_type_str() + ':'
        self.ostream.print_header(valstr.ljust(92))
        self.ostream.print_header(('-' * len(valstr)).ljust(92))
        self._print_energy_components()

        if self._pe:
            self.ostream.print_blank()
            for line in self._pe_summary.splitlines():
                self.ostream.print_header(line.ljust(92))
            self.ostream.flush()

    def _print_header(self):
        """
        Prints SCF calculation setup details to output stream,
        """

        self.ostream.print_blank()
        self.ostream.print_header('Self Consistent Field Driver Setup')
        self.ostream.print_header(36 * '=')
        self.ostream.print_blank()

        str_width = 84
        cur_str = 'Wave Function Model             : ' + self.get_scf_type_str()
        self.ostream.print_header(cur_str.ljust(str_width))
        cur_str = 'Initial Guess Model             : ' + self._get_guess_type()
        self.ostream.print_header(cur_str.ljust(str_width))

        cur_str = 'Convergence Accelerator         : ' + self._get_acc_type()
        self.ostream.print_header(cur_str.ljust(str_width))
        cur_str = 'Max. Number of Iterations       : ' + str(self.max_iter)
        self.ostream.print_header(cur_str.ljust(str_width))
        cur_str = 'Max. Number of Error Vectors    : ' + str(self.max_err_vecs)
        self.ostream.print_header(cur_str.ljust(str_width))
        cur_str = 'Convergence Threshold           : {:.1e}'.format(
            self.conv_thresh)
        self.ostream.print_header(cur_str.ljust(str_width))

        cur_str = 'ERI Screening Scheme            : ' + get_qq_type(
            self.qq_type)
        self.ostream.print_header(cur_str.ljust(str_width))
        cur_str = 'ERI Screening Mode              : ' + self._get_qq_dyn()
        self.ostream.print_header(cur_str.ljust(str_width))
        cur_str = 'ERI Screening Threshold         : {:.1e}'.format(
            self.eri_thresh)
        self.ostream.print_header(cur_str.ljust(str_width))
        cur_str = 'Linear Dependence Threshold     : {:.1e}'.format(
            self.ovl_thresh)
        self.ostream.print_header(cur_str.ljust(str_width))

        if self._dft:
            cur_str = 'Exchange-Correlation Functional : '
            cur_str += self.xcfun.get_func_label().upper()
            self.ostream.print_header(cur_str.ljust(str_width))
            grid_level = (get_default_grid_level(self.xcfun)
                          if self.grid_level is None else self.grid_level)
            cur_str = 'Molecular Grid Level            : ' + str(grid_level)
            self.ostream.print_header(cur_str.ljust(str_width))

        if self.electric_field is not None:
            cur_str = 'Static Electric Field           : '
            cur_str += str(self.electric_field)
            self.ostream.print_header(cur_str.ljust(str_width))

        self.ostream.print_blank()

    def _print_scf_title(self):
        """
        Prints SCF cycles header to output stream.
        """

        if self._first_step:
            self.ostream.print_info('Starting Reduced Basis SCF calculation...')

        else:
            self.ostream.print_blank()
            if self._dft:
                valstr = '{} | {} | {} | {} | {} | {}'.format(
                    'Iter.', '   Kohn-Sham Energy', 'Energy Change',
                    'Gradient Norm', 'Max. Gradient', 'Density Change')
                self.ostream.print_header(valstr)
            else:
                valstr = '{} | {} | {} | {} | {} | {}'.format(
                    'Iter.', 'Hartree-Fock Energy', 'Energy Change',
                    'Gradient Norm', 'Max. Gradient', 'Density Change')
                self.ostream.print_header(valstr)
            self.ostream.print_header(92 * '-')

    def _print_scf_finish(self, start_time):
        """
        Prints SCF calculation finish message to output stream,

        :param start_time:
            The start time of SCF calculation.
        """

        if self._first_step:
            valstr = '...done. SCF energy in reduced basis set: '
            valstr += '{:.12f}'.format(self._scf_energy)
            valstr += ' a.u. Time: '
            valstr += '{:.2f}'.format(tm.time() - start_time) + ' sec.'
            self.ostream.print_info(valstr)
            self.ostream.print_blank()

        else:
            valstr = '*** SCF '
            if self.is_converged:
                valstr += 'converged in '
            else:
                valstr += 'NOT converged in '
            valstr += str(self._num_iter)
            valstr += ' iterations. Time: '
            valstr += '{:.2f}'.format(tm.time() - start_time) + ' sec.'
            self.ostream.print_blank()
            self.ostream.print_header(valstr.ljust(92))
            self.ostream.print_blank()

        self.ostream.flush()

    def _print_iter_data(self, i):
        """
        Prints SCF iteration data to output stream,

        :param i:
            The current SCF iteration.
        """

        if self.rank == mpi_master():
            # no output for first step in two level DIIS
            if self._first_step:
                return

            # DIIS or second step in two level DIIS
            if self._num_iter > 0:

                if self._iter_data:
                    te = self._iter_data['energy']
                    diff_te = self._iter_data['diff_energy']
                    e_grad = self._iter_data['gradient_norm']
                    max_grad = self._iter_data['max_gradient']
                    diff_den = self._iter_data['diff_density']

                if self._num_iter == 1:
                    diff_te = 0.0
                    diff_den = 0.0

                valstr = ' {:3d}   {:20.12f} {:15.10f} '.format(
                    self._num_iter, te, diff_te)
                valstr += '{:15.8f} {:15.8f} {:15.8f} '.format(
                    e_grad, max_grad, diff_den)

                self.ostream.print_header(valstr)
                self.ostream.flush()

    def get_scf_energy(self):
        """
        Gets SCF energy from previous SCF iteration.

        :return:
            The SCF energy.
        """

        return self._scf_energy

    def get_scf_type_str(self):
        """
        Gets string with type of SCF calculation (defined in derrived classes).

        :return:
            The string with type of SCF calculation.
        """

        return 'Undefined'

    def _get_guess_type(self):
        """
        Gets string with type of initial guess (superposition of atomic
        densities or projection of molecular orbitals).

        :return:
            The string with type of initial guess.
        """

        if self._den_guess.guess_type == 'SAD':
            return 'Superposition of Atomic Densities'

        if self._den_guess.guess_type == 'RESTART':
            return 'Restart from Checkpoint'

        return 'Undefined'

    def _get_acc_type(self):
        """
        Gets string with type of SCF convergence accelerator (DIIS or two level
        DIIS).

        :return:
            The string with type of SCF convergence accelerator.
        """

        if self.acc_type == 'DIIS':
            return 'Direct Inversion of Iterative Subspace'

        if self.acc_type == 'L2_DIIS':
            return 'Two Level Direct Inversion of Iterative Subspace'

        return 'Undefined'

    def _get_qq_dyn(self):
        """
        Gets string with application method (static or dynamic) of electron
        repulsion integrals screening.

        :return:
            The string with application method of electron repulsion integrals
            screening.
        """

        if self.qq_dyn:
            return 'Dynamic'

        return 'Static'

    def _update_fock_type(self, fock_mat):
        """
        Updates Fock matrix to fit selected functional in Kohn-Sham
        calculations.

        :param fock_mat:
            The Fock/Kohn-Sham matrix.
        """

        return

    def _delete_mos(self, mol_orbs, mol_eigs):
        """
        Generates trimmed molecular orbital by deleting MOs with coeficients
        exceeding 1.0 / sqrt(ovl_thresh).

        :param mol_orbs:
            The molecular orbitals.
        :param mol_eigs:
            The eigenvalues of molecular orbitals.

        :return:
            The tuple (trimmed molecular orbitals, eigenvalues).
        """

        fmax = 1.0 / math.sqrt(self.ovl_thresh)

        mvec = np.amax(np.abs(mol_orbs), axis=0)

        molist = []
        for i in range(mvec.shape[0]):
            if mvec[i] < fmax:
                molist.append(i)

        return (mol_orbs[:, molist], mol_eigs[molist])

    def compute_s2(self, molecule, scf_tensors):
        """
        Computes expectation value of the S**2 operator.

        :param molecule:
            The molecule.
        :param scf_tensors:
            The dictionary of tensors from converged SCF wavefunction.

        :return:
            Expectation value <S**2>.
        """

        nalpha = molecule.number_of_alpha_electrons()
        nbeta = molecule.number_of_beta_electrons()

        smat = scf_tensors['S']
        Cocc_a = scf_tensors['C_alpha'][:, :nalpha]
        Cocc_b = scf_tensors['C_beta'][:, :nbeta]

        a_b = float(nalpha - nbeta) / 2.0
        s2_exact = a_b * (a_b + 1.0)

        ovl_a_b = np.matmul(Cocc_a.T, np.matmul(smat, Cocc_b))
        s2 = s2_exact + nbeta - np.sum(ovl_a_b**2)

        return s2

    def _print_ground_state(self, molecule, s2):
        """
        Prints ground state information to output stream.

        :param molecule:
            The molecule.
        :param s2:
            The expectation value of S**2.
        """

        self.ostream.print_blank()

        self.ostream.print_header('Ground State Information'.ljust(92))
        self.ostream.print_header('------------------------'.ljust(92))

        chg = molecule.get_charge()
        valstr = 'Charge of Molecule            :{:5.1f}'.format(chg)
        self.ostream.print_header(valstr.ljust(92))

        mult = molecule.get_multiplicity()
        if self.scf_type == 'restricted':
            valstr = 'Multiplicity (2S+1)           :{:5.1f}'.format(mult)
            self.ostream.print_header(valstr.ljust(92))

        sz = 0.5 * (mult - 1.0)
        valstr = 'Magnetic Quantum Number (M_S) :{:5.1f}'.format(sz)
        self.ostream.print_header(valstr.ljust(92))

        if self.scf_type in ['unrestricted', 'restricted_openshell']:
            valstr = 'Expectation value of S**2     :{:8.4f}'.format(s2)
            self.ostream.print_header(valstr.ljust(92))

        self.ostream.print_blank()

    def _print_energy_components(self):
        """
        Prints SCF energy components to output stream.
        """

        enuc = self._nuc_energy

        e_d4 = self._d4_energy

        e_ef_nuc = self._ef_nuc_energy

        etot = self._iter_data['energy']

        e_el = etot - enuc - e_d4 - e_ef_nuc

        valstr = f'Total Energy                       :{etot:20.10f} a.u.'
        self.ostream.print_header(valstr.ljust(92))

        valstr = f'Electronic Energy                  :{e_el:20.10f} a.u.'
        self.ostream.print_header(valstr.ljust(92))

        valstr = f'Nuclear Repulsion Energy           :{enuc:20.10f} a.u.'
        self.ostream.print_header(valstr.ljust(92))

        if self.dispersion:
            valstr = f'D4 Dispersion Correction           :{e_d4:20.10f} a.u.'
            self.ostream.print_header(valstr.ljust(92))

        if self.electric_field is not None:
            valstr = f'Nuclei in Static Electric Field    :{e_ef_nuc:20.10f} a.u.'
            self.ostream.print_header(valstr.ljust(92))

        self.ostream.print_header(
            '------------------------------------'.ljust(92))

        grad = self._iter_data['gradient_norm']
        valstr = 'Gradient Norm                      :{:20.10f} a.u.'.format(
            grad)
        self.ostream.print_header(valstr.ljust(92))

        self.ostream.print_blank()

        if self.dispersion:
            valstr = '*** Reference for D4 dispersion correction: '
            self.ostream.print_header(valstr.ljust(92))
            valstr = 'E. Caldeweyher, S. Ehlert, A. Hansen, H. Neugebauer, '
            valstr += 'S. Spicher, C. Bannwarth'
            self.ostream.print_header(valstr.ljust(92))
            valstr = 'and S. Grimme, J. Chem Phys, 2019, 150, 154122.'
            self.ostream.print_header(valstr.ljust(92))

    def _write_final_hdf5(self, molecule, ao_basis):
        """
        Writes final HDF5 that contains SCF results.

        :param molecule:
            The molecule.
        :param ao_basis:
            The AO basis set.
        """

        if self.checkpoint_file is None:
            return

        final_h5_fname = str(
            Path(self.checkpoint_file).with_suffix('.results.h5'))

        if self._dft:
            xc_label = self.xcfun.get_func_label()
        else:
            xc_label = 'HF'

        if self._pe:
            with open(str(self.pe_options['potfile']), 'r') as f_pot:
                potfile_text = '\n'.join(f_pot.readlines())
        else:
            potfile_text = ''

        create_hdf5(final_h5_fname, molecule, ao_basis, xc_label, potfile_text)
        write_scf_results_to_hdf5(final_h5_fname, self.scf_tensors,
                                  self.history)

        self.ostream.print_blank()
        checkpoint_text = 'SCF results written to file: '
        checkpoint_text += final_h5_fname
        self.ostream.print_info(checkpoint_text)<|MERGE_RESOLUTION|>--- conflicted
+++ resolved
@@ -1127,50 +1127,9 @@
                     if self.grid_level is not None:
                         self._scf_tensors['grid_level'] = self.grid_level
 
-<<<<<<< HEAD
-            F_alpha = fock_mat.alpha_to_numpy(0)
-            F_beta = fock_mat.beta_to_numpy(0)
-
-            # Saving the xc energy to be able to compute
-            # the numerical gradient.
-            if self._dft:
-                xc_energy = vxc_mat.get_energy()
-                #vxc_mat_np = vxc_mat #.alpha_to_numpy(0)
-            else:
-                xc_energy = 0
-                vxc_mat = None
-
-            self._scf_tensors = {
-                # eri info
-                'eri_thresh': self.eri_thresh,
-                'qq_type': self.qq_type,
-                # scf info
-                'scf_type': self.scf_type,
-                'scf_energy': self.scf_energy,
-                'restart': self.restart,
-                # scf tensors
-                'S': S,
-                'C_alpha': C_alpha,
-                'C_beta': C_beta,
-                'E_alpha': E_alpha,
-                'E_beta': E_beta,
-                'D_alpha': D_alpha,
-                'D_beta': D_beta,
-                'F_alpha': F_alpha,
-                'F_beta': F_beta,
-                'xc_energy': xc_energy, # TODO: remove after analytical xc derivative works.
-                'vxc_mat': vxc_mat, # TODO: remove after analytical xc derivatives work.
-                # for backward compatibility
-                'C': C_alpha,
-                'E': E_alpha,
-                'D': (D_alpha, D_beta),
-                'F': (F_alpha, F_beta),
-            }
-=======
                 if self._pe:
                     # pe info
                     self._scf_tensors['potfile'] = self.potfile
->>>>>>> e0d82c1e
 
             else:
                 self._scf_tensors = None
