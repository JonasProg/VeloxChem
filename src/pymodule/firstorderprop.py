--- conflicted
+++ resolved
@@ -111,23 +111,21 @@
                 molecule, basis, origin)
 
             # electronic contribution
-<<<<<<< HEAD
+
             # multiple states:
             if len(total_density.shape) > 2:
                 dof = total_density.shape[0]
                 electronic_dipole = np.zeros((dof, 3))
                 for i in range(dof):
-                    electronic_dipole[i] = -1.0 * np.array(
-                  [np.sum(dipole_ints[d] * total_density[i]) for d in range(3)])
+                    electronic_dipole[i] = np.array([
+                        np.sum(dipole_ints[d] * total_density[i])
+                        for d in range(3)
+                    ])
 
             # or single state:
             else:
-                electronic_dipole = -1.0 * np.array(
-                  [np.sum(dipole_ints[d] * total_density) for d in range(3)])
-=======
-            electronic_dipole = np.array(
-                [np.sum(dipole_ints[d] * total_density) for d in range(3)])
->>>>>>> 8982cd8a
+                electronic_dipole = np.array(
+                    [np.sum(dipole_ints[d] * total_density) for d in range(3)])
 
             # nuclear contribution
             coords = molecule.get_coordinates_in_bohr()
