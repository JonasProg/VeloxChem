--- conflicted
+++ resolved
@@ -48,13 +48,12 @@
             'c_components': 'x'
         }
 
-<<<<<<< HEAD
-        qrf_result_xxx = qrf_prop.compute(molecule, ao_basis, scf_tensors,method_settings)
-=======
         qrf_prop = QuadraticResponseDriver()
         qrf_prop.update_settings(rsp_settings)
-        qrf_result_xxx = qrf_prop.compute(molecule, ao_basis, scf_tensors)
->>>>>>> 17bbbb43
+        method_settings = {}
+
+        qrf_prop.update_settings(rsp_settings)
+        qrf_result_xxx = qrf_prop.compute(molecule, ao_basis, scf_tensors,method_settings)
 
         rsp_settings = {
             'conv_thresh': 1.0e-4,
@@ -65,13 +64,8 @@
             'b_components': 'z',
             'c_components': 'x'
         }
-
-<<<<<<< HEAD
+        qrf_prop.update_settings(rsp_settings)
         qrf_result_zzx = qrf_prop.compute(molecule, ao_basis, scf_tensors,method_settings)
-=======
-        qrf_prop.update_settings(rsp_settings)
-        qrf_result_zzx = qrf_prop.compute(molecule, ao_basis, scf_tensors)
->>>>>>> 17bbbb43
 
         rsp_settings = {
             'conv_thresh': 1.0e-4,
@@ -82,75 +76,44 @@
             'b_components': 'y',
             'c_components': 'x'
         }
-
-<<<<<<< HEAD
+        qrf_prop.update_settings(rsp_settings)
         qrf_result_yyx = qrf_prop.compute(molecule, ao_basis, scf_tensors,method_settings)
         
         # x-component 
 
-        self.assertTrue(abs(qrf_result_xxx[(0.2,0.2)].real - ref_result['xxx'].real) < 1.0e-4)
+        assert abs(qrf_result_xxx[(0.2,0.2)].real - ref_result['xxx'].real) < 1.0e-4
 
-        self.assertTrue(abs(qrf_result_xxx[(0.2,0.2)].imag - ref_result['xxx'].imag) < 1.0e-4)
+        assert abs(qrf_result_xxx[(0.2,0.2)].imag - ref_result['xxx'].imag) < 1.0e-4
         
         # y-component 
         
-        self.assertTrue(abs(qrf_result_yyx[(0.2,0.2)].real - ref_result['yyx'].real) < 1.0e-4)
+        assert abs(qrf_result_yyx[(0.2,0.2)].real - ref_result['yyx'].real) < 1.0e-4
 
-        self.assertTrue(abs(qrf_result_yyx[(0.2,0.2)].imag - ref_result['yyx'].imag) < 1.0e-4)
+        assert abs(qrf_result_yyx[(0.2,0.2)].imag - ref_result['yyx'].imag) < 1.0e-4
 
         # z-component 
         
-        self.assertTrue(abs(qrf_result_zzx[(0.2,0.2)].real - ref_result['zzx'].real) < 1.0e-4)
+        assert abs(qrf_result_zzx[(0.2,0.2)].real - ref_result['zzx'].real) < 1.0e-4
 
-        self.assertTrue(abs(qrf_result_zzx[(0.2,0.2)].imag - ref_result['zzx'].imag) < 1.0e-4)
-=======
-        qrf_prop.update_settings(rsp_settings)
-        qrf_result_yyx = qrf_prop.compute(molecule, ao_basis, scf_tensors)
-
-        if is_mpi_master():
-
-            # x-component
-
-            assert abs(qrf_result_xxx[0.2].real -
-                       ref_result['xxx'].real) < 1.0e-4
-            assert abs(qrf_result_xxx[0.2].imag -
-                       ref_result['xxx'].imag) < 1.0e-4
-
-            # y-component
-
-            assert abs(qrf_result_yyx[0.2].real -
-                       ref_result['yyx'].real) < 1.0e-4
-            assert abs(qrf_result_yyx[0.2].imag -
-                       ref_result['yyx'].imag) < 1.0e-4
->>>>>>> 17bbbb43
+        assert abs(qrf_result_zzx[(0.2,0.2)].imag - ref_result['zzx'].imag) < 1.0e-4
 
             # z-component
 
-            assert abs(qrf_result_zzx[0.2].real -
-                       ref_result['zzx'].real) < 1.0e-4
-            assert abs(qrf_result_zzx[0.2].imag -
-                       ref_result['zzx'].imag) < 1.0e-4
+        assert abs(qrf_result_zzx[(0.2,0.2)].real -ref_result['zzx'].real) < 1.0e-4
+
+
+        assert abs(qrf_result_zzx[(0.2,0.2)].imag -ref_result['zzx'].imag) < 1.0e-4
 
     def test_qrf(self):
 
-<<<<<<< HEAD
         ref_result = { 
-=======
-        w = 0.2
-
-        ref_result = {
->>>>>>> 17bbbb43
             'xxx': 29.16175897 + 28.05788008j,
             'zzx': 27.37219617 + 32.23620966j,
             'yyx': -5.260931 + 2.081018j,
         }
 
-<<<<<<< HEAD
         self.run_qrf(ref_result)
 
 
 if __name__ == '__main__':
-    unittest.main()
-=======
-        self.run_qrf(w, ref_result)
->>>>>>> 17bbbb43
+    unittest.main()