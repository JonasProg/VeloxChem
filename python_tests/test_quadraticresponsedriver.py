--- conflicted
+++ resolved
@@ -25,15 +25,9 @@
         molecule = Molecule.read_str(molecule_string, units='ang')
         molecule.set_charge(0)
         molecule.set_multiplicity(1)
-<<<<<<< HEAD
 
         basis = MolecularBasis.read(molecule, basis_set_label)
 
-=======
-
-        basis = MolecularBasis.read(molecule, basis_set_label)
-
->>>>>>> 35e7b4a6
         scf_drv = ScfRestrictedDriver()
         scf_drv.update_settings(scf_settings)
         scf_drv.compute(molecule, basis)
@@ -53,26 +47,6 @@
             'b_components': 'x',
             'c_components': 'x'
         }
-<<<<<<< HEAD
-
-        qrf_prop = QuadraticResponseDriver()
-        qrf_prop.update_settings(rsp_settings)
-        qrf_result_xxx = qrf_prop.compute(molecule, ao_basis, scf_tensors, method_settings)
-
-        rsp_settings = {
-            'conv_thresh': 1.0e-4,
-            'b_frequencies': [0.2],
-            'c_frequencies': [0.2],
-            'damping': 0.1,
-            'a_components': 'z',
-            'b_components': 'z',
-            'c_components': 'x'
-        }
-
-        qrf_prop.update_settings(rsp_settings)
-        qrf_result_zzx = qrf_prop.compute(molecule, ao_basis, scf_tensors, method_settings)
-
-=======
 
         qrf_prop = QuadraticResponseDriver()
         qrf_prop.update_settings(rsp_settings)
@@ -93,7 +67,6 @@
         qrf_prop.update_settings(rsp_settings)
         qrf_result_zzx = qrf_prop.compute(molecule, ao_basis, scf_tensors,method_settings)
 
->>>>>>> 35e7b4a6
         rsp_settings = {
             'conv_thresh': 1.0e-4,
             'b_frequencies': [0.2],
@@ -103,68 +76,21 @@
             'b_components': 'y',
             'c_components': 'x'
         }
-<<<<<<< HEAD
-
-# master branch version
-#        qrf_prop.update_settings(rsp_settings)
-#        qrf_result_yyx = qrf_prop.compute(molecule, ao_basis, scf_tensors)
-#
-#        if is_mpi_master():
-#
-#            # x-component
-#
-#            assert abs(qrf_result_xxx[0.2].real -
-#                       ref_result['xxx'].real) < 1.0e-4
-#            assert abs(qrf_result_xxx[0.2].imag -
-#                       ref_result['xxx'].imag) < 1.0e-4
-#
-#            # y-component
-#
-#            assert abs(qrf_result_yyx[0.2].real -
-#                       ref_result['yyx'].real) < 1.0e-4
-#            assert abs(qrf_result_yyx[0.2].imag -
-#                       ref_result['yyx'].imag) < 1.0e-4
-# qrf_dft branch version
-=======
         qrf_prop.update_settings(rsp_settings)
->>>>>>> 35e7b4a6
         qrf_result_yyx = qrf_prop.compute(molecule, ao_basis, scf_tensors,method_settings)
 
         # x-component
 
         assert abs(qrf_result_xxx[(0.2,0.2)].real - ref_result['xxx'].real) < 1.0e-4
 
-<<<<<<< HEAD
-        self.assertTrue(abs(qrf_result_xxx[(0.2,0.2)].imag - ref_result['xxx'].imag) < 1.0e-4)
-
-        # y-component
-
-        self.assertTrue(abs(qrf_result_yyx[(0.2,0.2)].real - ref_result['yyx'].real) < 1.0e-4)
-=======
         assert abs(qrf_result_xxx[(0.2,0.2)].imag - ref_result['xxx'].imag) < 1.0e-4
         
         # y-component 
         
         assert abs(qrf_result_yyx[(0.2,0.2)].real - ref_result['yyx'].real) < 1.0e-4
->>>>>>> 35e7b4a6
 
         assert abs(qrf_result_yyx[(0.2,0.2)].imag - ref_result['yyx'].imag) < 1.0e-4
 
-<<<<<<< HEAD
-        # z-component
-
-        self.assertTrue(abs(qrf_result_zzx[(0.2,0.2)].real - ref_result['zzx'].real) < 1.0e-4)
-
-        self.assertTrue(abs(qrf_result_zzx[(0.2,0.2)].imag - ref_result['zzx'].imag) < 1.0e-4)
-#>>>>>>> qrf_dft
-
-            # z-component
-
-            assert abs(qrf_result_zzx[0.2].real -
-                       ref_result['zzx'].real) < 1.0e-4
-            assert abs(qrf_result_zzx[0.2].imag -
-                       ref_result['zzx'].imag) < 1.0e-4
-=======
         # z-component 
         
         assert abs(qrf_result_zzx[(0.2,0.2)].real - ref_result['zzx'].real) < 1.0e-4
@@ -177,11 +103,10 @@
 
 
         assert abs(qrf_result_zzx[(0.2,0.2)].imag -ref_result['zzx'].imag) < 1.0e-4
->>>>>>> 35e7b4a6
 
     def test_qrf(self):
 
-        ref_result = {
+        ref_result = { 
             'xxx': 29.16175897 + 28.05788008j,
             'zzx': 27.37219617 + 32.23620966j,
             'yyx': -5.260931 + 2.081018j,
