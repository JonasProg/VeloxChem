from pathlib import Path
import numpy as np

from veloxchem.veloxchemlib import is_mpi_master
from veloxchem.veloxchemlib import bohr_in_angstroms
from veloxchem.mpitask import MpiTask
from veloxchem.molecularbasis import MolecularBasis
from veloxchem.scfrestdriver import ScfRestrictedDriver
from veloxchem.scfgradientdriver import ScfGradientDriver
from veloxchem.optimizationdriver import OptimizationDriver


class TestOptimizeSCF:

    def run_opt(self, inpfile, basis_label, ref_coords):

        task = MpiTask([inpfile, None])
        task.input_dict['scf']['checkpoint_file'] = None
        task.input_dict['method_settings']['basis'] = basis_label.upper()

        if is_mpi_master(task.mpi_comm):
            task.ao_basis = MolecularBasis.read(task.molecule,
                                                basis_label.upper())
        else:
            task.ao_basis = MolecularBasis()
        task.ao_basis.broadcast(task.mpi_rank, task.mpi_comm)

        scf_drv = ScfRestrictedDriver(task.mpi_comm, task.ostream)
        scf_drv.update_settings(task.input_dict['scf'],
                                task.input_dict['method_settings'])
        scf_drv.compute(task.molecule, task.ao_basis, task.min_basis)

        grad_drv = ScfGradientDriver(scf_drv, task.mpi_comm, task.ostream)
<<<<<<< HEAD
        # So far testing with the numerical gradient
        grad_drv.numerical = True
        opt_drv = OptimizationDriver(task.input_dict['filename'], grad_drv,
                                     'SCF')
        opt_drv.update_settings({'coordsys': 'tric'})
=======
        opt_drv = OptimizationDriver(grad_drv, 'SCF')
        opt_drv.update_settings({
            'coordsys': 'tric',
            'filename': task.input_dict['filename'],
        })
>>>>>>> e4083e6c
        opt_mol = opt_drv.compute(task.molecule, task.ao_basis, task.min_basis)

        if is_mpi_master(task.mpi_comm):
            opt_coords = opt_mol.get_coordinates()
            assert np.max(np.abs(opt_coords - ref_coords)) < 1.0e-6

            inpfile = Path(inpfile)
            optfile = Path(str(inpfile.with_name(inpfile.stem)) + '_optim.xyz')
            if optfile.is_file():
                optfile.unlink()

    def test_nh3(self):

        here = Path(__file__).parent
        inpfile = str(here / 'inputs' / 'nh3.inp')

        basis_label = 'sto-3g'

        ref_coords = np.array([
            [-1.941114808233, 1.588257603470, -0.020632249491],
            [-1.965745778628, 2.619171893222, 0.031449914839],
            [-2.496768727202, 1.280798298868, 0.793505674044],
            [-2.536814090843, 1.362016810479, -0.833073376431],
        ]) / bohr_in_angstroms()

        self.run_opt(inpfile, basis_label, ref_coords)<|MERGE_RESOLUTION|>--- conflicted
+++ resolved
@@ -31,19 +31,13 @@
         scf_drv.compute(task.molecule, task.ao_basis, task.min_basis)
 
         grad_drv = ScfGradientDriver(scf_drv, task.mpi_comm, task.ostream)
-<<<<<<< HEAD
         # So far testing with the numerical gradient
         grad_drv.numerical = True
-        opt_drv = OptimizationDriver(task.input_dict['filename'], grad_drv,
-                                     'SCF')
-        opt_drv.update_settings({'coordsys': 'tric'})
-=======
         opt_drv = OptimizationDriver(grad_drv, 'SCF')
         opt_drv.update_settings({
             'coordsys': 'tric',
             'filename': task.input_dict['filename'],
         })
->>>>>>> e4083e6c
         opt_mol = opt_drv.compute(task.molecule, task.ao_basis, task.min_basis)
 
         if is_mpi_master(task.mpi_comm):
